/*
 * Copyright 2002-2005, Instant802 Networks, Inc.
 * Copyright 2005-2006, Devicescape Software, Inc.
 * Copyright 2007	Johannes Berg <johannes@sipsolutions.net>
 * Copyright 2008-2011	Luis R. Rodriguez <mcgrof@qca.qualcomm.com>
 * Copyright 2013-2014  Intel Mobile Communications GmbH
 * Copyright      2017  Intel Deutschland GmbH
 * Copyright (C) 2018 Intel Corporation
 *
 * Permission to use, copy, modify, and/or distribute this software for any
 * purpose with or without fee is hereby granted, provided that the above
 * copyright notice and this permission notice appear in all copies.
 *
 * THE SOFTWARE IS PROVIDED "AS IS" AND THE AUTHOR DISCLAIMS ALL WARRANTIES
 * WITH REGARD TO THIS SOFTWARE INCLUDING ALL IMPLIED WARRANTIES OF
 * MERCHANTABILITY AND FITNESS. IN NO EVENT SHALL THE AUTHOR BE LIABLE FOR
 * ANY SPECIAL, DIRECT, INDIRECT, OR CONSEQUENTIAL DAMAGES OR ANY DAMAGES
 * WHATSOEVER RESULTING FROM LOSS OF USE, DATA OR PROFITS, WHETHER IN AN
 * ACTION OF CONTRACT, NEGLIGENCE OR OTHER TORTIOUS ACTION, ARISING OUT OF
 * OR IN CONNECTION WITH THE USE OR PERFORMANCE OF THIS SOFTWARE.
 */


/**
 * DOC: Wireless regulatory infrastructure
 *
 * The usual implementation is for a driver to read a device EEPROM to
 * determine which regulatory domain it should be operating under, then
 * looking up the allowable channels in a driver-local table and finally
 * registering those channels in the wiphy structure.
 *
 * Another set of compliance enforcement is for drivers to use their
 * own compliance limits which can be stored on the EEPROM. The host
 * driver or firmware may ensure these are used.
 *
 * In addition to all this we provide an extra layer of regulatory
 * conformance. For drivers which do not have any regulatory
 * information CRDA provides the complete regulatory solution.
 * For others it provides a community effort on further restrictions
 * to enhance compliance.
 *
 * Note: When number of rules --> infinity we will not be able to
 * index on alpha2 any more, instead we'll probably have to
 * rely on some SHA1 checksum of the regdomain for example.
 *
 */

#define pr_fmt(fmt) KBUILD_MODNAME ": " fmt

#include <linux/kernel.h>
#include <linux/export.h>
#include <linux/slab.h>
#include <linux/list.h>
#include <linux/ctype.h>
#include <linux/nl80211.h>
#include <linux/platform_device.h>
#include <linux/verification.h>
#include <linux/moduleparam.h>
#include <linux/firmware.h>
#include <net/cfg80211.h>
#include "core.h"
#include "reg.h"
#include "rdev-ops.h"
#include "nl80211.h"

/*
 * Grace period we give before making sure all current interfaces reside on
 * channels allowed by the current regulatory domain.
 */
#define REG_ENFORCE_GRACE_MS 60000

/**
 * enum reg_request_treatment - regulatory request treatment
 *
 * @REG_REQ_OK: continue processing the regulatory request
 * @REG_REQ_IGNORE: ignore the regulatory request
 * @REG_REQ_INTERSECT: the regulatory domain resulting from this request should
 *	be intersected with the current one.
 * @REG_REQ_ALREADY_SET: the regulatory request will not change the current
 *	regulatory settings, and no further processing is required.
 */
enum reg_request_treatment {
	REG_REQ_OK,
	REG_REQ_IGNORE,
	REG_REQ_INTERSECT,
	REG_REQ_ALREADY_SET,
};

static struct regulatory_request core_request_world = {
	.initiator = NL80211_REGDOM_SET_BY_CORE,
	.alpha2[0] = '0',
	.alpha2[1] = '0',
	.intersect = false,
	.processed = true,
	.country_ie_env = ENVIRON_ANY,
};

/*
 * Receipt of information from last regulatory request,
 * protected by RTNL (and can be accessed with RCU protection)
 */
static struct regulatory_request __rcu *last_request =
	(void __force __rcu *)&core_request_world;

/* To trigger userspace events and load firmware */
static struct platform_device *reg_pdev;

/*
 * Central wireless core regulatory domains, we only need two,
 * the current one and a world regulatory domain in case we have no
 * information to give us an alpha2.
 * (protected by RTNL, can be read under RCU)
 */
const struct ieee80211_regdomain __rcu *cfg80211_regdomain;

/*
 * Number of devices that registered to the core
 * that support cellular base station regulatory hints
 * (protected by RTNL)
 */
static int reg_num_devs_support_basehint;

/*
 * State variable indicating if the platform on which the devices
 * are attached is operating in an indoor environment. The state variable
 * is relevant for all registered devices.
 */
static bool reg_is_indoor;
static spinlock_t reg_indoor_lock;

/* Used to track the userspace process controlling the indoor setting */
static u32 reg_is_indoor_portid;

static void restore_regulatory_settings(bool reset_user);

static const struct ieee80211_regdomain *get_cfg80211_regdom(void)
{
	return rcu_dereference_rtnl(cfg80211_regdomain);
}

const struct ieee80211_regdomain *get_wiphy_regdom(struct wiphy *wiphy)
{
	return rcu_dereference_rtnl(wiphy->regd);
}

static const char *reg_dfs_region_str(enum nl80211_dfs_regions dfs_region)
{
	switch (dfs_region) {
	case NL80211_DFS_UNSET:
		return "unset";
	case NL80211_DFS_FCC:
		return "FCC";
	case NL80211_DFS_ETSI:
		return "ETSI";
	case NL80211_DFS_JP:
		return "JP";
	}
	return "Unknown";
}

enum nl80211_dfs_regions reg_get_dfs_region(struct wiphy *wiphy)
{
	const struct ieee80211_regdomain *regd = NULL;
	const struct ieee80211_regdomain *wiphy_regd = NULL;

	regd = get_cfg80211_regdom();
	if (!wiphy)
		goto out;

	wiphy_regd = get_wiphy_regdom(wiphy);
	if (!wiphy_regd)
		goto out;

	if (wiphy_regd->dfs_region == regd->dfs_region)
		goto out;

	pr_debug("%s: device specific dfs_region (%s) disagrees with cfg80211's central dfs_region (%s)\n",
		 dev_name(&wiphy->dev),
		 reg_dfs_region_str(wiphy_regd->dfs_region),
		 reg_dfs_region_str(regd->dfs_region));

out:
	return regd->dfs_region;
}

static void rcu_free_regdom(const struct ieee80211_regdomain *r)
{
	if (!r)
		return;
	kfree_rcu((struct ieee80211_regdomain *)r, rcu_head);
}

static struct regulatory_request *get_last_request(void)
{
	return rcu_dereference_rtnl(last_request);
}

/* Used to queue up regulatory hints */
static LIST_HEAD(reg_requests_list);
static spinlock_t reg_requests_lock;

/* Used to queue up beacon hints for review */
static LIST_HEAD(reg_pending_beacons);
static spinlock_t reg_pending_beacons_lock;

/* Used to keep track of processed beacon hints */
static LIST_HEAD(reg_beacon_list);

struct reg_beacon {
	struct list_head list;
	struct ieee80211_channel chan;
};

static void reg_check_chans_work(struct work_struct *work);
static DECLARE_DELAYED_WORK(reg_check_chans, reg_check_chans_work);

static void reg_todo(struct work_struct *work);
static DECLARE_WORK(reg_work, reg_todo);

/* We keep a static world regulatory domain in case of the absence of CRDA */
static const struct ieee80211_regdomain world_regdom = {
	.n_reg_rules = 8,
	.alpha2 =  "00",
	.reg_rules = {
		/* IEEE 802.11b/g, channels 1..11 */
		REG_RULE(2412-10, 2462+10, 40, 6, 20, 0),
		/* IEEE 802.11b/g, channels 12..13. */
		REG_RULE(2467-10, 2472+10, 20, 6, 20,
			NL80211_RRF_NO_IR | NL80211_RRF_AUTO_BW),
		/* IEEE 802.11 channel 14 - Only JP enables
		 * this and for 802.11b only */
		REG_RULE(2484-10, 2484+10, 20, 6, 20,
			NL80211_RRF_NO_IR |
			NL80211_RRF_NO_OFDM),
		/* IEEE 802.11a, channel 36..48 */
		REG_RULE(5180-10, 5240+10, 80, 6, 20,
                        NL80211_RRF_NO_IR |
                        NL80211_RRF_AUTO_BW),

		/* IEEE 802.11a, channel 52..64 - DFS required */
		REG_RULE(5260-10, 5320+10, 80, 6, 20,
			NL80211_RRF_NO_IR |
			NL80211_RRF_AUTO_BW |
			NL80211_RRF_DFS),

		/* IEEE 802.11a, channel 100..144 - DFS required */
		REG_RULE(5500-10, 5720+10, 160, 6, 20,
			NL80211_RRF_NO_IR |
			NL80211_RRF_DFS),

		/* IEEE 802.11a, channel 149..165 */
		REG_RULE(5745-10, 5825+10, 80, 6, 20,
			NL80211_RRF_NO_IR),

		/* IEEE 802.11ad (60GHz), channels 1..3 */
		REG_RULE(56160+2160*1-1080, 56160+2160*3+1080, 2160, 0, 0, 0),
	}
};

/* protected by RTNL */
static const struct ieee80211_regdomain *cfg80211_world_regdom =
	&world_regdom;

static char *ieee80211_regdom = "00";
static char user_alpha2[2];

module_param(ieee80211_regdom, charp, 0444);
MODULE_PARM_DESC(ieee80211_regdom, "IEEE 802.11 regulatory domain code");

static void reg_free_request(struct regulatory_request *request)
{
	if (request == &core_request_world)
		return;

	if (request != get_last_request())
		kfree(request);
}

static void reg_free_last_request(void)
{
	struct regulatory_request *lr = get_last_request();

	if (lr != &core_request_world && lr)
		kfree_rcu(lr, rcu_head);
}

static void reg_update_last_request(struct regulatory_request *request)
{
	struct regulatory_request *lr;

	lr = get_last_request();
	if (lr == request)
		return;

	reg_free_last_request();
	rcu_assign_pointer(last_request, request);
}

static void reset_regdomains(bool full_reset,
			     const struct ieee80211_regdomain *new_regdom)
{
	const struct ieee80211_regdomain *r;

	ASSERT_RTNL();

	r = get_cfg80211_regdom();

	/* avoid freeing static information or freeing something twice */
	if (r == cfg80211_world_regdom)
		r = NULL;
	if (cfg80211_world_regdom == &world_regdom)
		cfg80211_world_regdom = NULL;
	if (r == &world_regdom)
		r = NULL;

	rcu_free_regdom(r);
	rcu_free_regdom(cfg80211_world_regdom);

	cfg80211_world_regdom = &world_regdom;
	rcu_assign_pointer(cfg80211_regdomain, new_regdom);

	if (!full_reset)
		return;

	reg_update_last_request(&core_request_world);
}

/*
 * Dynamic world regulatory domain requested by the wireless
 * core upon initialization
 */
static void update_world_regdomain(const struct ieee80211_regdomain *rd)
{
	struct regulatory_request *lr;

	lr = get_last_request();

	WARN_ON(!lr);

	reset_regdomains(false, rd);

	cfg80211_world_regdom = rd;
}

bool is_world_regdom(const char *alpha2)
{
	if (!alpha2)
		return false;
	return alpha2[0] == '0' && alpha2[1] == '0';
}

static bool is_alpha2_set(const char *alpha2)
{
	if (!alpha2)
		return false;
	return alpha2[0] && alpha2[1];
}

static bool is_unknown_alpha2(const char *alpha2)
{
	if (!alpha2)
		return false;
	/*
	 * Special case where regulatory domain was built by driver
	 * but a specific alpha2 cannot be determined
	 */
	return alpha2[0] == '9' && alpha2[1] == '9';
}

static bool is_intersected_alpha2(const char *alpha2)
{
	if (!alpha2)
		return false;
	/*
	 * Special case where regulatory domain is the
	 * result of an intersection between two regulatory domain
	 * structures
	 */
	return alpha2[0] == '9' && alpha2[1] == '8';
}

static bool is_an_alpha2(const char *alpha2)
{
	if (!alpha2)
		return false;
	return isalpha(alpha2[0]) && isalpha(alpha2[1]);
}

static bool alpha2_equal(const char *alpha2_x, const char *alpha2_y)
{
	if (!alpha2_x || !alpha2_y)
		return false;
	return alpha2_x[0] == alpha2_y[0] && alpha2_x[1] == alpha2_y[1];
}

static bool regdom_changes(const char *alpha2)
{
	const struct ieee80211_regdomain *r = get_cfg80211_regdom();

	if (!r)
		return true;
	return !alpha2_equal(r->alpha2, alpha2);
}

/*
 * The NL80211_REGDOM_SET_BY_USER regdom alpha2 is cached, this lets
 * you know if a valid regulatory hint with NL80211_REGDOM_SET_BY_USER
 * has ever been issued.
 */
static bool is_user_regdom_saved(void)
{
	if (user_alpha2[0] == '9' && user_alpha2[1] == '7')
		return false;

	/* This would indicate a mistake on the design */
	if (WARN(!is_world_regdom(user_alpha2) && !is_an_alpha2(user_alpha2),
		 "Unexpected user alpha2: %c%c\n",
		 user_alpha2[0], user_alpha2[1]))
		return false;

	return true;
}

static const struct ieee80211_regdomain *
reg_copy_regd(const struct ieee80211_regdomain *src_regd)
{
	struct ieee80211_regdomain *regd;
	int size_of_regd;
	unsigned int i;

	size_of_regd =
		sizeof(struct ieee80211_regdomain) +
		src_regd->n_reg_rules * sizeof(struct ieee80211_reg_rule);

	regd = kzalloc(size_of_regd, GFP_KERNEL);
	if (!regd)
		return ERR_PTR(-ENOMEM);

	memcpy(regd, src_regd, sizeof(struct ieee80211_regdomain));

	for (i = 0; i < src_regd->n_reg_rules; i++)
		memcpy(&regd->reg_rules[i], &src_regd->reg_rules[i],
		       sizeof(struct ieee80211_reg_rule));

	return regd;
}

struct reg_regdb_apply_request {
	struct list_head list;
	const struct ieee80211_regdomain *regdom;
};

static LIST_HEAD(reg_regdb_apply_list);
static DEFINE_MUTEX(reg_regdb_apply_mutex);

static void reg_regdb_apply(struct work_struct *work)
{
	struct reg_regdb_apply_request *request;

	rtnl_lock();

	mutex_lock(&reg_regdb_apply_mutex);
	while (!list_empty(&reg_regdb_apply_list)) {
		request = list_first_entry(&reg_regdb_apply_list,
					   struct reg_regdb_apply_request,
					   list);
		list_del(&request->list);

		set_regdom(request->regdom, REGD_SOURCE_INTERNAL_DB);
		kfree(request);
	}
	mutex_unlock(&reg_regdb_apply_mutex);

	rtnl_unlock();
}

static DECLARE_WORK(reg_regdb_work, reg_regdb_apply);

static int reg_schedule_apply(const struct ieee80211_regdomain *regdom)
{
	struct reg_regdb_apply_request *request;

	request = kzalloc(sizeof(struct reg_regdb_apply_request), GFP_KERNEL);
	if (!request) {
		kfree(regdom);
		return -ENOMEM;
	}

	request->regdom = regdom;

	mutex_lock(&reg_regdb_apply_mutex);
	list_add_tail(&request->list, &reg_regdb_apply_list);
	mutex_unlock(&reg_regdb_apply_mutex);

	schedule_work(&reg_regdb_work);
	return 0;
}

#ifdef CONFIG_CFG80211_CRDA_SUPPORT
/* Max number of consecutive attempts to communicate with CRDA  */
#define REG_MAX_CRDA_TIMEOUTS 10

static u32 reg_crda_timeouts;

static void crda_timeout_work(struct work_struct *work);
static DECLARE_DELAYED_WORK(crda_timeout, crda_timeout_work);

static void crda_timeout_work(struct work_struct *work)
{
	pr_debug("Timeout while waiting for CRDA to reply, restoring regulatory settings\n");
	rtnl_lock();
	reg_crda_timeouts++;
	restore_regulatory_settings(true);
	rtnl_unlock();
}

static void cancel_crda_timeout(void)
{
	cancel_delayed_work(&crda_timeout);
}

static void cancel_crda_timeout_sync(void)
{
	cancel_delayed_work_sync(&crda_timeout);
}

static void reset_crda_timeouts(void)
{
	reg_crda_timeouts = 0;
}

/*
 * This lets us keep regulatory code which is updated on a regulatory
 * basis in userspace.
 */
static int call_crda(const char *alpha2)
{
	char country[12];
	char *env[] = { country, NULL };
	int ret;

	snprintf(country, sizeof(country), "COUNTRY=%c%c",
		 alpha2[0], alpha2[1]);

	if (reg_crda_timeouts > REG_MAX_CRDA_TIMEOUTS) {
		pr_debug("Exceeded CRDA call max attempts. Not calling CRDA\n");
		return -EINVAL;
	}

	if (!is_world_regdom((char *) alpha2))
		pr_debug("Calling CRDA for country: %c%c\n",
			 alpha2[0], alpha2[1]);
	else
		pr_debug("Calling CRDA to update world regulatory domain\n");

	ret = kobject_uevent_env(&reg_pdev->dev.kobj, KOBJ_CHANGE, env);
	if (ret)
		return ret;

	queue_delayed_work(system_power_efficient_wq,
			   &crda_timeout, msecs_to_jiffies(3142));
	return 0;
}
#else
static inline void cancel_crda_timeout(void) {}
static inline void cancel_crda_timeout_sync(void) {}
static inline void reset_crda_timeouts(void) {}
static inline int call_crda(const char *alpha2)
{
	return -ENODATA;
}
#endif /* CONFIG_CFG80211_CRDA_SUPPORT */

/* code to directly load a firmware database through request_firmware */
static const struct fwdb_header *regdb;

struct fwdb_country {
	u8 alpha2[2];
	__be16 coll_ptr;
	/* this struct cannot be extended */
} __packed __aligned(4);

struct fwdb_collection {
	u8 len;
	u8 n_rules;
	u8 dfs_region;
	/* no optional data yet */
	/* aligned to 2, then followed by __be16 array of rule pointers */
} __packed __aligned(4);

enum fwdb_flags {
	FWDB_FLAG_NO_OFDM	= BIT(0),
	FWDB_FLAG_NO_OUTDOOR	= BIT(1),
	FWDB_FLAG_DFS		= BIT(2),
	FWDB_FLAG_NO_IR		= BIT(3),
	FWDB_FLAG_AUTO_BW	= BIT(4),
};

struct fwdb_wmm_ac {
	u8 ecw;
	u8 aifsn;
	__be16 cot;
} __packed;

struct fwdb_wmm_rule {
	struct fwdb_wmm_ac client[IEEE80211_NUM_ACS];
	struct fwdb_wmm_ac ap[IEEE80211_NUM_ACS];
} __packed;

struct fwdb_rule {
	u8 len;
	u8 flags;
	__be16 max_eirp;
	__be32 start, end, max_bw;
	/* start of optional data */
	__be16 cac_timeout;
	__be16 wmm_ptr;
} __packed __aligned(4);

#define FWDB_MAGIC 0x52474442
#define FWDB_VERSION 20

struct fwdb_header {
	__be32 magic;
	__be32 version;
	struct fwdb_country country[];
} __packed __aligned(4);

static int ecw2cw(int ecw)
{
	return (1 << ecw) - 1;
}

static bool valid_wmm(struct fwdb_wmm_rule *rule)
{
	struct fwdb_wmm_ac *ac = (struct fwdb_wmm_ac *)rule;
	int i;

	for (i = 0; i < IEEE80211_NUM_ACS * 2; i++) {
		u16 cw_min = ecw2cw((ac[i].ecw & 0xf0) >> 4);
		u16 cw_max = ecw2cw(ac[i].ecw & 0x0f);
		u8 aifsn = ac[i].aifsn;

		if (cw_min >= cw_max)
			return false;

		if (aifsn < 1)
			return false;
	}

	return true;
}

static bool valid_rule(const u8 *data, unsigned int size, u16 rule_ptr)
{
	struct fwdb_rule *rule = (void *)(data + (rule_ptr << 2));

	if ((u8 *)rule + sizeof(rule->len) > data + size)
		return false;

	/* mandatory fields */
	if (rule->len < offsetofend(struct fwdb_rule, max_bw))
		return false;
	if (rule->len >= offsetofend(struct fwdb_rule, wmm_ptr)) {
		u32 wmm_ptr = be16_to_cpu(rule->wmm_ptr) << 2;
		struct fwdb_wmm_rule *wmm;

		if (wmm_ptr + sizeof(struct fwdb_wmm_rule) > size)
			return false;

		wmm = (void *)(data + wmm_ptr);

		if (!valid_wmm(wmm))
			return false;
	}
	return true;
}

static bool valid_country(const u8 *data, unsigned int size,
			  const struct fwdb_country *country)
{
	unsigned int ptr = be16_to_cpu(country->coll_ptr) << 2;
	struct fwdb_collection *coll = (void *)(data + ptr);
	__be16 *rules_ptr;
	unsigned int i;

	/* make sure we can read len/n_rules */
	if ((u8 *)coll + offsetofend(typeof(*coll), n_rules) > data + size)
		return false;

	/* make sure base struct and all rules fit */
	if ((u8 *)coll + ALIGN(coll->len, 2) +
	    (coll->n_rules * 2) > data + size)
		return false;

	/* mandatory fields must exist */
	if (coll->len < offsetofend(struct fwdb_collection, dfs_region))
		return false;

	rules_ptr = (void *)((u8 *)coll + ALIGN(coll->len, 2));

	for (i = 0; i < coll->n_rules; i++) {
		u16 rule_ptr = be16_to_cpu(rules_ptr[i]);

		if (!valid_rule(data, size, rule_ptr))
			return false;
	}

	return true;
}

#ifdef CONFIG_CFG80211_REQUIRE_SIGNED_REGDB
static struct key *builtin_regdb_keys;

static void __init load_keys_from_buffer(const u8 *p, unsigned int buflen)
{
	const u8 *end = p + buflen;
	size_t plen;
	key_ref_t key;

	while (p < end) {
		/* Each cert begins with an ASN.1 SEQUENCE tag and must be more
		 * than 256 bytes in size.
		 */
		if (end - p < 4)
			goto dodgy_cert;
		if (p[0] != 0x30 &&
		    p[1] != 0x82)
			goto dodgy_cert;
		plen = (p[2] << 8) | p[3];
		plen += 4;
		if (plen > end - p)
			goto dodgy_cert;

		key = key_create_or_update(make_key_ref(builtin_regdb_keys, 1),
					   "asymmetric", NULL, p, plen,
					   ((KEY_POS_ALL & ~KEY_POS_SETATTR) |
					    KEY_USR_VIEW | KEY_USR_READ),
					   KEY_ALLOC_NOT_IN_QUOTA |
					   KEY_ALLOC_BUILT_IN |
					   KEY_ALLOC_BYPASS_RESTRICTION);
		if (IS_ERR(key)) {
			pr_err("Problem loading in-kernel X.509 certificate (%ld)\n",
			       PTR_ERR(key));
		} else {
			pr_notice("Loaded X.509 cert '%s'\n",
				  key_ref_to_ptr(key)->description);
			key_ref_put(key);
		}
		p += plen;
	}

	return;

dodgy_cert:
	pr_err("Problem parsing in-kernel X.509 certificate list\n");
}

static int __init load_builtin_regdb_keys(void)
{
	builtin_regdb_keys =
		keyring_alloc(".builtin_regdb_keys",
			      KUIDT_INIT(0), KGIDT_INIT(0), current_cred(),
			      ((KEY_POS_ALL & ~KEY_POS_SETATTR) |
			      KEY_USR_VIEW | KEY_USR_READ | KEY_USR_SEARCH),
			      KEY_ALLOC_NOT_IN_QUOTA, NULL, NULL);
	if (IS_ERR(builtin_regdb_keys))
		return PTR_ERR(builtin_regdb_keys);

	pr_notice("Loading compiled-in X.509 certificates for regulatory database\n");

#ifdef CONFIG_CFG80211_USE_KERNEL_REGDB_KEYS
	load_keys_from_buffer(shipped_regdb_certs, shipped_regdb_certs_len);
#endif
#ifdef CONFIG_CFG80211_EXTRA_REGDB_KEYDIR
	if (CONFIG_CFG80211_EXTRA_REGDB_KEYDIR[0] != '\0')
		load_keys_from_buffer(extra_regdb_certs, extra_regdb_certs_len);
#endif

	return 0;
}

static bool regdb_has_valid_signature(const u8 *data, unsigned int size)
{
	const struct firmware *sig;
	bool result;

	if (request_firmware(&sig, "regulatory.db.p7s", &reg_pdev->dev))
		return false;

	result = verify_pkcs7_signature(data, size, sig->data, sig->size,
					builtin_regdb_keys,
					VERIFYING_UNSPECIFIED_SIGNATURE,
					NULL, NULL) == 0;

	release_firmware(sig);

	return result;
}

static void free_regdb_keyring(void)
{
	key_put(builtin_regdb_keys);
}
#else
static int load_builtin_regdb_keys(void)
{
	return 0;
}

static bool regdb_has_valid_signature(const u8 *data, unsigned int size)
{
	return true;
}

static void free_regdb_keyring(void)
{
}
#endif /* CONFIG_CFG80211_REQUIRE_SIGNED_REGDB */

static bool valid_regdb(const u8 *data, unsigned int size)
{
	const struct fwdb_header *hdr = (void *)data;
	const struct fwdb_country *country;

	if (size < sizeof(*hdr))
		return false;

	if (hdr->magic != cpu_to_be32(FWDB_MAGIC))
		return false;

	if (hdr->version != cpu_to_be32(FWDB_VERSION))
		return false;

	if (!regdb_has_valid_signature(data, size))
		return false;

	country = &hdr->country[0];
	while ((u8 *)(country + 1) <= data + size) {
		if (!country->coll_ptr)
			break;
		if (!valid_country(data, size, country))
			return false;
		country++;
	}

	return true;
}

<<<<<<< HEAD
static void set_wmm_rule(struct ieee80211_reg_rule *rrule,
			 struct fwdb_wmm_rule *wmm)
{
	struct ieee80211_wmm_rule *rule = &rrule->wmm_rule;
	unsigned int i;
=======
static void set_wmm_rule(const struct fwdb_header *db,
			 const struct fwdb_country *country,
			 const struct fwdb_rule *rule,
			 struct ieee80211_reg_rule *rrule)
{
	struct ieee80211_wmm_rule *wmm_rule = &rrule->wmm_rule;
	struct fwdb_wmm_rule *wmm;
	unsigned int i, wmm_ptr;

	wmm_ptr = be16_to_cpu(rule->wmm_ptr) << 2;
	wmm = (void *)((u8 *)db + wmm_ptr);

	if (!valid_wmm(wmm)) {
		pr_err("Invalid regulatory WMM rule %u-%u in domain %c%c\n",
		       be32_to_cpu(rule->start), be32_to_cpu(rule->end),
		       country->alpha2[0], country->alpha2[1]);
		return;
	}
>>>>>>> 0fd79184

	for (i = 0; i < IEEE80211_NUM_ACS; i++) {
		wmm_rule->client[i].cw_min =
			ecw2cw((wmm->client[i].ecw & 0xf0) >> 4);
		wmm_rule->client[i].cw_max = ecw2cw(wmm->client[i].ecw & 0x0f);
		wmm_rule->client[i].aifsn =  wmm->client[i].aifsn;
		wmm_rule->client[i].cot =
			1000 * be16_to_cpu(wmm->client[i].cot);
		wmm_rule->ap[i].cw_min = ecw2cw((wmm->ap[i].ecw & 0xf0) >> 4);
		wmm_rule->ap[i].cw_max = ecw2cw(wmm->ap[i].ecw & 0x0f);
		wmm_rule->ap[i].aifsn = wmm->ap[i].aifsn;
		wmm_rule->ap[i].cot = 1000 * be16_to_cpu(wmm->ap[i].cot);
	}

	rrule->has_wmm = true;
}

static int __regdb_query_wmm(const struct fwdb_header *db,
			     const struct fwdb_country *country, int freq,
<<<<<<< HEAD
			     struct ieee80211_reg_rule *rule)
=======
			     struct ieee80211_reg_rule *rrule)
>>>>>>> 0fd79184
{
	unsigned int ptr = be16_to_cpu(country->coll_ptr) << 2;
	struct fwdb_collection *coll = (void *)((u8 *)db + ptr);
	int i;

	for (i = 0; i < coll->n_rules; i++) {
		__be16 *rules_ptr = (void *)((u8 *)coll + ALIGN(coll->len, 2));
		unsigned int rule_ptr = be16_to_cpu(rules_ptr[i]) << 2;
		struct fwdb_rule *rule = (void *)((u8 *)db + rule_ptr);

		if (rule->len < offsetofend(struct fwdb_rule, wmm_ptr))
			continue;

<<<<<<< HEAD
		if (freq >= KHZ_TO_MHZ(be32_to_cpu(rrule->start)) &&
		    freq <= KHZ_TO_MHZ(be32_to_cpu(rrule->end))) {
			wmm_ptr = be16_to_cpu(rrule->wmm_ptr) << 2;
			wmm = (void *)((u8 *)db + wmm_ptr);
			set_wmm_rule(rule, wmm);
=======
		if (freq >= KHZ_TO_MHZ(be32_to_cpu(rule->start)) &&
		    freq <= KHZ_TO_MHZ(be32_to_cpu(rule->end))) {
			set_wmm_rule(db, country, rule, rrule);
>>>>>>> 0fd79184
			return 0;
		}
	}

	return -ENODATA;
}

int reg_query_regdb_wmm(char *alpha2, int freq, struct ieee80211_reg_rule *rule)
{
	const struct fwdb_header *hdr = regdb;
	const struct fwdb_country *country;

	if (!regdb)
		return -ENODATA;

	if (IS_ERR(regdb))
		return PTR_ERR(regdb);

	country = &hdr->country[0];
	while (country->coll_ptr) {
		if (alpha2_equal(alpha2, country->alpha2))
			return __regdb_query_wmm(regdb, country, freq, rule);

		country++;
	}

	return -ENODATA;
}
EXPORT_SYMBOL(reg_query_regdb_wmm);

static int regdb_query_country(const struct fwdb_header *db,
			       const struct fwdb_country *country)
{
	unsigned int ptr = be16_to_cpu(country->coll_ptr) << 2;
	struct fwdb_collection *coll = (void *)((u8 *)db + ptr);
	struct ieee80211_regdomain *regdom;
	unsigned int size_of_regd, i;

	size_of_regd = sizeof(struct ieee80211_regdomain) +
		coll->n_rules * sizeof(struct ieee80211_reg_rule);

	regdom = kzalloc(size_of_regd, GFP_KERNEL);
	if (!regdom)
		return -ENOMEM;

	regdom->n_reg_rules = coll->n_rules;
	regdom->alpha2[0] = country->alpha2[0];
	regdom->alpha2[1] = country->alpha2[1];
	regdom->dfs_region = coll->dfs_region;

	for (i = 0; i < regdom->n_reg_rules; i++) {
		__be16 *rules_ptr = (void *)((u8 *)coll + ALIGN(coll->len, 2));
		unsigned int rule_ptr = be16_to_cpu(rules_ptr[i]) << 2;
		struct fwdb_rule *rule = (void *)((u8 *)db + rule_ptr);
		struct ieee80211_reg_rule *rrule = &regdom->reg_rules[i];

		rrule->freq_range.start_freq_khz = be32_to_cpu(rule->start);
		rrule->freq_range.end_freq_khz = be32_to_cpu(rule->end);
		rrule->freq_range.max_bandwidth_khz = be32_to_cpu(rule->max_bw);

		rrule->power_rule.max_antenna_gain = 0;
		rrule->power_rule.max_eirp = be16_to_cpu(rule->max_eirp);

		rrule->flags = 0;
		if (rule->flags & FWDB_FLAG_NO_OFDM)
			rrule->flags |= NL80211_RRF_NO_OFDM;
		if (rule->flags & FWDB_FLAG_NO_OUTDOOR)
			rrule->flags |= NL80211_RRF_NO_OUTDOOR;
		if (rule->flags & FWDB_FLAG_DFS)
			rrule->flags |= NL80211_RRF_DFS;
		if (rule->flags & FWDB_FLAG_NO_IR)
			rrule->flags |= NL80211_RRF_NO_IR;
		if (rule->flags & FWDB_FLAG_AUTO_BW)
			rrule->flags |= NL80211_RRF_AUTO_BW;

		rrule->dfs_cac_ms = 0;

		/* handle optional data */
		if (rule->len >= offsetofend(struct fwdb_rule, cac_timeout))
			rrule->dfs_cac_ms =
				1000 * be16_to_cpu(rule->cac_timeout);
<<<<<<< HEAD
		if (rule->len >= offsetofend(struct fwdb_rule, wmm_ptr)) {
			u32 wmm_ptr = be16_to_cpu(rule->wmm_ptr) << 2;
			struct fwdb_wmm_rule *wmm = (void *)((u8 *)db + wmm_ptr);

			set_wmm_rule(rrule, wmm);
		}
=======
		if (rule->len >= offsetofend(struct fwdb_rule, wmm_ptr))
			set_wmm_rule(db, country, rule, rrule);
>>>>>>> 0fd79184
	}

	return reg_schedule_apply(regdom);
}

static int query_regdb(const char *alpha2)
{
	const struct fwdb_header *hdr = regdb;
	const struct fwdb_country *country;

	ASSERT_RTNL();

	if (IS_ERR(regdb))
		return PTR_ERR(regdb);

	country = &hdr->country[0];
	while (country->coll_ptr) {
		if (alpha2_equal(alpha2, country->alpha2))
			return regdb_query_country(regdb, country);
		country++;
	}

	return -ENODATA;
}

static void regdb_fw_cb(const struct firmware *fw, void *context)
{
	int set_error = 0;
	bool restore = true;
	void *db;

	if (!fw) {
		pr_info("failed to load regulatory.db\n");
		set_error = -ENODATA;
	} else if (!valid_regdb(fw->data, fw->size)) {
		pr_info("loaded regulatory.db is malformed or signature is missing/invalid\n");
		set_error = -EINVAL;
	}

	rtnl_lock();
	if (WARN_ON(regdb && !IS_ERR(regdb))) {
		/* just restore and free new db */
	} else if (set_error) {
		regdb = ERR_PTR(set_error);
	} else if (fw) {
		db = kmemdup(fw->data, fw->size, GFP_KERNEL);
		if (db) {
			regdb = db;
			restore = context && query_regdb(context);
		} else {
			restore = true;
		}
	}

	if (restore)
		restore_regulatory_settings(true);

	rtnl_unlock();

	kfree(context);

	release_firmware(fw);
}

static int query_regdb_file(const char *alpha2)
{
	ASSERT_RTNL();

	if (regdb)
		return query_regdb(alpha2);

	alpha2 = kmemdup(alpha2, 2, GFP_KERNEL);
	if (!alpha2)
		return -ENOMEM;

	return request_firmware_nowait(THIS_MODULE, true, "regulatory.db",
				       &reg_pdev->dev, GFP_KERNEL,
				       (void *)alpha2, regdb_fw_cb);
}

int reg_reload_regdb(void)
{
	const struct firmware *fw;
	void *db;
	int err;

	err = request_firmware(&fw, "regulatory.db", &reg_pdev->dev);
	if (err)
		return err;

	if (!valid_regdb(fw->data, fw->size)) {
		err = -ENODATA;
		goto out;
	}

	db = kmemdup(fw->data, fw->size, GFP_KERNEL);
	if (!db) {
		err = -ENOMEM;
		goto out;
	}

	rtnl_lock();
	if (!IS_ERR_OR_NULL(regdb))
		kfree(regdb);
	regdb = db;
	rtnl_unlock();

 out:
	release_firmware(fw);
	return err;
}

static bool reg_query_database(struct regulatory_request *request)
{
	if (query_regdb_file(request->alpha2) == 0)
		return true;

	if (call_crda(request->alpha2) == 0)
		return true;

	return false;
}

bool reg_is_valid_request(const char *alpha2)
{
	struct regulatory_request *lr = get_last_request();

	if (!lr || lr->processed)
		return false;

	return alpha2_equal(lr->alpha2, alpha2);
}

static const struct ieee80211_regdomain *reg_get_regdomain(struct wiphy *wiphy)
{
	struct regulatory_request *lr = get_last_request();

	/*
	 * Follow the driver's regulatory domain, if present, unless a country
	 * IE has been processed or a user wants to help complaince further
	 */
	if (lr->initiator != NL80211_REGDOM_SET_BY_COUNTRY_IE &&
	    lr->initiator != NL80211_REGDOM_SET_BY_USER &&
	    wiphy->regd)
		return get_wiphy_regdom(wiphy);

	return get_cfg80211_regdom();
}

static unsigned int
reg_get_max_bandwidth_from_range(const struct ieee80211_regdomain *rd,
				 const struct ieee80211_reg_rule *rule)
{
	const struct ieee80211_freq_range *freq_range = &rule->freq_range;
	const struct ieee80211_freq_range *freq_range_tmp;
	const struct ieee80211_reg_rule *tmp;
	u32 start_freq, end_freq, idx, no;

	for (idx = 0; idx < rd->n_reg_rules; idx++)
		if (rule == &rd->reg_rules[idx])
			break;

	if (idx == rd->n_reg_rules)
		return 0;

	/* get start_freq */
	no = idx;

	while (no) {
		tmp = &rd->reg_rules[--no];
		freq_range_tmp = &tmp->freq_range;

		if (freq_range_tmp->end_freq_khz < freq_range->start_freq_khz)
			break;

		freq_range = freq_range_tmp;
	}

	start_freq = freq_range->start_freq_khz;

	/* get end_freq */
	freq_range = &rule->freq_range;
	no = idx;

	while (no < rd->n_reg_rules - 1) {
		tmp = &rd->reg_rules[++no];
		freq_range_tmp = &tmp->freq_range;

		if (freq_range_tmp->start_freq_khz > freq_range->end_freq_khz)
			break;

		freq_range = freq_range_tmp;
	}

	end_freq = freq_range->end_freq_khz;

	return end_freq - start_freq;
}

unsigned int reg_get_max_bandwidth(const struct ieee80211_regdomain *rd,
				   const struct ieee80211_reg_rule *rule)
{
	unsigned int bw = reg_get_max_bandwidth_from_range(rd, rule);

	if (rule->flags & NL80211_RRF_NO_160MHZ)
		bw = min_t(unsigned int, bw, MHZ_TO_KHZ(80));
	if (rule->flags & NL80211_RRF_NO_80MHZ)
		bw = min_t(unsigned int, bw, MHZ_TO_KHZ(40));

	/*
	 * HT40+/HT40- limits are handled per-channel. Only limit BW if both
	 * are not allowed.
	 */
	if (rule->flags & NL80211_RRF_NO_HT40MINUS &&
	    rule->flags & NL80211_RRF_NO_HT40PLUS)
		bw = min_t(unsigned int, bw, MHZ_TO_KHZ(20));

	return bw;
}

/* Sanity check on a regulatory rule */
static bool is_valid_reg_rule(const struct ieee80211_reg_rule *rule)
{
	const struct ieee80211_freq_range *freq_range = &rule->freq_range;
	u32 freq_diff;

	if (freq_range->start_freq_khz <= 0 || freq_range->end_freq_khz <= 0)
		return false;

	if (freq_range->start_freq_khz > freq_range->end_freq_khz)
		return false;

	freq_diff = freq_range->end_freq_khz - freq_range->start_freq_khz;

	if (freq_range->end_freq_khz <= freq_range->start_freq_khz ||
	    freq_range->max_bandwidth_khz > freq_diff)
		return false;

	return true;
}

static bool is_valid_rd(const struct ieee80211_regdomain *rd)
{
	const struct ieee80211_reg_rule *reg_rule = NULL;
	unsigned int i;

	if (!rd->n_reg_rules)
		return false;

	if (WARN_ON(rd->n_reg_rules > NL80211_MAX_SUPP_REG_RULES))
		return false;

	for (i = 0; i < rd->n_reg_rules; i++) {
		reg_rule = &rd->reg_rules[i];
		if (!is_valid_reg_rule(reg_rule))
			return false;
	}

	return true;
}

/**
 * freq_in_rule_band - tells us if a frequency is in a frequency band
 * @freq_range: frequency rule we want to query
 * @freq_khz: frequency we are inquiring about
 *
 * This lets us know if a specific frequency rule is or is not relevant to
 * a specific frequency's band. Bands are device specific and artificial
 * definitions (the "2.4 GHz band", the "5 GHz band" and the "60GHz band"),
 * however it is safe for now to assume that a frequency rule should not be
 * part of a frequency's band if the start freq or end freq are off by more
 * than 2 GHz for the 2.4 and 5 GHz bands, and by more than 10 GHz for the
 * 60 GHz band.
 * This resolution can be lowered and should be considered as we add
 * regulatory rule support for other "bands".
 **/
static bool freq_in_rule_band(const struct ieee80211_freq_range *freq_range,
			      u32 freq_khz)
{
#define ONE_GHZ_IN_KHZ	1000000
	/*
	 * From 802.11ad: directional multi-gigabit (DMG):
	 * Pertaining to operation in a frequency band containing a channel
	 * with the Channel starting frequency above 45 GHz.
	 */
	u32 limit = freq_khz > 45 * ONE_GHZ_IN_KHZ ?
			10 * ONE_GHZ_IN_KHZ : 2 * ONE_GHZ_IN_KHZ;
	if (abs(freq_khz - freq_range->start_freq_khz) <= limit)
		return true;
	if (abs(freq_khz - freq_range->end_freq_khz) <= limit)
		return true;
	return false;
#undef ONE_GHZ_IN_KHZ
}

/*
 * Later on we can perhaps use the more restrictive DFS
 * region but we don't have information for that yet so
 * for now simply disallow conflicts.
 */
static enum nl80211_dfs_regions
reg_intersect_dfs_region(const enum nl80211_dfs_regions dfs_region1,
			 const enum nl80211_dfs_regions dfs_region2)
{
	if (dfs_region1 != dfs_region2)
		return NL80211_DFS_UNSET;
	return dfs_region1;
}

/*
 * Helper for regdom_intersect(), this does the real
 * mathematical intersection fun
 */
static int reg_rules_intersect(const struct ieee80211_regdomain *rd1,
			       const struct ieee80211_regdomain *rd2,
			       const struct ieee80211_reg_rule *rule1,
			       const struct ieee80211_reg_rule *rule2,
			       struct ieee80211_reg_rule *intersected_rule)
{
	const struct ieee80211_freq_range *freq_range1, *freq_range2;
	struct ieee80211_freq_range *freq_range;
	const struct ieee80211_power_rule *power_rule1, *power_rule2;
	struct ieee80211_power_rule *power_rule;
	u32 freq_diff, max_bandwidth1, max_bandwidth2;

	freq_range1 = &rule1->freq_range;
	freq_range2 = &rule2->freq_range;
	freq_range = &intersected_rule->freq_range;

	power_rule1 = &rule1->power_rule;
	power_rule2 = &rule2->power_rule;
	power_rule = &intersected_rule->power_rule;

	freq_range->start_freq_khz = max(freq_range1->start_freq_khz,
					 freq_range2->start_freq_khz);
	freq_range->end_freq_khz = min(freq_range1->end_freq_khz,
				       freq_range2->end_freq_khz);

	max_bandwidth1 = freq_range1->max_bandwidth_khz;
	max_bandwidth2 = freq_range2->max_bandwidth_khz;

	if (rule1->flags & NL80211_RRF_AUTO_BW)
		max_bandwidth1 = reg_get_max_bandwidth(rd1, rule1);
	if (rule2->flags & NL80211_RRF_AUTO_BW)
		max_bandwidth2 = reg_get_max_bandwidth(rd2, rule2);

	freq_range->max_bandwidth_khz = min(max_bandwidth1, max_bandwidth2);

	intersected_rule->flags = rule1->flags | rule2->flags;

	/*
	 * In case NL80211_RRF_AUTO_BW requested for both rules
	 * set AUTO_BW in intersected rule also. Next we will
	 * calculate BW correctly in handle_channel function.
	 * In other case remove AUTO_BW flag while we calculate
	 * maximum bandwidth correctly and auto calculation is
	 * not required.
	 */
	if ((rule1->flags & NL80211_RRF_AUTO_BW) &&
	    (rule2->flags & NL80211_RRF_AUTO_BW))
		intersected_rule->flags |= NL80211_RRF_AUTO_BW;
	else
		intersected_rule->flags &= ~NL80211_RRF_AUTO_BW;

	freq_diff = freq_range->end_freq_khz - freq_range->start_freq_khz;
	if (freq_range->max_bandwidth_khz > freq_diff)
		freq_range->max_bandwidth_khz = freq_diff;

	power_rule->max_eirp = min(power_rule1->max_eirp,
		power_rule2->max_eirp);
	power_rule->max_antenna_gain = min(power_rule1->max_antenna_gain,
		power_rule2->max_antenna_gain);

	intersected_rule->dfs_cac_ms = max(rule1->dfs_cac_ms,
					   rule2->dfs_cac_ms);

	if (!is_valid_reg_rule(intersected_rule))
		return -EINVAL;

	return 0;
}

/* check whether old rule contains new rule */
static bool rule_contains(struct ieee80211_reg_rule *r1,
			  struct ieee80211_reg_rule *r2)
{
	/* for simplicity, currently consider only same flags */
	if (r1->flags != r2->flags)
		return false;

	/* verify r1 is more restrictive */
	if ((r1->power_rule.max_antenna_gain >
	     r2->power_rule.max_antenna_gain) ||
	    r1->power_rule.max_eirp > r2->power_rule.max_eirp)
		return false;

	/* make sure r2's range is contained within r1 */
	if (r1->freq_range.start_freq_khz > r2->freq_range.start_freq_khz ||
	    r1->freq_range.end_freq_khz < r2->freq_range.end_freq_khz)
		return false;

	/* and finally verify that r1.max_bw >= r2.max_bw */
	if (r1->freq_range.max_bandwidth_khz <
	    r2->freq_range.max_bandwidth_khz)
		return false;

	return true;
}

/* add or extend current rules. do nothing if rule is already contained */
static void add_rule(struct ieee80211_reg_rule *rule,
		     struct ieee80211_reg_rule *reg_rules, u32 *n_rules)
{
	struct ieee80211_reg_rule *tmp_rule;
	int i;

	for (i = 0; i < *n_rules; i++) {
		tmp_rule = &reg_rules[i];
		/* rule is already contained - do nothing */
		if (rule_contains(tmp_rule, rule))
			return;

		/* extend rule if possible */
		if (rule_contains(rule, tmp_rule)) {
			memcpy(tmp_rule, rule, sizeof(*rule));
			return;
		}
	}

	memcpy(&reg_rules[*n_rules], rule, sizeof(*rule));
	(*n_rules)++;
}

/**
 * regdom_intersect - do the intersection between two regulatory domains
 * @rd1: first regulatory domain
 * @rd2: second regulatory domain
 *
 * Use this function to get the intersection between two regulatory domains.
 * Once completed we will mark the alpha2 for the rd as intersected, "98",
 * as no one single alpha2 can represent this regulatory domain.
 *
 * Returns a pointer to the regulatory domain structure which will hold the
 * resulting intersection of rules between rd1 and rd2. We will
 * kzalloc() this structure for you.
 */
static struct ieee80211_regdomain *
regdom_intersect(const struct ieee80211_regdomain *rd1,
		 const struct ieee80211_regdomain *rd2)
{
	int r, size_of_regd;
	unsigned int x, y;
	unsigned int num_rules = 0;
	const struct ieee80211_reg_rule *rule1, *rule2;
	struct ieee80211_reg_rule intersected_rule;
	struct ieee80211_regdomain *rd;

	if (!rd1 || !rd2)
		return NULL;

	/*
	 * First we get a count of the rules we'll need, then we actually
	 * build them. This is to so we can malloc() and free() a
	 * regdomain once. The reason we use reg_rules_intersect() here
	 * is it will return -EINVAL if the rule computed makes no sense.
	 * All rules that do check out OK are valid.
	 */

	for (x = 0; x < rd1->n_reg_rules; x++) {
		rule1 = &rd1->reg_rules[x];
		for (y = 0; y < rd2->n_reg_rules; y++) {
			rule2 = &rd2->reg_rules[y];
			if (!reg_rules_intersect(rd1, rd2, rule1, rule2,
						 &intersected_rule))
				num_rules++;
		}
	}

	if (!num_rules)
		return NULL;

	size_of_regd = sizeof(struct ieee80211_regdomain) +
		       num_rules * sizeof(struct ieee80211_reg_rule);

	rd = kzalloc(size_of_regd, GFP_KERNEL);
	if (!rd)
		return NULL;

	for (x = 0; x < rd1->n_reg_rules; x++) {
		rule1 = &rd1->reg_rules[x];
		for (y = 0; y < rd2->n_reg_rules; y++) {
			rule2 = &rd2->reg_rules[y];
			r = reg_rules_intersect(rd1, rd2, rule1, rule2,
						&intersected_rule);
			/*
			 * No need to memset here the intersected rule here as
			 * we're not using the stack anymore
			 */
			if (r)
				continue;

			add_rule(&intersected_rule, rd->reg_rules,
				 &rd->n_reg_rules);
		}
	}

	rd->alpha2[0] = '9';
	rd->alpha2[1] = '8';
	rd->dfs_region = reg_intersect_dfs_region(rd1->dfs_region,
						  rd2->dfs_region);

	return rd;
}

/*
 * XXX: add support for the rest of enum nl80211_reg_rule_flags, we may
 * want to just have the channel structure use these
 */
static u32 map_regdom_flags(u32 rd_flags)
{
	u32 channel_flags = 0;
	if (rd_flags & NL80211_RRF_NO_IR_ALL)
		channel_flags |= IEEE80211_CHAN_NO_IR;
	if (rd_flags & NL80211_RRF_DFS)
		channel_flags |= IEEE80211_CHAN_RADAR;
	if (rd_flags & NL80211_RRF_NO_OFDM)
		channel_flags |= IEEE80211_CHAN_NO_OFDM;
	if (rd_flags & NL80211_RRF_NO_OUTDOOR)
		channel_flags |= IEEE80211_CHAN_INDOOR_ONLY;
	if (rd_flags & NL80211_RRF_IR_CONCURRENT)
		channel_flags |= IEEE80211_CHAN_IR_CONCURRENT;
	if (rd_flags & NL80211_RRF_NO_HT40MINUS)
		channel_flags |= IEEE80211_CHAN_NO_HT40MINUS;
	if (rd_flags & NL80211_RRF_NO_HT40PLUS)
		channel_flags |= IEEE80211_CHAN_NO_HT40PLUS;
	if (rd_flags & NL80211_RRF_NO_80MHZ)
		channel_flags |= IEEE80211_CHAN_NO_80MHZ;
	if (rd_flags & NL80211_RRF_NO_160MHZ)
		channel_flags |= IEEE80211_CHAN_NO_160MHZ;
	return channel_flags;
}

static const struct ieee80211_reg_rule *
freq_reg_info_regd(u32 center_freq,
		   const struct ieee80211_regdomain *regd, u32 bw)
{
	int i;
	bool band_rule_found = false;
	bool bw_fits = false;

	if (!regd)
		return ERR_PTR(-EINVAL);

	for (i = 0; i < regd->n_reg_rules; i++) {
		const struct ieee80211_reg_rule *rr;
		const struct ieee80211_freq_range *fr = NULL;

		rr = &regd->reg_rules[i];
		fr = &rr->freq_range;

		/*
		 * We only need to know if one frequency rule was
		 * was in center_freq's band, that's enough, so lets
		 * not overwrite it once found
		 */
		if (!band_rule_found)
			band_rule_found = freq_in_rule_band(fr, center_freq);

		bw_fits = cfg80211_does_bw_fit_range(fr, center_freq, bw);

		if (band_rule_found && bw_fits)
			return rr;
	}

	if (!band_rule_found)
		return ERR_PTR(-ERANGE);

	return ERR_PTR(-EINVAL);
}

static const struct ieee80211_reg_rule *
__freq_reg_info(struct wiphy *wiphy, u32 center_freq, u32 min_bw)
{
	const struct ieee80211_regdomain *regd = reg_get_regdomain(wiphy);
	const struct ieee80211_reg_rule *reg_rule = NULL;
	u32 bw;

	for (bw = MHZ_TO_KHZ(20); bw >= min_bw; bw = bw / 2) {
		reg_rule = freq_reg_info_regd(center_freq, regd, bw);
		if (!IS_ERR(reg_rule))
			return reg_rule;
	}

	return reg_rule;
}

const struct ieee80211_reg_rule *freq_reg_info(struct wiphy *wiphy,
					       u32 center_freq)
{
	return __freq_reg_info(wiphy, center_freq, MHZ_TO_KHZ(20));
}
EXPORT_SYMBOL(freq_reg_info);

const char *reg_initiator_name(enum nl80211_reg_initiator initiator)
{
	switch (initiator) {
	case NL80211_REGDOM_SET_BY_CORE:
		return "core";
	case NL80211_REGDOM_SET_BY_USER:
		return "user";
	case NL80211_REGDOM_SET_BY_DRIVER:
		return "driver";
	case NL80211_REGDOM_SET_BY_COUNTRY_IE:
		return "country element";
	default:
		WARN_ON(1);
		return "bug";
	}
}
EXPORT_SYMBOL(reg_initiator_name);

static uint32_t reg_rule_to_chan_bw_flags(const struct ieee80211_regdomain *regd,
					  const struct ieee80211_reg_rule *reg_rule,
					  const struct ieee80211_channel *chan)
{
	const struct ieee80211_freq_range *freq_range = NULL;
	u32 max_bandwidth_khz, bw_flags = 0;

	freq_range = &reg_rule->freq_range;

	max_bandwidth_khz = freq_range->max_bandwidth_khz;
	/* Check if auto calculation requested */
	if (reg_rule->flags & NL80211_RRF_AUTO_BW)
		max_bandwidth_khz = reg_get_max_bandwidth(regd, reg_rule);

	/* If we get a reg_rule we can assume that at least 5Mhz fit */
	if (!cfg80211_does_bw_fit_range(freq_range,
					MHZ_TO_KHZ(chan->center_freq),
					MHZ_TO_KHZ(10)))
		bw_flags |= IEEE80211_CHAN_NO_10MHZ;
	if (!cfg80211_does_bw_fit_range(freq_range,
					MHZ_TO_KHZ(chan->center_freq),
					MHZ_TO_KHZ(20)))
		bw_flags |= IEEE80211_CHAN_NO_20MHZ;

	if (max_bandwidth_khz < MHZ_TO_KHZ(10))
		bw_flags |= IEEE80211_CHAN_NO_10MHZ;
	if (max_bandwidth_khz < MHZ_TO_KHZ(20))
		bw_flags |= IEEE80211_CHAN_NO_20MHZ;
	if (max_bandwidth_khz < MHZ_TO_KHZ(40))
		bw_flags |= IEEE80211_CHAN_NO_HT40;
	if (max_bandwidth_khz < MHZ_TO_KHZ(80))
		bw_flags |= IEEE80211_CHAN_NO_80MHZ;
	if (max_bandwidth_khz < MHZ_TO_KHZ(160))
		bw_flags |= IEEE80211_CHAN_NO_160MHZ;
	return bw_flags;
}

/*
 * Note that right now we assume the desired channel bandwidth
 * is always 20 MHz for each individual channel (HT40 uses 20 MHz
 * per channel, the primary and the extension channel).
 */
static void handle_channel(struct wiphy *wiphy,
			   enum nl80211_reg_initiator initiator,
			   struct ieee80211_channel *chan)
{
	u32 flags, bw_flags = 0;
	const struct ieee80211_reg_rule *reg_rule = NULL;
	const struct ieee80211_power_rule *power_rule = NULL;
	struct wiphy *request_wiphy = NULL;
	struct regulatory_request *lr = get_last_request();
	const struct ieee80211_regdomain *regd;

	request_wiphy = wiphy_idx_to_wiphy(lr->wiphy_idx);

	flags = chan->orig_flags;

	reg_rule = freq_reg_info(wiphy, MHZ_TO_KHZ(chan->center_freq));
	if (IS_ERR(reg_rule)) {
		/*
		 * We will disable all channels that do not match our
		 * received regulatory rule unless the hint is coming
		 * from a Country IE and the Country IE had no information
		 * about a band. The IEEE 802.11 spec allows for an AP
		 * to send only a subset of the regulatory rules allowed,
		 * so an AP in the US that only supports 2.4 GHz may only send
		 * a country IE with information for the 2.4 GHz band
		 * while 5 GHz is still supported.
		 */
		if (initiator == NL80211_REGDOM_SET_BY_COUNTRY_IE &&
		    PTR_ERR(reg_rule) == -ERANGE)
			return;

		if (lr->initiator == NL80211_REGDOM_SET_BY_DRIVER &&
		    request_wiphy && request_wiphy == wiphy &&
		    request_wiphy->regulatory_flags & REGULATORY_STRICT_REG) {
			pr_debug("Disabling freq %d MHz for good\n",
				 chan->center_freq);
			chan->orig_flags |= IEEE80211_CHAN_DISABLED;
			chan->flags = chan->orig_flags;
		} else {
			pr_debug("Disabling freq %d MHz\n",
				 chan->center_freq);
			chan->flags |= IEEE80211_CHAN_DISABLED;
		}
		return;
	}

	regd = reg_get_regdomain(wiphy);

	power_rule = &reg_rule->power_rule;
	bw_flags = reg_rule_to_chan_bw_flags(regd, reg_rule, chan);

	if (lr->initiator == NL80211_REGDOM_SET_BY_DRIVER &&
	    request_wiphy && request_wiphy == wiphy &&
	    request_wiphy->regulatory_flags & REGULATORY_STRICT_REG) {
		/*
		 * This guarantees the driver's requested regulatory domain
		 * will always be used as a base for further regulatory
		 * settings
		 */
		chan->flags = chan->orig_flags =
			map_regdom_flags(reg_rule->flags) | bw_flags;
		chan->max_antenna_gain = chan->orig_mag =
			(int) MBI_TO_DBI(power_rule->max_antenna_gain);
		chan->max_reg_power = chan->max_power = chan->orig_mpwr =
			(int) MBM_TO_DBM(power_rule->max_eirp);

		if (chan->flags & IEEE80211_CHAN_RADAR) {
			chan->dfs_cac_ms = IEEE80211_DFS_MIN_CAC_TIME_MS;
			if (reg_rule->dfs_cac_ms)
				chan->dfs_cac_ms = reg_rule->dfs_cac_ms;
		}

		return;
	}

	chan->dfs_state = NL80211_DFS_USABLE;
	chan->dfs_state_entered = jiffies;

	chan->beacon_found = false;
	chan->flags = flags | bw_flags | map_regdom_flags(reg_rule->flags);
	chan->max_antenna_gain =
		min_t(int, chan->orig_mag,
		      MBI_TO_DBI(power_rule->max_antenna_gain));
	chan->max_reg_power = (int) MBM_TO_DBM(power_rule->max_eirp);

	if (chan->flags & IEEE80211_CHAN_RADAR) {
		if (reg_rule->dfs_cac_ms)
			chan->dfs_cac_ms = reg_rule->dfs_cac_ms;
		else
			chan->dfs_cac_ms = IEEE80211_DFS_MIN_CAC_TIME_MS;
	}

	if (chan->orig_mpwr) {
		/*
		 * Devices that use REGULATORY_COUNTRY_IE_FOLLOW_POWER
		 * will always follow the passed country IE power settings.
		 */
		if (initiator == NL80211_REGDOM_SET_BY_COUNTRY_IE &&
		    wiphy->regulatory_flags & REGULATORY_COUNTRY_IE_FOLLOW_POWER)
			chan->max_power = chan->max_reg_power;
		else
			chan->max_power = min(chan->orig_mpwr,
					      chan->max_reg_power);
	} else
		chan->max_power = chan->max_reg_power;
}

static void handle_band(struct wiphy *wiphy,
			enum nl80211_reg_initiator initiator,
			struct ieee80211_supported_band *sband)
{
	unsigned int i;

	if (!sband)
		return;

	for (i = 0; i < sband->n_channels; i++)
		handle_channel(wiphy, initiator, &sband->channels[i]);
}

static bool reg_request_cell_base(struct regulatory_request *request)
{
	if (request->initiator != NL80211_REGDOM_SET_BY_USER)
		return false;
	return request->user_reg_hint_type == NL80211_USER_REG_HINT_CELL_BASE;
}

bool reg_last_request_cell_base(void)
{
	return reg_request_cell_base(get_last_request());
}

#ifdef CONFIG_CFG80211_REG_CELLULAR_HINTS
/* Core specific check */
static enum reg_request_treatment
reg_ignore_cell_hint(struct regulatory_request *pending_request)
{
	struct regulatory_request *lr = get_last_request();

	if (!reg_num_devs_support_basehint)
		return REG_REQ_IGNORE;

	if (reg_request_cell_base(lr) &&
	    !regdom_changes(pending_request->alpha2))
		return REG_REQ_ALREADY_SET;

	return REG_REQ_OK;
}

/* Device specific check */
static bool reg_dev_ignore_cell_hint(struct wiphy *wiphy)
{
	return !(wiphy->features & NL80211_FEATURE_CELL_BASE_REG_HINTS);
}
#else
static enum reg_request_treatment
reg_ignore_cell_hint(struct regulatory_request *pending_request)
{
	return REG_REQ_IGNORE;
}

static bool reg_dev_ignore_cell_hint(struct wiphy *wiphy)
{
	return true;
}
#endif

static bool wiphy_strict_alpha2_regd(struct wiphy *wiphy)
{
	if (wiphy->regulatory_flags & REGULATORY_STRICT_REG &&
	    !(wiphy->regulatory_flags & REGULATORY_CUSTOM_REG))
		return true;
	return false;
}

static bool ignore_reg_update(struct wiphy *wiphy,
			      enum nl80211_reg_initiator initiator)
{
	struct regulatory_request *lr = get_last_request();

	if (wiphy->regulatory_flags & REGULATORY_WIPHY_SELF_MANAGED)
		return true;

	if (!lr) {
		pr_debug("Ignoring regulatory request set by %s since last_request is not set\n",
			 reg_initiator_name(initiator));
		return true;
	}

	if (initiator == NL80211_REGDOM_SET_BY_CORE &&
	    wiphy->regulatory_flags & REGULATORY_CUSTOM_REG) {
		pr_debug("Ignoring regulatory request set by %s since the driver uses its own custom regulatory domain\n",
			 reg_initiator_name(initiator));
		return true;
	}

	/*
	 * wiphy->regd will be set once the device has its own
	 * desired regulatory domain set
	 */
	if (wiphy_strict_alpha2_regd(wiphy) && !wiphy->regd &&
	    initiator != NL80211_REGDOM_SET_BY_COUNTRY_IE &&
	    !is_world_regdom(lr->alpha2)) {
		pr_debug("Ignoring regulatory request set by %s since the driver requires its own regulatory domain to be set first\n",
			 reg_initiator_name(initiator));
		return true;
	}

	if (reg_request_cell_base(lr))
		return reg_dev_ignore_cell_hint(wiphy);

	return false;
}

static bool reg_is_world_roaming(struct wiphy *wiphy)
{
	const struct ieee80211_regdomain *cr = get_cfg80211_regdom();
	const struct ieee80211_regdomain *wr = get_wiphy_regdom(wiphy);
	struct regulatory_request *lr = get_last_request();

	if (is_world_regdom(cr->alpha2) || (wr && is_world_regdom(wr->alpha2)))
		return true;

	if (lr && lr->initiator != NL80211_REGDOM_SET_BY_COUNTRY_IE &&
	    wiphy->regulatory_flags & REGULATORY_CUSTOM_REG)
		return true;

	return false;
}

static void handle_reg_beacon(struct wiphy *wiphy, unsigned int chan_idx,
			      struct reg_beacon *reg_beacon)
{
	struct ieee80211_supported_band *sband;
	struct ieee80211_channel *chan;
	bool channel_changed = false;
	struct ieee80211_channel chan_before;

	sband = wiphy->bands[reg_beacon->chan.band];
	chan = &sband->channels[chan_idx];

	if (likely(chan->center_freq != reg_beacon->chan.center_freq))
		return;

	if (chan->beacon_found)
		return;

	chan->beacon_found = true;

	if (!reg_is_world_roaming(wiphy))
		return;

	if (wiphy->regulatory_flags & REGULATORY_DISABLE_BEACON_HINTS)
		return;

	chan_before = *chan;

	if (chan->flags & IEEE80211_CHAN_NO_IR) {
		chan->flags &= ~IEEE80211_CHAN_NO_IR;
		channel_changed = true;
	}

	if (channel_changed)
		nl80211_send_beacon_hint_event(wiphy, &chan_before, chan);
}

/*
 * Called when a scan on a wiphy finds a beacon on
 * new channel
 */
static void wiphy_update_new_beacon(struct wiphy *wiphy,
				    struct reg_beacon *reg_beacon)
{
	unsigned int i;
	struct ieee80211_supported_band *sband;

	if (!wiphy->bands[reg_beacon->chan.band])
		return;

	sband = wiphy->bands[reg_beacon->chan.band];

	for (i = 0; i < sband->n_channels; i++)
		handle_reg_beacon(wiphy, i, reg_beacon);
}

/*
 * Called upon reg changes or a new wiphy is added
 */
static void wiphy_update_beacon_reg(struct wiphy *wiphy)
{
	unsigned int i;
	struct ieee80211_supported_band *sband;
	struct reg_beacon *reg_beacon;

	list_for_each_entry(reg_beacon, &reg_beacon_list, list) {
		if (!wiphy->bands[reg_beacon->chan.band])
			continue;
		sband = wiphy->bands[reg_beacon->chan.band];
		for (i = 0; i < sband->n_channels; i++)
			handle_reg_beacon(wiphy, i, reg_beacon);
	}
}

/* Reap the advantages of previously found beacons */
static void reg_process_beacons(struct wiphy *wiphy)
{
	/*
	 * Means we are just firing up cfg80211, so no beacons would
	 * have been processed yet.
	 */
	if (!last_request)
		return;
	wiphy_update_beacon_reg(wiphy);
}

static bool is_ht40_allowed(struct ieee80211_channel *chan)
{
	if (!chan)
		return false;
	if (chan->flags & IEEE80211_CHAN_DISABLED)
		return false;
	/* This would happen when regulatory rules disallow HT40 completely */
	if ((chan->flags & IEEE80211_CHAN_NO_HT40) == IEEE80211_CHAN_NO_HT40)
		return false;
	return true;
}

static void reg_process_ht_flags_channel(struct wiphy *wiphy,
					 struct ieee80211_channel *channel)
{
	struct ieee80211_supported_band *sband = wiphy->bands[channel->band];
	struct ieee80211_channel *channel_before = NULL, *channel_after = NULL;
	const struct ieee80211_regdomain *regd;
	unsigned int i;
	u32 flags;

	if (!is_ht40_allowed(channel)) {
		channel->flags |= IEEE80211_CHAN_NO_HT40;
		return;
	}

	/*
	 * We need to ensure the extension channels exist to
	 * be able to use HT40- or HT40+, this finds them (or not)
	 */
	for (i = 0; i < sband->n_channels; i++) {
		struct ieee80211_channel *c = &sband->channels[i];

		if (c->center_freq == (channel->center_freq - 20))
			channel_before = c;
		if (c->center_freq == (channel->center_freq + 20))
			channel_after = c;
	}

	flags = 0;
	regd = get_wiphy_regdom(wiphy);
	if (regd) {
		const struct ieee80211_reg_rule *reg_rule =
			freq_reg_info_regd(MHZ_TO_KHZ(channel->center_freq),
					   regd, MHZ_TO_KHZ(20));

		if (!IS_ERR(reg_rule))
			flags = reg_rule->flags;
	}

	/*
	 * Please note that this assumes target bandwidth is 20 MHz,
	 * if that ever changes we also need to change the below logic
	 * to include that as well.
	 */
	if (!is_ht40_allowed(channel_before) ||
	    flags & NL80211_RRF_NO_HT40MINUS)
		channel->flags |= IEEE80211_CHAN_NO_HT40MINUS;
	else
		channel->flags &= ~IEEE80211_CHAN_NO_HT40MINUS;

	if (!is_ht40_allowed(channel_after) ||
	    flags & NL80211_RRF_NO_HT40PLUS)
		channel->flags |= IEEE80211_CHAN_NO_HT40PLUS;
	else
		channel->flags &= ~IEEE80211_CHAN_NO_HT40PLUS;
}

static void reg_process_ht_flags_band(struct wiphy *wiphy,
				      struct ieee80211_supported_band *sband)
{
	unsigned int i;

	if (!sband)
		return;

	for (i = 0; i < sband->n_channels; i++)
		reg_process_ht_flags_channel(wiphy, &sband->channels[i]);
}

static void reg_process_ht_flags(struct wiphy *wiphy)
{
	enum nl80211_band band;

	if (!wiphy)
		return;

	for (band = 0; band < NUM_NL80211_BANDS; band++)
		reg_process_ht_flags_band(wiphy, wiphy->bands[band]);
}

static void reg_call_notifier(struct wiphy *wiphy,
			      struct regulatory_request *request)
{
	if (wiphy->reg_notifier)
		wiphy->reg_notifier(wiphy, request);
}

static bool reg_wdev_chan_valid(struct wiphy *wiphy, struct wireless_dev *wdev)
{
	struct cfg80211_chan_def chandef;
	struct cfg80211_registered_device *rdev = wiphy_to_rdev(wiphy);
	enum nl80211_iftype iftype;

	wdev_lock(wdev);
	iftype = wdev->iftype;

	/* make sure the interface is active */
	if (!wdev->netdev || !netif_running(wdev->netdev))
		goto wdev_inactive_unlock;

	switch (iftype) {
	case NL80211_IFTYPE_AP:
	case NL80211_IFTYPE_P2P_GO:
		if (!wdev->beacon_interval)
			goto wdev_inactive_unlock;
		chandef = wdev->chandef;
		break;
	case NL80211_IFTYPE_ADHOC:
		if (!wdev->ssid_len)
			goto wdev_inactive_unlock;
		chandef = wdev->chandef;
		break;
	case NL80211_IFTYPE_STATION:
	case NL80211_IFTYPE_P2P_CLIENT:
		if (!wdev->current_bss ||
		    !wdev->current_bss->pub.channel)
			goto wdev_inactive_unlock;

		if (!rdev->ops->get_channel ||
		    rdev_get_channel(rdev, wdev, &chandef))
			cfg80211_chandef_create(&chandef,
						wdev->current_bss->pub.channel,
						NL80211_CHAN_NO_HT);
		break;
	case NL80211_IFTYPE_MONITOR:
	case NL80211_IFTYPE_AP_VLAN:
	case NL80211_IFTYPE_P2P_DEVICE:
		/* no enforcement required */
		break;
	default:
		/* others not implemented for now */
		WARN_ON(1);
		break;
	}

	wdev_unlock(wdev);

	switch (iftype) {
	case NL80211_IFTYPE_AP:
	case NL80211_IFTYPE_P2P_GO:
	case NL80211_IFTYPE_ADHOC:
		return cfg80211_reg_can_beacon_relax(wiphy, &chandef, iftype);
	case NL80211_IFTYPE_STATION:
	case NL80211_IFTYPE_P2P_CLIENT:
		return cfg80211_chandef_usable(wiphy, &chandef,
					       IEEE80211_CHAN_DISABLED);
	default:
		break;
	}

	return true;

wdev_inactive_unlock:
	wdev_unlock(wdev);
	return true;
}

static void reg_leave_invalid_chans(struct wiphy *wiphy)
{
	struct wireless_dev *wdev;
	struct cfg80211_registered_device *rdev = wiphy_to_rdev(wiphy);

	ASSERT_RTNL();

	list_for_each_entry(wdev, &rdev->wiphy.wdev_list, list)
		if (!reg_wdev_chan_valid(wiphy, wdev))
			cfg80211_leave(rdev, wdev);
}

static void reg_check_chans_work(struct work_struct *work)
{
	struct cfg80211_registered_device *rdev;

	pr_debug("Verifying active interfaces after reg change\n");
	rtnl_lock();

	list_for_each_entry(rdev, &cfg80211_rdev_list, list)
		if (!(rdev->wiphy.regulatory_flags &
		      REGULATORY_IGNORE_STALE_KICKOFF))
			reg_leave_invalid_chans(&rdev->wiphy);

	rtnl_unlock();
}

static void reg_check_channels(void)
{
	/*
	 * Give usermode a chance to do something nicer (move to another
	 * channel, orderly disconnection), before forcing a disconnection.
	 */
	mod_delayed_work(system_power_efficient_wq,
			 &reg_check_chans,
			 msecs_to_jiffies(REG_ENFORCE_GRACE_MS));
}

static void wiphy_update_regulatory(struct wiphy *wiphy,
				    enum nl80211_reg_initiator initiator)
{
	enum nl80211_band band;
	struct regulatory_request *lr = get_last_request();

	if (ignore_reg_update(wiphy, initiator)) {
		/*
		 * Regulatory updates set by CORE are ignored for custom
		 * regulatory cards. Let us notify the changes to the driver,
		 * as some drivers used this to restore its orig_* reg domain.
		 */
		if (initiator == NL80211_REGDOM_SET_BY_CORE &&
		    wiphy->regulatory_flags & REGULATORY_CUSTOM_REG &&
		    !(wiphy->regulatory_flags &
		      REGULATORY_WIPHY_SELF_MANAGED))
			reg_call_notifier(wiphy, lr);
		return;
	}

	lr->dfs_region = get_cfg80211_regdom()->dfs_region;

	for (band = 0; band < NUM_NL80211_BANDS; band++)
		handle_band(wiphy, initiator, wiphy->bands[band]);

	reg_process_beacons(wiphy);
	reg_process_ht_flags(wiphy);
	reg_call_notifier(wiphy, lr);
}

static void update_all_wiphy_regulatory(enum nl80211_reg_initiator initiator)
{
	struct cfg80211_registered_device *rdev;
	struct wiphy *wiphy;

	ASSERT_RTNL();

	list_for_each_entry(rdev, &cfg80211_rdev_list, list) {
		wiphy = &rdev->wiphy;
		wiphy_update_regulatory(wiphy, initiator);
	}

	reg_check_channels();
}

static void handle_channel_custom(struct wiphy *wiphy,
				  struct ieee80211_channel *chan,
				  const struct ieee80211_regdomain *regd)
{
	u32 bw_flags = 0;
	const struct ieee80211_reg_rule *reg_rule = NULL;
	const struct ieee80211_power_rule *power_rule = NULL;
	u32 bw;

	for (bw = MHZ_TO_KHZ(20); bw >= MHZ_TO_KHZ(5); bw = bw / 2) {
		reg_rule = freq_reg_info_regd(MHZ_TO_KHZ(chan->center_freq),
					      regd, bw);
		if (!IS_ERR(reg_rule))
			break;
	}

	if (IS_ERR(reg_rule)) {
		pr_debug("Disabling freq %d MHz as custom regd has no rule that fits it\n",
			 chan->center_freq);
		if (wiphy->regulatory_flags & REGULATORY_WIPHY_SELF_MANAGED) {
			chan->flags |= IEEE80211_CHAN_DISABLED;
		} else {
			chan->orig_flags |= IEEE80211_CHAN_DISABLED;
			chan->flags = chan->orig_flags;
		}
		return;
	}

	power_rule = &reg_rule->power_rule;
	bw_flags = reg_rule_to_chan_bw_flags(regd, reg_rule, chan);

	chan->dfs_state_entered = jiffies;
	chan->dfs_state = NL80211_DFS_USABLE;

	chan->beacon_found = false;

	if (wiphy->regulatory_flags & REGULATORY_WIPHY_SELF_MANAGED)
		chan->flags = chan->orig_flags | bw_flags |
			      map_regdom_flags(reg_rule->flags);
	else
		chan->flags |= map_regdom_flags(reg_rule->flags) | bw_flags;

	chan->max_antenna_gain = (int) MBI_TO_DBI(power_rule->max_antenna_gain);
	chan->max_reg_power = chan->max_power =
		(int) MBM_TO_DBM(power_rule->max_eirp);

	if (chan->flags & IEEE80211_CHAN_RADAR) {
		if (reg_rule->dfs_cac_ms)
			chan->dfs_cac_ms = reg_rule->dfs_cac_ms;
		else
			chan->dfs_cac_ms = IEEE80211_DFS_MIN_CAC_TIME_MS;
	}

	chan->max_power = chan->max_reg_power;
}

static void handle_band_custom(struct wiphy *wiphy,
			       struct ieee80211_supported_band *sband,
			       const struct ieee80211_regdomain *regd)
{
	unsigned int i;

	if (!sband)
		return;

	for (i = 0; i < sband->n_channels; i++)
		handle_channel_custom(wiphy, &sband->channels[i], regd);
}

/* Used by drivers prior to wiphy registration */
void wiphy_apply_custom_regulatory(struct wiphy *wiphy,
				   const struct ieee80211_regdomain *regd)
{
	enum nl80211_band band;
	unsigned int bands_set = 0;

	WARN(!(wiphy->regulatory_flags & REGULATORY_CUSTOM_REG),
	     "wiphy should have REGULATORY_CUSTOM_REG\n");
	wiphy->regulatory_flags |= REGULATORY_CUSTOM_REG;

	for (band = 0; band < NUM_NL80211_BANDS; band++) {
		if (!wiphy->bands[band])
			continue;
		handle_band_custom(wiphy, wiphy->bands[band], regd);
		bands_set++;
	}

	/*
	 * no point in calling this if it won't have any effect
	 * on your device's supported bands.
	 */
	WARN_ON(!bands_set);
}
EXPORT_SYMBOL(wiphy_apply_custom_regulatory);

static void reg_set_request_processed(void)
{
	bool need_more_processing = false;
	struct regulatory_request *lr = get_last_request();

	lr->processed = true;

	spin_lock(&reg_requests_lock);
	if (!list_empty(&reg_requests_list))
		need_more_processing = true;
	spin_unlock(&reg_requests_lock);

	cancel_crda_timeout();

	if (need_more_processing)
		schedule_work(&reg_work);
}

/**
 * reg_process_hint_core - process core regulatory requests
 * @pending_request: a pending core regulatory request
 *
 * The wireless subsystem can use this function to process
 * a regulatory request issued by the regulatory core.
 */
static enum reg_request_treatment
reg_process_hint_core(struct regulatory_request *core_request)
{
	if (reg_query_database(core_request)) {
		core_request->intersect = false;
		core_request->processed = false;
		reg_update_last_request(core_request);
		return REG_REQ_OK;
	}

	return REG_REQ_IGNORE;
}

static enum reg_request_treatment
__reg_process_hint_user(struct regulatory_request *user_request)
{
	struct regulatory_request *lr = get_last_request();

	if (reg_request_cell_base(user_request))
		return reg_ignore_cell_hint(user_request);

	if (reg_request_cell_base(lr))
		return REG_REQ_IGNORE;

	if (lr->initiator == NL80211_REGDOM_SET_BY_COUNTRY_IE)
		return REG_REQ_INTERSECT;
	/*
	 * If the user knows better the user should set the regdom
	 * to their country before the IE is picked up
	 */
	if (lr->initiator == NL80211_REGDOM_SET_BY_USER &&
	    lr->intersect)
		return REG_REQ_IGNORE;
	/*
	 * Process user requests only after previous user/driver/core
	 * requests have been processed
	 */
	if ((lr->initiator == NL80211_REGDOM_SET_BY_CORE ||
	     lr->initiator == NL80211_REGDOM_SET_BY_DRIVER ||
	     lr->initiator == NL80211_REGDOM_SET_BY_USER) &&
	    regdom_changes(lr->alpha2))
		return REG_REQ_IGNORE;

	if (!regdom_changes(user_request->alpha2))
		return REG_REQ_ALREADY_SET;

	return REG_REQ_OK;
}

/**
 * reg_process_hint_user - process user regulatory requests
 * @user_request: a pending user regulatory request
 *
 * The wireless subsystem can use this function to process
 * a regulatory request initiated by userspace.
 */
static enum reg_request_treatment
reg_process_hint_user(struct regulatory_request *user_request)
{
	enum reg_request_treatment treatment;

	treatment = __reg_process_hint_user(user_request);
	if (treatment == REG_REQ_IGNORE ||
	    treatment == REG_REQ_ALREADY_SET)
		return REG_REQ_IGNORE;

	user_request->intersect = treatment == REG_REQ_INTERSECT;
	user_request->processed = false;

	if (reg_query_database(user_request)) {
		reg_update_last_request(user_request);
		user_alpha2[0] = user_request->alpha2[0];
		user_alpha2[1] = user_request->alpha2[1];
		return REG_REQ_OK;
	}

	return REG_REQ_IGNORE;
}

static enum reg_request_treatment
__reg_process_hint_driver(struct regulatory_request *driver_request)
{
	struct regulatory_request *lr = get_last_request();

	if (lr->initiator == NL80211_REGDOM_SET_BY_CORE) {
		if (regdom_changes(driver_request->alpha2))
			return REG_REQ_OK;
		return REG_REQ_ALREADY_SET;
	}

	/*
	 * This would happen if you unplug and plug your card
	 * back in or if you add a new device for which the previously
	 * loaded card also agrees on the regulatory domain.
	 */
	if (lr->initiator == NL80211_REGDOM_SET_BY_DRIVER &&
	    !regdom_changes(driver_request->alpha2))
		return REG_REQ_ALREADY_SET;

	return REG_REQ_INTERSECT;
}

/**
 * reg_process_hint_driver - process driver regulatory requests
 * @driver_request: a pending driver regulatory request
 *
 * The wireless subsystem can use this function to process
 * a regulatory request issued by an 802.11 driver.
 *
 * Returns one of the different reg request treatment values.
 */
static enum reg_request_treatment
reg_process_hint_driver(struct wiphy *wiphy,
			struct regulatory_request *driver_request)
{
	const struct ieee80211_regdomain *regd, *tmp;
	enum reg_request_treatment treatment;

	treatment = __reg_process_hint_driver(driver_request);

	switch (treatment) {
	case REG_REQ_OK:
		break;
	case REG_REQ_IGNORE:
		return REG_REQ_IGNORE;
	case REG_REQ_INTERSECT:
	case REG_REQ_ALREADY_SET:
		regd = reg_copy_regd(get_cfg80211_regdom());
		if (IS_ERR(regd))
			return REG_REQ_IGNORE;

		tmp = get_wiphy_regdom(wiphy);
		rcu_assign_pointer(wiphy->regd, regd);
		rcu_free_regdom(tmp);
	}


	driver_request->intersect = treatment == REG_REQ_INTERSECT;
	driver_request->processed = false;

	/*
	 * Since CRDA will not be called in this case as we already
	 * have applied the requested regulatory domain before we just
	 * inform userspace we have processed the request
	 */
	if (treatment == REG_REQ_ALREADY_SET) {
		nl80211_send_reg_change_event(driver_request);
		reg_update_last_request(driver_request);
		reg_set_request_processed();
		return REG_REQ_ALREADY_SET;
	}

	if (reg_query_database(driver_request)) {
		reg_update_last_request(driver_request);
		return REG_REQ_OK;
	}

	return REG_REQ_IGNORE;
}

static enum reg_request_treatment
__reg_process_hint_country_ie(struct wiphy *wiphy,
			      struct regulatory_request *country_ie_request)
{
	struct wiphy *last_wiphy = NULL;
	struct regulatory_request *lr = get_last_request();

	if (reg_request_cell_base(lr)) {
		/* Trust a Cell base station over the AP's country IE */
		if (regdom_changes(country_ie_request->alpha2))
			return REG_REQ_IGNORE;
		return REG_REQ_ALREADY_SET;
	} else {
		if (wiphy->regulatory_flags & REGULATORY_COUNTRY_IE_IGNORE)
			return REG_REQ_IGNORE;
	}

	if (unlikely(!is_an_alpha2(country_ie_request->alpha2)))
		return -EINVAL;

	if (lr->initiator != NL80211_REGDOM_SET_BY_COUNTRY_IE)
		return REG_REQ_OK;

	last_wiphy = wiphy_idx_to_wiphy(lr->wiphy_idx);

	if (last_wiphy != wiphy) {
		/*
		 * Two cards with two APs claiming different
		 * Country IE alpha2s. We could
		 * intersect them, but that seems unlikely
		 * to be correct. Reject second one for now.
		 */
		if (regdom_changes(country_ie_request->alpha2))
			return REG_REQ_IGNORE;
		return REG_REQ_ALREADY_SET;
	}

	if (regdom_changes(country_ie_request->alpha2))
		return REG_REQ_OK;
	return REG_REQ_ALREADY_SET;
}

/**
 * reg_process_hint_country_ie - process regulatory requests from country IEs
 * @country_ie_request: a regulatory request from a country IE
 *
 * The wireless subsystem can use this function to process
 * a regulatory request issued by a country Information Element.
 *
 * Returns one of the different reg request treatment values.
 */
static enum reg_request_treatment
reg_process_hint_country_ie(struct wiphy *wiphy,
			    struct regulatory_request *country_ie_request)
{
	enum reg_request_treatment treatment;

	treatment = __reg_process_hint_country_ie(wiphy, country_ie_request);

	switch (treatment) {
	case REG_REQ_OK:
		break;
	case REG_REQ_IGNORE:
		return REG_REQ_IGNORE;
	case REG_REQ_ALREADY_SET:
		reg_free_request(country_ie_request);
		return REG_REQ_ALREADY_SET;
	case REG_REQ_INTERSECT:
		/*
		 * This doesn't happen yet, not sure we
		 * ever want to support it for this case.
		 */
		WARN_ONCE(1, "Unexpected intersection for country elements");
		return REG_REQ_IGNORE;
	}

	country_ie_request->intersect = false;
	country_ie_request->processed = false;

	if (reg_query_database(country_ie_request)) {
		reg_update_last_request(country_ie_request);
		return REG_REQ_OK;
	}

	return REG_REQ_IGNORE;
}

bool reg_dfs_domain_same(struct wiphy *wiphy1, struct wiphy *wiphy2)
{
	const struct ieee80211_regdomain *wiphy1_regd = NULL;
	const struct ieee80211_regdomain *wiphy2_regd = NULL;
	const struct ieee80211_regdomain *cfg80211_regd = NULL;
	bool dfs_domain_same;

	rcu_read_lock();

	cfg80211_regd = rcu_dereference(cfg80211_regdomain);
	wiphy1_regd = rcu_dereference(wiphy1->regd);
	if (!wiphy1_regd)
		wiphy1_regd = cfg80211_regd;

	wiphy2_regd = rcu_dereference(wiphy2->regd);
	if (!wiphy2_regd)
		wiphy2_regd = cfg80211_regd;

	dfs_domain_same = wiphy1_regd->dfs_region == wiphy2_regd->dfs_region;

	rcu_read_unlock();

	return dfs_domain_same;
}

static void reg_copy_dfs_chan_state(struct ieee80211_channel *dst_chan,
				    struct ieee80211_channel *src_chan)
{
	if (!(dst_chan->flags & IEEE80211_CHAN_RADAR) ||
	    !(src_chan->flags & IEEE80211_CHAN_RADAR))
		return;

	if (dst_chan->flags & IEEE80211_CHAN_DISABLED ||
	    src_chan->flags & IEEE80211_CHAN_DISABLED)
		return;

	if (src_chan->center_freq == dst_chan->center_freq &&
	    dst_chan->dfs_state == NL80211_DFS_USABLE) {
		dst_chan->dfs_state = src_chan->dfs_state;
		dst_chan->dfs_state_entered = src_chan->dfs_state_entered;
	}
}

static void wiphy_share_dfs_chan_state(struct wiphy *dst_wiphy,
				       struct wiphy *src_wiphy)
{
	struct ieee80211_supported_band *src_sband, *dst_sband;
	struct ieee80211_channel *src_chan, *dst_chan;
	int i, j, band;

	if (!reg_dfs_domain_same(dst_wiphy, src_wiphy))
		return;

	for (band = 0; band < NUM_NL80211_BANDS; band++) {
		dst_sband = dst_wiphy->bands[band];
		src_sband = src_wiphy->bands[band];
		if (!dst_sband || !src_sband)
			continue;

		for (i = 0; i < dst_sband->n_channels; i++) {
			dst_chan = &dst_sband->channels[i];
			for (j = 0; j < src_sband->n_channels; j++) {
				src_chan = &src_sband->channels[j];
				reg_copy_dfs_chan_state(dst_chan, src_chan);
			}
		}
	}
}

static void wiphy_all_share_dfs_chan_state(struct wiphy *wiphy)
{
	struct cfg80211_registered_device *rdev;

	ASSERT_RTNL();

	list_for_each_entry(rdev, &cfg80211_rdev_list, list) {
		if (wiphy == &rdev->wiphy)
			continue;
		wiphy_share_dfs_chan_state(wiphy, &rdev->wiphy);
	}
}

/* This processes *all* regulatory hints */
static void reg_process_hint(struct regulatory_request *reg_request)
{
	struct wiphy *wiphy = NULL;
	enum reg_request_treatment treatment;
	enum nl80211_reg_initiator initiator = reg_request->initiator;

	if (reg_request->wiphy_idx != WIPHY_IDX_INVALID)
		wiphy = wiphy_idx_to_wiphy(reg_request->wiphy_idx);

	switch (initiator) {
	case NL80211_REGDOM_SET_BY_CORE:
		treatment = reg_process_hint_core(reg_request);
		break;
	case NL80211_REGDOM_SET_BY_USER:
		treatment = reg_process_hint_user(reg_request);
		break;
	case NL80211_REGDOM_SET_BY_DRIVER:
		if (!wiphy)
			goto out_free;
		treatment = reg_process_hint_driver(wiphy, reg_request);
		break;
	case NL80211_REGDOM_SET_BY_COUNTRY_IE:
		if (!wiphy)
			goto out_free;
		treatment = reg_process_hint_country_ie(wiphy, reg_request);
		break;
	default:
		WARN(1, "invalid initiator %d\n", initiator);
		goto out_free;
	}

	if (treatment == REG_REQ_IGNORE)
		goto out_free;

	WARN(treatment != REG_REQ_OK && treatment != REG_REQ_ALREADY_SET,
	     "unexpected treatment value %d\n", treatment);

	/* This is required so that the orig_* parameters are saved.
	 * NOTE: treatment must be set for any case that reaches here!
	 */
	if (treatment == REG_REQ_ALREADY_SET && wiphy &&
	    wiphy->regulatory_flags & REGULATORY_STRICT_REG) {
		wiphy_update_regulatory(wiphy, initiator);
		wiphy_all_share_dfs_chan_state(wiphy);
		reg_check_channels();
	}

	return;

out_free:
	reg_free_request(reg_request);
}

static void notify_self_managed_wiphys(struct regulatory_request *request)
{
	struct cfg80211_registered_device *rdev;
	struct wiphy *wiphy;

	list_for_each_entry(rdev, &cfg80211_rdev_list, list) {
		wiphy = &rdev->wiphy;
		if (wiphy->regulatory_flags & REGULATORY_WIPHY_SELF_MANAGED &&
		    request->initiator == NL80211_REGDOM_SET_BY_USER &&
		    request->user_reg_hint_type ==
				NL80211_USER_REG_HINT_CELL_BASE)
			reg_call_notifier(wiphy, request);
	}
}

/*
 * Processes regulatory hints, this is all the NL80211_REGDOM_SET_BY_*
 * Regulatory hints come on a first come first serve basis and we
 * must process each one atomically.
 */
static void reg_process_pending_hints(void)
{
	struct regulatory_request *reg_request, *lr;

	lr = get_last_request();

	/* When last_request->processed becomes true this will be rescheduled */
	if (lr && !lr->processed) {
		reg_process_hint(lr);
		return;
	}

	spin_lock(&reg_requests_lock);

	if (list_empty(&reg_requests_list)) {
		spin_unlock(&reg_requests_lock);
		return;
	}

	reg_request = list_first_entry(&reg_requests_list,
				       struct regulatory_request,
				       list);
	list_del_init(&reg_request->list);

	spin_unlock(&reg_requests_lock);

	notify_self_managed_wiphys(reg_request);

	reg_process_hint(reg_request);

	lr = get_last_request();

	spin_lock(&reg_requests_lock);
	if (!list_empty(&reg_requests_list) && lr && lr->processed)
		schedule_work(&reg_work);
	spin_unlock(&reg_requests_lock);
}

/* Processes beacon hints -- this has nothing to do with country IEs */
static void reg_process_pending_beacon_hints(void)
{
	struct cfg80211_registered_device *rdev;
	struct reg_beacon *pending_beacon, *tmp;

	/* This goes through the _pending_ beacon list */
	spin_lock_bh(&reg_pending_beacons_lock);

	list_for_each_entry_safe(pending_beacon, tmp,
				 &reg_pending_beacons, list) {
		list_del_init(&pending_beacon->list);

		/* Applies the beacon hint to current wiphys */
		list_for_each_entry(rdev, &cfg80211_rdev_list, list)
			wiphy_update_new_beacon(&rdev->wiphy, pending_beacon);

		/* Remembers the beacon hint for new wiphys or reg changes */
		list_add_tail(&pending_beacon->list, &reg_beacon_list);
	}

	spin_unlock_bh(&reg_pending_beacons_lock);
}

static void reg_process_self_managed_hints(void)
{
	struct cfg80211_registered_device *rdev;
	struct wiphy *wiphy;
	const struct ieee80211_regdomain *tmp;
	const struct ieee80211_regdomain *regd;
	enum nl80211_band band;
	struct regulatory_request request = {};

	list_for_each_entry(rdev, &cfg80211_rdev_list, list) {
		wiphy = &rdev->wiphy;

		spin_lock(&reg_requests_lock);
		regd = rdev->requested_regd;
		rdev->requested_regd = NULL;
		spin_unlock(&reg_requests_lock);

		if (regd == NULL)
			continue;

		tmp = get_wiphy_regdom(wiphy);
		rcu_assign_pointer(wiphy->regd, regd);
		rcu_free_regdom(tmp);

		for (band = 0; band < NUM_NL80211_BANDS; band++)
			handle_band_custom(wiphy, wiphy->bands[band], regd);

		reg_process_ht_flags(wiphy);

		request.wiphy_idx = get_wiphy_idx(wiphy);
		request.alpha2[0] = regd->alpha2[0];
		request.alpha2[1] = regd->alpha2[1];
		request.initiator = NL80211_REGDOM_SET_BY_DRIVER;

		nl80211_send_wiphy_reg_change_event(&request);
	}

	reg_check_channels();
}

static void reg_todo(struct work_struct *work)
{
	rtnl_lock();
	reg_process_pending_hints();
	reg_process_pending_beacon_hints();
	reg_process_self_managed_hints();
	rtnl_unlock();
}

static void queue_regulatory_request(struct regulatory_request *request)
{
	request->alpha2[0] = toupper(request->alpha2[0]);
	request->alpha2[1] = toupper(request->alpha2[1]);

	spin_lock(&reg_requests_lock);
	list_add_tail(&request->list, &reg_requests_list);
	spin_unlock(&reg_requests_lock);

	schedule_work(&reg_work);
}

/*
 * Core regulatory hint -- happens during cfg80211_init()
 * and when we restore regulatory settings.
 */
static int regulatory_hint_core(const char *alpha2)
{
	struct regulatory_request *request;

	request = kzalloc(sizeof(struct regulatory_request), GFP_KERNEL);
	if (!request)
		return -ENOMEM;

	request->alpha2[0] = alpha2[0];
	request->alpha2[1] = alpha2[1];
	request->initiator = NL80211_REGDOM_SET_BY_CORE;
	request->wiphy_idx = WIPHY_IDX_INVALID;

	queue_regulatory_request(request);

	return 0;
}

/* User hints */
int regulatory_hint_user(const char *alpha2,
			 enum nl80211_user_reg_hint_type user_reg_hint_type)
{
	struct regulatory_request *request;

	if (WARN_ON(!alpha2))
		return -EINVAL;

	request = kzalloc(sizeof(struct regulatory_request), GFP_KERNEL);
	if (!request)
		return -ENOMEM;

	request->wiphy_idx = WIPHY_IDX_INVALID;
	request->alpha2[0] = alpha2[0];
	request->alpha2[1] = alpha2[1];
	request->initiator = NL80211_REGDOM_SET_BY_USER;
	request->user_reg_hint_type = user_reg_hint_type;

	/* Allow calling CRDA again */
	reset_crda_timeouts();

	queue_regulatory_request(request);

	return 0;
}

int regulatory_hint_indoor(bool is_indoor, u32 portid)
{
	spin_lock(&reg_indoor_lock);

	/* It is possible that more than one user space process is trying to
	 * configure the indoor setting. To handle such cases, clear the indoor
	 * setting in case that some process does not think that the device
	 * is operating in an indoor environment. In addition, if a user space
	 * process indicates that it is controlling the indoor setting, save its
	 * portid, i.e., make it the owner.
	 */
	reg_is_indoor = is_indoor;
	if (reg_is_indoor) {
		if (!reg_is_indoor_portid)
			reg_is_indoor_portid = portid;
	} else {
		reg_is_indoor_portid = 0;
	}

	spin_unlock(&reg_indoor_lock);

	if (!is_indoor)
		reg_check_channels();

	return 0;
}

void regulatory_netlink_notify(u32 portid)
{
	spin_lock(&reg_indoor_lock);

	if (reg_is_indoor_portid != portid) {
		spin_unlock(&reg_indoor_lock);
		return;
	}

	reg_is_indoor = false;
	reg_is_indoor_portid = 0;

	spin_unlock(&reg_indoor_lock);

	reg_check_channels();
}

/* Driver hints */
int regulatory_hint(struct wiphy *wiphy, const char *alpha2)
{
	struct regulatory_request *request;

	if (WARN_ON(!alpha2 || !wiphy))
		return -EINVAL;

	wiphy->regulatory_flags &= ~REGULATORY_CUSTOM_REG;

	request = kzalloc(sizeof(struct regulatory_request), GFP_KERNEL);
	if (!request)
		return -ENOMEM;

	request->wiphy_idx = get_wiphy_idx(wiphy);

	request->alpha2[0] = alpha2[0];
	request->alpha2[1] = alpha2[1];
	request->initiator = NL80211_REGDOM_SET_BY_DRIVER;

	/* Allow calling CRDA again */
	reset_crda_timeouts();

	queue_regulatory_request(request);

	return 0;
}
EXPORT_SYMBOL(regulatory_hint);

void regulatory_hint_country_ie(struct wiphy *wiphy, enum nl80211_band band,
				const u8 *country_ie, u8 country_ie_len)
{
	char alpha2[2];
	enum environment_cap env = ENVIRON_ANY;
	struct regulatory_request *request = NULL, *lr;

	/* IE len must be evenly divisible by 2 */
	if (country_ie_len & 0x01)
		return;

	if (country_ie_len < IEEE80211_COUNTRY_IE_MIN_LEN)
		return;

	request = kzalloc(sizeof(*request), GFP_KERNEL);
	if (!request)
		return;

	alpha2[0] = country_ie[0];
	alpha2[1] = country_ie[1];

	if (country_ie[2] == 'I')
		env = ENVIRON_INDOOR;
	else if (country_ie[2] == 'O')
		env = ENVIRON_OUTDOOR;

	rcu_read_lock();
	lr = get_last_request();

	if (unlikely(!lr))
		goto out;

	/*
	 * We will run this only upon a successful connection on cfg80211.
	 * We leave conflict resolution to the workqueue, where can hold
	 * the RTNL.
	 */
	if (lr->initiator == NL80211_REGDOM_SET_BY_COUNTRY_IE &&
	    lr->wiphy_idx != WIPHY_IDX_INVALID)
		goto out;

	request->wiphy_idx = get_wiphy_idx(wiphy);
	request->alpha2[0] = alpha2[0];
	request->alpha2[1] = alpha2[1];
	request->initiator = NL80211_REGDOM_SET_BY_COUNTRY_IE;
	request->country_ie_env = env;

	/* Allow calling CRDA again */
	reset_crda_timeouts();

	queue_regulatory_request(request);
	request = NULL;
out:
	kfree(request);
	rcu_read_unlock();
}

static void restore_alpha2(char *alpha2, bool reset_user)
{
	/* indicates there is no alpha2 to consider for restoration */
	alpha2[0] = '9';
	alpha2[1] = '7';

	/* The user setting has precedence over the module parameter */
	if (is_user_regdom_saved()) {
		/* Unless we're asked to ignore it and reset it */
		if (reset_user) {
			pr_debug("Restoring regulatory settings including user preference\n");
			user_alpha2[0] = '9';
			user_alpha2[1] = '7';

			/*
			 * If we're ignoring user settings, we still need to
			 * check the module parameter to ensure we put things
			 * back as they were for a full restore.
			 */
			if (!is_world_regdom(ieee80211_regdom)) {
				pr_debug("Keeping preference on module parameter ieee80211_regdom: %c%c\n",
					 ieee80211_regdom[0], ieee80211_regdom[1]);
				alpha2[0] = ieee80211_regdom[0];
				alpha2[1] = ieee80211_regdom[1];
			}
		} else {
			pr_debug("Restoring regulatory settings while preserving user preference for: %c%c\n",
				 user_alpha2[0], user_alpha2[1]);
			alpha2[0] = user_alpha2[0];
			alpha2[1] = user_alpha2[1];
		}
	} else if (!is_world_regdom(ieee80211_regdom)) {
		pr_debug("Keeping preference on module parameter ieee80211_regdom: %c%c\n",
			 ieee80211_regdom[0], ieee80211_regdom[1]);
		alpha2[0] = ieee80211_regdom[0];
		alpha2[1] = ieee80211_regdom[1];
	} else
		pr_debug("Restoring regulatory settings\n");
}

static void restore_custom_reg_settings(struct wiphy *wiphy)
{
	struct ieee80211_supported_band *sband;
	enum nl80211_band band;
	struct ieee80211_channel *chan;
	int i;

	for (band = 0; band < NUM_NL80211_BANDS; band++) {
		sband = wiphy->bands[band];
		if (!sband)
			continue;
		for (i = 0; i < sband->n_channels; i++) {
			chan = &sband->channels[i];
			chan->flags = chan->orig_flags;
			chan->max_antenna_gain = chan->orig_mag;
			chan->max_power = chan->orig_mpwr;
			chan->beacon_found = false;
		}
	}
}

/*
 * Restoring regulatory settings involves ingoring any
 * possibly stale country IE information and user regulatory
 * settings if so desired, this includes any beacon hints
 * learned as we could have traveled outside to another country
 * after disconnection. To restore regulatory settings we do
 * exactly what we did at bootup:
 *
 *   - send a core regulatory hint
 *   - send a user regulatory hint if applicable
 *
 * Device drivers that send a regulatory hint for a specific country
 * keep their own regulatory domain on wiphy->regd so that does does
 * not need to be remembered.
 */
static void restore_regulatory_settings(bool reset_user)
{
	char alpha2[2];
	char world_alpha2[2];
	struct reg_beacon *reg_beacon, *btmp;
	LIST_HEAD(tmp_reg_req_list);
	struct cfg80211_registered_device *rdev;

	ASSERT_RTNL();

	/*
	 * Clear the indoor setting in case that it is not controlled by user
	 * space, as otherwise there is no guarantee that the device is still
	 * operating in an indoor environment.
	 */
	spin_lock(&reg_indoor_lock);
	if (reg_is_indoor && !reg_is_indoor_portid) {
		reg_is_indoor = false;
		reg_check_channels();
	}
	spin_unlock(&reg_indoor_lock);

	reset_regdomains(true, &world_regdom);
	restore_alpha2(alpha2, reset_user);

	/*
	 * If there's any pending requests we simply
	 * stash them to a temporary pending queue and
	 * add then after we've restored regulatory
	 * settings.
	 */
	spin_lock(&reg_requests_lock);
	list_splice_tail_init(&reg_requests_list, &tmp_reg_req_list);
	spin_unlock(&reg_requests_lock);

	/* Clear beacon hints */
	spin_lock_bh(&reg_pending_beacons_lock);
	list_for_each_entry_safe(reg_beacon, btmp, &reg_pending_beacons, list) {
		list_del(&reg_beacon->list);
		kfree(reg_beacon);
	}
	spin_unlock_bh(&reg_pending_beacons_lock);

	list_for_each_entry_safe(reg_beacon, btmp, &reg_beacon_list, list) {
		list_del(&reg_beacon->list);
		kfree(reg_beacon);
	}

	/* First restore to the basic regulatory settings */
	world_alpha2[0] = cfg80211_world_regdom->alpha2[0];
	world_alpha2[1] = cfg80211_world_regdom->alpha2[1];

	list_for_each_entry(rdev, &cfg80211_rdev_list, list) {
		if (rdev->wiphy.regulatory_flags & REGULATORY_WIPHY_SELF_MANAGED)
			continue;
		if (rdev->wiphy.regulatory_flags & REGULATORY_CUSTOM_REG)
			restore_custom_reg_settings(&rdev->wiphy);
	}

	regulatory_hint_core(world_alpha2);

	/*
	 * This restores the ieee80211_regdom module parameter
	 * preference or the last user requested regulatory
	 * settings, user regulatory settings takes precedence.
	 */
	if (is_an_alpha2(alpha2))
		regulatory_hint_user(alpha2, NL80211_USER_REG_HINT_USER);

	spin_lock(&reg_requests_lock);
	list_splice_tail_init(&tmp_reg_req_list, &reg_requests_list);
	spin_unlock(&reg_requests_lock);

	pr_debug("Kicking the queue\n");

	schedule_work(&reg_work);
}

static bool is_wiphy_all_set_reg_flag(enum ieee80211_regulatory_flags flag)
{
	struct cfg80211_registered_device *rdev;
	struct wireless_dev *wdev;

	list_for_each_entry(rdev, &cfg80211_rdev_list, list) {
		list_for_each_entry(wdev, &rdev->wiphy.wdev_list, list) {
			wdev_lock(wdev);
			if (!(wdev->wiphy->regulatory_flags & flag)) {
				wdev_unlock(wdev);
				return false;
			}
			wdev_unlock(wdev);
		}
	}

	return true;
}

void regulatory_hint_disconnect(void)
{
	/* Restore of regulatory settings is not required when wiphy(s)
	 * ignore IE from connected access point but clearance of beacon hints
	 * is required when wiphy(s) supports beacon hints.
	 */
	if (is_wiphy_all_set_reg_flag(REGULATORY_COUNTRY_IE_IGNORE)) {
		struct reg_beacon *reg_beacon, *btmp;

		if (is_wiphy_all_set_reg_flag(REGULATORY_DISABLE_BEACON_HINTS))
			return;

		spin_lock_bh(&reg_pending_beacons_lock);
		list_for_each_entry_safe(reg_beacon, btmp,
					 &reg_pending_beacons, list) {
			list_del(&reg_beacon->list);
			kfree(reg_beacon);
		}
		spin_unlock_bh(&reg_pending_beacons_lock);

		list_for_each_entry_safe(reg_beacon, btmp,
					 &reg_beacon_list, list) {
			list_del(&reg_beacon->list);
			kfree(reg_beacon);
		}

		return;
	}

	pr_debug("All devices are disconnected, going to restore regulatory settings\n");
	restore_regulatory_settings(false);
}

static bool freq_is_chan_12_13_14(u32 freq)
{
	if (freq == ieee80211_channel_to_frequency(12, NL80211_BAND_2GHZ) ||
	    freq == ieee80211_channel_to_frequency(13, NL80211_BAND_2GHZ) ||
	    freq == ieee80211_channel_to_frequency(14, NL80211_BAND_2GHZ))
		return true;
	return false;
}

static bool pending_reg_beacon(struct ieee80211_channel *beacon_chan)
{
	struct reg_beacon *pending_beacon;

	list_for_each_entry(pending_beacon, &reg_pending_beacons, list)
		if (beacon_chan->center_freq ==
		    pending_beacon->chan.center_freq)
			return true;
	return false;
}

int regulatory_hint_found_beacon(struct wiphy *wiphy,
				 struct ieee80211_channel *beacon_chan,
				 gfp_t gfp)
{
	struct reg_beacon *reg_beacon;
	bool processing;

	if (beacon_chan->beacon_found ||
	    beacon_chan->flags & IEEE80211_CHAN_RADAR ||
	    (beacon_chan->band == NL80211_BAND_2GHZ &&
	     !freq_is_chan_12_13_14(beacon_chan->center_freq)))
		return 0;

	spin_lock_bh(&reg_pending_beacons_lock);
	processing = pending_reg_beacon(beacon_chan);
	spin_unlock_bh(&reg_pending_beacons_lock);

	if (processing)
		return 0;

	reg_beacon = kzalloc(sizeof(struct reg_beacon), gfp);
	if (!reg_beacon)
		return -ENOMEM;

	pr_debug("Found new beacon on frequency: %d MHz (Ch %d) on %s\n",
		 beacon_chan->center_freq,
		 ieee80211_frequency_to_channel(beacon_chan->center_freq),
		 wiphy_name(wiphy));

	memcpy(&reg_beacon->chan, beacon_chan,
	       sizeof(struct ieee80211_channel));

	/*
	 * Since we can be called from BH or and non-BH context
	 * we must use spin_lock_bh()
	 */
	spin_lock_bh(&reg_pending_beacons_lock);
	list_add_tail(&reg_beacon->list, &reg_pending_beacons);
	spin_unlock_bh(&reg_pending_beacons_lock);

	schedule_work(&reg_work);

	return 0;
}

static void print_rd_rules(const struct ieee80211_regdomain *rd)
{
	unsigned int i;
	const struct ieee80211_reg_rule *reg_rule = NULL;
	const struct ieee80211_freq_range *freq_range = NULL;
	const struct ieee80211_power_rule *power_rule = NULL;
	char bw[32], cac_time[32];

	pr_debug("  (start_freq - end_freq @ bandwidth), (max_antenna_gain, max_eirp), (dfs_cac_time)\n");

	for (i = 0; i < rd->n_reg_rules; i++) {
		reg_rule = &rd->reg_rules[i];
		freq_range = &reg_rule->freq_range;
		power_rule = &reg_rule->power_rule;

		if (reg_rule->flags & NL80211_RRF_AUTO_BW)
			snprintf(bw, sizeof(bw), "%d KHz, %d KHz AUTO",
				 freq_range->max_bandwidth_khz,
				 reg_get_max_bandwidth(rd, reg_rule));
		else
			snprintf(bw, sizeof(bw), "%d KHz",
				 freq_range->max_bandwidth_khz);

		if (reg_rule->flags & NL80211_RRF_DFS)
			scnprintf(cac_time, sizeof(cac_time), "%u s",
				  reg_rule->dfs_cac_ms/1000);
		else
			scnprintf(cac_time, sizeof(cac_time), "N/A");


		/*
		 * There may not be documentation for max antenna gain
		 * in certain regions
		 */
		if (power_rule->max_antenna_gain)
			pr_debug("  (%d KHz - %d KHz @ %s), (%d mBi, %d mBm), (%s)\n",
				freq_range->start_freq_khz,
				freq_range->end_freq_khz,
				bw,
				power_rule->max_antenna_gain,
				power_rule->max_eirp,
				cac_time);
		else
			pr_debug("  (%d KHz - %d KHz @ %s), (N/A, %d mBm), (%s)\n",
				freq_range->start_freq_khz,
				freq_range->end_freq_khz,
				bw,
				power_rule->max_eirp,
				cac_time);
	}
}

bool reg_supported_dfs_region(enum nl80211_dfs_regions dfs_region)
{
	switch (dfs_region) {
	case NL80211_DFS_UNSET:
	case NL80211_DFS_FCC:
	case NL80211_DFS_ETSI:
	case NL80211_DFS_JP:
		return true;
	default:
		pr_debug("Ignoring unknown DFS master region: %d\n", dfs_region);
		return false;
	}
}

static void print_regdomain(const struct ieee80211_regdomain *rd)
{
	struct regulatory_request *lr = get_last_request();

	if (is_intersected_alpha2(rd->alpha2)) {
		if (lr->initiator == NL80211_REGDOM_SET_BY_COUNTRY_IE) {
			struct cfg80211_registered_device *rdev;
			rdev = cfg80211_rdev_by_wiphy_idx(lr->wiphy_idx);
			if (rdev) {
				pr_debug("Current regulatory domain updated by AP to: %c%c\n",
					rdev->country_ie_alpha2[0],
					rdev->country_ie_alpha2[1]);
			} else
				pr_debug("Current regulatory domain intersected:\n");
		} else
			pr_debug("Current regulatory domain intersected:\n");
	} else if (is_world_regdom(rd->alpha2)) {
		pr_debug("World regulatory domain updated:\n");
	} else {
		if (is_unknown_alpha2(rd->alpha2))
			pr_debug("Regulatory domain changed to driver built-in settings (unknown country)\n");
		else {
			if (reg_request_cell_base(lr))
				pr_debug("Regulatory domain changed to country: %c%c by Cell Station\n",
					rd->alpha2[0], rd->alpha2[1]);
			else
				pr_debug("Regulatory domain changed to country: %c%c\n",
					rd->alpha2[0], rd->alpha2[1]);
		}
	}

	pr_debug(" DFS Master region: %s", reg_dfs_region_str(rd->dfs_region));
	print_rd_rules(rd);
}

static void print_regdomain_info(const struct ieee80211_regdomain *rd)
{
	pr_debug("Regulatory domain: %c%c\n", rd->alpha2[0], rd->alpha2[1]);
	print_rd_rules(rd);
}

static int reg_set_rd_core(const struct ieee80211_regdomain *rd)
{
	if (!is_world_regdom(rd->alpha2))
		return -EINVAL;
	update_world_regdomain(rd);
	return 0;
}

static int reg_set_rd_user(const struct ieee80211_regdomain *rd,
			   struct regulatory_request *user_request)
{
	const struct ieee80211_regdomain *intersected_rd = NULL;

	if (!regdom_changes(rd->alpha2))
		return -EALREADY;

	if (!is_valid_rd(rd)) {
		pr_err("Invalid regulatory domain detected: %c%c\n",
		       rd->alpha2[0], rd->alpha2[1]);
		print_regdomain_info(rd);
		return -EINVAL;
	}

	if (!user_request->intersect) {
		reset_regdomains(false, rd);
		return 0;
	}

	intersected_rd = regdom_intersect(rd, get_cfg80211_regdom());
	if (!intersected_rd)
		return -EINVAL;

	kfree(rd);
	rd = NULL;
	reset_regdomains(false, intersected_rd);

	return 0;
}

static int reg_set_rd_driver(const struct ieee80211_regdomain *rd,
			     struct regulatory_request *driver_request)
{
	const struct ieee80211_regdomain *regd;
	const struct ieee80211_regdomain *intersected_rd = NULL;
	const struct ieee80211_regdomain *tmp;
	struct wiphy *request_wiphy;

	if (is_world_regdom(rd->alpha2))
		return -EINVAL;

	if (!regdom_changes(rd->alpha2))
		return -EALREADY;

	if (!is_valid_rd(rd)) {
		pr_err("Invalid regulatory domain detected: %c%c\n",
		       rd->alpha2[0], rd->alpha2[1]);
		print_regdomain_info(rd);
		return -EINVAL;
	}

	request_wiphy = wiphy_idx_to_wiphy(driver_request->wiphy_idx);
	if (!request_wiphy)
		return -ENODEV;

	if (!driver_request->intersect) {
		if (request_wiphy->regd)
			return -EALREADY;

		regd = reg_copy_regd(rd);
		if (IS_ERR(regd))
			return PTR_ERR(regd);

		rcu_assign_pointer(request_wiphy->regd, regd);
		reset_regdomains(false, rd);
		return 0;
	}

	intersected_rd = regdom_intersect(rd, get_cfg80211_regdom());
	if (!intersected_rd)
		return -EINVAL;

	/*
	 * We can trash what CRDA provided now.
	 * However if a driver requested this specific regulatory
	 * domain we keep it for its private use
	 */
	tmp = get_wiphy_regdom(request_wiphy);
	rcu_assign_pointer(request_wiphy->regd, rd);
	rcu_free_regdom(tmp);

	rd = NULL;

	reset_regdomains(false, intersected_rd);

	return 0;
}

static int reg_set_rd_country_ie(const struct ieee80211_regdomain *rd,
				 struct regulatory_request *country_ie_request)
{
	struct wiphy *request_wiphy;

	if (!is_alpha2_set(rd->alpha2) && !is_an_alpha2(rd->alpha2) &&
	    !is_unknown_alpha2(rd->alpha2))
		return -EINVAL;

	/*
	 * Lets only bother proceeding on the same alpha2 if the current
	 * rd is non static (it means CRDA was present and was used last)
	 * and the pending request came in from a country IE
	 */

	if (!is_valid_rd(rd)) {
		pr_err("Invalid regulatory domain detected: %c%c\n",
		       rd->alpha2[0], rd->alpha2[1]);
		print_regdomain_info(rd);
		return -EINVAL;
	}

	request_wiphy = wiphy_idx_to_wiphy(country_ie_request->wiphy_idx);
	if (!request_wiphy)
		return -ENODEV;

	if (country_ie_request->intersect)
		return -EINVAL;

	reset_regdomains(false, rd);
	return 0;
}

/*
 * Use this call to set the current regulatory domain. Conflicts with
 * multiple drivers can be ironed out later. Caller must've already
 * kmalloc'd the rd structure.
 */
int set_regdom(const struct ieee80211_regdomain *rd,
	       enum ieee80211_regd_source regd_src)
{
	struct regulatory_request *lr;
	bool user_reset = false;
	int r;

	if (!reg_is_valid_request(rd->alpha2)) {
		kfree(rd);
		return -EINVAL;
	}

	if (regd_src == REGD_SOURCE_CRDA)
		reset_crda_timeouts();

	lr = get_last_request();

	/* Note that this doesn't update the wiphys, this is done below */
	switch (lr->initiator) {
	case NL80211_REGDOM_SET_BY_CORE:
		r = reg_set_rd_core(rd);
		break;
	case NL80211_REGDOM_SET_BY_USER:
		r = reg_set_rd_user(rd, lr);
		user_reset = true;
		break;
	case NL80211_REGDOM_SET_BY_DRIVER:
		r = reg_set_rd_driver(rd, lr);
		break;
	case NL80211_REGDOM_SET_BY_COUNTRY_IE:
		r = reg_set_rd_country_ie(rd, lr);
		break;
	default:
		WARN(1, "invalid initiator %d\n", lr->initiator);
		kfree(rd);
		return -EINVAL;
	}

	if (r) {
		switch (r) {
		case -EALREADY:
			reg_set_request_processed();
			break;
		default:
			/* Back to world regulatory in case of errors */
			restore_regulatory_settings(user_reset);
		}

		kfree(rd);
		return r;
	}

	/* This would make this whole thing pointless */
	if (WARN_ON(!lr->intersect && rd != get_cfg80211_regdom()))
		return -EINVAL;

	/* update all wiphys now with the new established regulatory domain */
	update_all_wiphy_regulatory(lr->initiator);

	print_regdomain(get_cfg80211_regdom());

	nl80211_send_reg_change_event(lr);

	reg_set_request_processed();

	return 0;
}

static int __regulatory_set_wiphy_regd(struct wiphy *wiphy,
				       struct ieee80211_regdomain *rd)
{
	const struct ieee80211_regdomain *regd;
	const struct ieee80211_regdomain *prev_regd;
	struct cfg80211_registered_device *rdev;

	if (WARN_ON(!wiphy || !rd))
		return -EINVAL;

	if (WARN(!(wiphy->regulatory_flags & REGULATORY_WIPHY_SELF_MANAGED),
		 "wiphy should have REGULATORY_WIPHY_SELF_MANAGED\n"))
		return -EPERM;

	if (WARN(!is_valid_rd(rd), "Invalid regulatory domain detected\n")) {
		print_regdomain_info(rd);
		return -EINVAL;
	}

	regd = reg_copy_regd(rd);
	if (IS_ERR(regd))
		return PTR_ERR(regd);

	rdev = wiphy_to_rdev(wiphy);

	spin_lock(&reg_requests_lock);
	prev_regd = rdev->requested_regd;
	rdev->requested_regd = regd;
	spin_unlock(&reg_requests_lock);

	kfree(prev_regd);
	return 0;
}

int regulatory_set_wiphy_regd(struct wiphy *wiphy,
			      struct ieee80211_regdomain *rd)
{
	int ret = __regulatory_set_wiphy_regd(wiphy, rd);

	if (ret)
		return ret;

	schedule_work(&reg_work);
	return 0;
}
EXPORT_SYMBOL(regulatory_set_wiphy_regd);

int regulatory_set_wiphy_regd_sync_rtnl(struct wiphy *wiphy,
					struct ieee80211_regdomain *rd)
{
	int ret;

	ASSERT_RTNL();

	ret = __regulatory_set_wiphy_regd(wiphy, rd);
	if (ret)
		return ret;

	/* process the request immediately */
	reg_process_self_managed_hints();
	return 0;
}
EXPORT_SYMBOL(regulatory_set_wiphy_regd_sync_rtnl);

void wiphy_regulatory_register(struct wiphy *wiphy)
{
	struct regulatory_request *lr = get_last_request();

	/* self-managed devices ignore beacon hints and country IE */
	if (wiphy->regulatory_flags & REGULATORY_WIPHY_SELF_MANAGED) {
		wiphy->regulatory_flags |= REGULATORY_DISABLE_BEACON_HINTS |
					   REGULATORY_COUNTRY_IE_IGNORE;

		/*
		 * The last request may have been received before this
		 * registration call. Call the driver notifier if
		 * initiator is USER and user type is CELL_BASE.
		 */
		if (lr->initiator == NL80211_REGDOM_SET_BY_USER &&
		    lr->user_reg_hint_type == NL80211_USER_REG_HINT_CELL_BASE)
			reg_call_notifier(wiphy, lr);
	}

	if (!reg_dev_ignore_cell_hint(wiphy))
		reg_num_devs_support_basehint++;

	wiphy_update_regulatory(wiphy, lr->initiator);
	wiphy_all_share_dfs_chan_state(wiphy);
}

void wiphy_regulatory_deregister(struct wiphy *wiphy)
{
	struct wiphy *request_wiphy = NULL;
	struct regulatory_request *lr;

	lr = get_last_request();

	if (!reg_dev_ignore_cell_hint(wiphy))
		reg_num_devs_support_basehint--;

	rcu_free_regdom(get_wiphy_regdom(wiphy));
	RCU_INIT_POINTER(wiphy->regd, NULL);

	if (lr)
		request_wiphy = wiphy_idx_to_wiphy(lr->wiphy_idx);

	if (!request_wiphy || request_wiphy != wiphy)
		return;

	lr->wiphy_idx = WIPHY_IDX_INVALID;
	lr->country_ie_env = ENVIRON_ANY;
}

/*
 * See http://www.fcc.gov/document/5-ghz-unlicensed-spectrum-unii, for
 * UNII band definitions
 */
int cfg80211_get_unii(int freq)
{
	/* UNII-1 */
	if (freq >= 5150 && freq <= 5250)
		return 0;

	/* UNII-2A */
	if (freq > 5250 && freq <= 5350)
		return 1;

	/* UNII-2B */
	if (freq > 5350 && freq <= 5470)
		return 2;

	/* UNII-2C */
	if (freq > 5470 && freq <= 5725)
		return 3;

	/* UNII-3 */
	if (freq > 5725 && freq <= 5825)
		return 4;

	return -EINVAL;
}

bool regulatory_indoor_allowed(void)
{
	return reg_is_indoor;
}

bool regulatory_pre_cac_allowed(struct wiphy *wiphy)
{
	const struct ieee80211_regdomain *regd = NULL;
	const struct ieee80211_regdomain *wiphy_regd = NULL;
	bool pre_cac_allowed = false;

	rcu_read_lock();

	regd = rcu_dereference(cfg80211_regdomain);
	wiphy_regd = rcu_dereference(wiphy->regd);
	if (!wiphy_regd) {
		if (regd->dfs_region == NL80211_DFS_ETSI)
			pre_cac_allowed = true;

		rcu_read_unlock();

		return pre_cac_allowed;
	}

	if (regd->dfs_region == wiphy_regd->dfs_region &&
	    wiphy_regd->dfs_region == NL80211_DFS_ETSI)
		pre_cac_allowed = true;

	rcu_read_unlock();

	return pre_cac_allowed;
}

void regulatory_propagate_dfs_state(struct wiphy *wiphy,
				    struct cfg80211_chan_def *chandef,
				    enum nl80211_dfs_state dfs_state,
				    enum nl80211_radar_event event)
{
	struct cfg80211_registered_device *rdev;

	ASSERT_RTNL();

	if (WARN_ON(!cfg80211_chandef_valid(chandef)))
		return;

	list_for_each_entry(rdev, &cfg80211_rdev_list, list) {
		if (wiphy == &rdev->wiphy)
			continue;

		if (!reg_dfs_domain_same(wiphy, &rdev->wiphy))
			continue;

		if (!ieee80211_get_channel(&rdev->wiphy,
					   chandef->chan->center_freq))
			continue;

		cfg80211_set_dfs_state(&rdev->wiphy, chandef, dfs_state);

		if (event == NL80211_RADAR_DETECTED ||
		    event == NL80211_RADAR_CAC_FINISHED)
			cfg80211_sched_dfs_chan_update(rdev);

		nl80211_radar_notify(rdev, chandef, event, NULL, GFP_KERNEL);
	}
}

static int __init regulatory_init_db(void)
{
	int err;

	/*
	 * It's possible that - due to other bugs/issues - cfg80211
	 * never called regulatory_init() below, or that it failed;
	 * in that case, don't try to do any further work here as
	 * it's doomed to lead to crashes.
	 */
	if (IS_ERR_OR_NULL(reg_pdev))
		return -EINVAL;

	err = load_builtin_regdb_keys();
	if (err)
		return err;

	/* We always try to get an update for the static regdomain */
	err = regulatory_hint_core(cfg80211_world_regdom->alpha2);
	if (err) {
		if (err == -ENOMEM) {
			platform_device_unregister(reg_pdev);
			return err;
		}
		/*
		 * N.B. kobject_uevent_env() can fail mainly for when we're out
		 * memory which is handled and propagated appropriately above
		 * but it can also fail during a netlink_broadcast() or during
		 * early boot for call_usermodehelper(). For now treat these
		 * errors as non-fatal.
		 */
		pr_err("kobject_uevent_env() was unable to call CRDA during init\n");
	}

	/*
	 * Finally, if the user set the module parameter treat it
	 * as a user hint.
	 */
	if (!is_world_regdom(ieee80211_regdom))
		regulatory_hint_user(ieee80211_regdom,
				     NL80211_USER_REG_HINT_USER);

	return 0;
}
#ifndef MODULE
late_initcall(regulatory_init_db);
#endif

int __init regulatory_init(void)
{
	reg_pdev = platform_device_register_simple("regulatory", 0, NULL, 0);
	if (IS_ERR(reg_pdev))
		return PTR_ERR(reg_pdev);

	spin_lock_init(&reg_requests_lock);
	spin_lock_init(&reg_pending_beacons_lock);
	spin_lock_init(&reg_indoor_lock);

	rcu_assign_pointer(cfg80211_regdomain, cfg80211_world_regdom);

	user_alpha2[0] = '9';
	user_alpha2[1] = '7';

#ifdef MODULE
	return regulatory_init_db();
#else
	return 0;
#endif
}

void regulatory_exit(void)
{
	struct regulatory_request *reg_request, *tmp;
	struct reg_beacon *reg_beacon, *btmp;

	cancel_work_sync(&reg_work);
	cancel_crda_timeout_sync();
	cancel_delayed_work_sync(&reg_check_chans);

	/* Lock to suppress warnings */
	rtnl_lock();
	reset_regdomains(true, NULL);
	rtnl_unlock();

	dev_set_uevent_suppress(&reg_pdev->dev, true);

	platform_device_unregister(reg_pdev);

	list_for_each_entry_safe(reg_beacon, btmp, &reg_pending_beacons, list) {
		list_del(&reg_beacon->list);
		kfree(reg_beacon);
	}

	list_for_each_entry_safe(reg_beacon, btmp, &reg_beacon_list, list) {
		list_del(&reg_beacon->list);
		kfree(reg_beacon);
	}

	list_for_each_entry_safe(reg_request, tmp, &reg_requests_list, list) {
		list_del(&reg_request->list);
		kfree(reg_request);
	}

	if (!IS_ERR_OR_NULL(regdb))
		kfree(regdb);

	free_regdb_keyring();
}<|MERGE_RESOLUTION|>--- conflicted
+++ resolved
@@ -847,13 +847,6 @@
 	return true;
 }
 
-<<<<<<< HEAD
-static void set_wmm_rule(struct ieee80211_reg_rule *rrule,
-			 struct fwdb_wmm_rule *wmm)
-{
-	struct ieee80211_wmm_rule *rule = &rrule->wmm_rule;
-	unsigned int i;
-=======
 static void set_wmm_rule(const struct fwdb_header *db,
 			 const struct fwdb_country *country,
 			 const struct fwdb_rule *rule,
@@ -872,7 +865,6 @@
 		       country->alpha2[0], country->alpha2[1]);
 		return;
 	}
->>>>>>> 0fd79184
 
 	for (i = 0; i < IEEE80211_NUM_ACS; i++) {
 		wmm_rule->client[i].cw_min =
@@ -892,11 +884,7 @@
 
 static int __regdb_query_wmm(const struct fwdb_header *db,
 			     const struct fwdb_country *country, int freq,
-<<<<<<< HEAD
-			     struct ieee80211_reg_rule *rule)
-=======
 			     struct ieee80211_reg_rule *rrule)
->>>>>>> 0fd79184
 {
 	unsigned int ptr = be16_to_cpu(country->coll_ptr) << 2;
 	struct fwdb_collection *coll = (void *)((u8 *)db + ptr);
@@ -910,17 +898,9 @@
 		if (rule->len < offsetofend(struct fwdb_rule, wmm_ptr))
 			continue;
 
-<<<<<<< HEAD
-		if (freq >= KHZ_TO_MHZ(be32_to_cpu(rrule->start)) &&
-		    freq <= KHZ_TO_MHZ(be32_to_cpu(rrule->end))) {
-			wmm_ptr = be16_to_cpu(rrule->wmm_ptr) << 2;
-			wmm = (void *)((u8 *)db + wmm_ptr);
-			set_wmm_rule(rule, wmm);
-=======
 		if (freq >= KHZ_TO_MHZ(be32_to_cpu(rule->start)) &&
 		    freq <= KHZ_TO_MHZ(be32_to_cpu(rule->end))) {
 			set_wmm_rule(db, country, rule, rrule);
->>>>>>> 0fd79184
 			return 0;
 		}
 	}
@@ -1002,17 +982,8 @@
 		if (rule->len >= offsetofend(struct fwdb_rule, cac_timeout))
 			rrule->dfs_cac_ms =
 				1000 * be16_to_cpu(rule->cac_timeout);
-<<<<<<< HEAD
-		if (rule->len >= offsetofend(struct fwdb_rule, wmm_ptr)) {
-			u32 wmm_ptr = be16_to_cpu(rule->wmm_ptr) << 2;
-			struct fwdb_wmm_rule *wmm = (void *)((u8 *)db + wmm_ptr);
-
-			set_wmm_rule(rrule, wmm);
-		}
-=======
 		if (rule->len >= offsetofend(struct fwdb_rule, wmm_ptr))
 			set_wmm_rule(db, country, rule, rrule);
->>>>>>> 0fd79184
 	}
 
 	return reg_schedule_apply(regdom);
