// SPDX-License-Identifier: GPL-2.0-or-later
/*
 * net/sched/act_api.c	Packet action API.
 *
 * Author:	Jamal Hadi Salim
 */

#include <linux/types.h>
#include <linux/kernel.h>
#include <linux/string.h>
#include <linux/errno.h>
#include <linux/slab.h>
#include <linux/skbuff.h>
#include <linux/init.h>
#include <linux/kmod.h>
#include <linux/err.h>
#include <linux/module.h>
#include <net/net_namespace.h>
#include <net/sock.h>
#include <net/sch_generic.h>
#include <net/pkt_cls.h>
#include <net/act_api.h>
#include <net/netlink.h>

static void tcf_action_goto_chain_exec(const struct tc_action *a,
				       struct tcf_result *res)
{
	const struct tcf_chain *chain = rcu_dereference_bh(a->goto_chain);

	res->goto_tp = rcu_dereference_bh(chain->filter_chain);
}

static void tcf_free_cookie_rcu(struct rcu_head *p)
{
	struct tc_cookie *cookie = container_of(p, struct tc_cookie, rcu);

	kfree(cookie->data);
	kfree(cookie);
}

static void tcf_set_action_cookie(struct tc_cookie __rcu **old_cookie,
				  struct tc_cookie *new_cookie)
{
	struct tc_cookie *old;

	old = xchg((__force struct tc_cookie **)old_cookie, new_cookie);
	if (old)
		call_rcu(&old->rcu, tcf_free_cookie_rcu);
}

int tcf_action_check_ctrlact(int action, struct tcf_proto *tp,
			     struct tcf_chain **newchain,
			     struct netlink_ext_ack *extack)
{
	int opcode = TC_ACT_EXT_OPCODE(action), ret = -EINVAL;
	u32 chain_index;

	if (!opcode)
		ret = action > TC_ACT_VALUE_MAX ? -EINVAL : 0;
	else if (opcode <= TC_ACT_EXT_OPCODE_MAX || action == TC_ACT_UNSPEC)
		ret = 0;
	if (ret) {
		NL_SET_ERR_MSG(extack, "invalid control action");
		goto end;
	}

	if (TC_ACT_EXT_CMP(action, TC_ACT_GOTO_CHAIN)) {
		chain_index = action & TC_ACT_EXT_VAL_MASK;
		if (!tp || !newchain) {
			ret = -EINVAL;
			NL_SET_ERR_MSG(extack,
				       "can't goto NULL proto/chain");
			goto end;
		}
		*newchain = tcf_chain_get_by_act(tp->chain->block, chain_index);
		if (!*newchain) {
			ret = -ENOMEM;
			NL_SET_ERR_MSG(extack,
				       "can't allocate goto_chain");
		}
	}
end:
	return ret;
}
EXPORT_SYMBOL(tcf_action_check_ctrlact);

struct tcf_chain *tcf_action_set_ctrlact(struct tc_action *a, int action,
					 struct tcf_chain *goto_chain)
{
	a->tcfa_action = action;
	goto_chain = rcu_replace_pointer(a->goto_chain, goto_chain, 1);
	return goto_chain;
}
EXPORT_SYMBOL(tcf_action_set_ctrlact);

/* XXX: For standalone actions, we don't need a RCU grace period either, because
 * actions are always connected to filters and filters are already destroyed in
 * RCU callbacks, so after a RCU grace period actions are already disconnected
 * from filters. Readers later can not find us.
 */
static void free_tcf(struct tc_action *p)
{
	struct tcf_chain *chain = rcu_dereference_protected(p->goto_chain, 1);

	free_percpu(p->cpu_bstats);
	free_percpu(p->cpu_bstats_hw);
	free_percpu(p->cpu_qstats);

	tcf_set_action_cookie(&p->act_cookie, NULL);
	if (chain)
		tcf_chain_put_by_act(chain);

	kfree(p);
}

static void tcf_action_cleanup(struct tc_action *p)
{
	if (p->ops->cleanup)
		p->ops->cleanup(p);

	gen_kill_estimator(&p->tcfa_rate_est);
	free_tcf(p);
}

static int __tcf_action_put(struct tc_action *p, bool bind)
{
	struct tcf_idrinfo *idrinfo = p->idrinfo;

	if (refcount_dec_and_mutex_lock(&p->tcfa_refcnt, &idrinfo->lock)) {
		if (bind)
			atomic_dec(&p->tcfa_bindcnt);
		idr_remove(&idrinfo->action_idr, p->tcfa_index);
		mutex_unlock(&idrinfo->lock);

		tcf_action_cleanup(p);
		return 1;
	}

	if (bind)
		atomic_dec(&p->tcfa_bindcnt);

	return 0;
}

int __tcf_idr_release(struct tc_action *p, bool bind, bool strict)
{
	int ret = 0;

	/* Release with strict==1 and bind==0 is only called through act API
	 * interface (classifiers always bind). Only case when action with
	 * positive reference count and zero bind count can exist is when it was
	 * also created with act API (unbinding last classifier will destroy the
	 * action if it was created by classifier). So only case when bind count
	 * can be changed after initial check is when unbound action is
	 * destroyed by act API while classifier binds to action with same id
	 * concurrently. This result either creation of new action(same behavior
	 * as before), or reusing existing action if concurrent process
	 * increments reference count before action is deleted. Both scenarios
	 * are acceptable.
	 */
	if (p) {
		if (!bind && strict && atomic_read(&p->tcfa_bindcnt) > 0)
			return -EPERM;

		if (__tcf_action_put(p, bind))
			ret = ACT_P_DELETED;
	}

	return ret;
}
EXPORT_SYMBOL(__tcf_idr_release);

static size_t tcf_action_shared_attrs_size(const struct tc_action *act)
{
	struct tc_cookie *act_cookie;
	u32 cookie_len = 0;

	rcu_read_lock();
	act_cookie = rcu_dereference(act->act_cookie);

	if (act_cookie)
		cookie_len = nla_total_size(act_cookie->len);
	rcu_read_unlock();

	return  nla_total_size(0) /* action number nested */
		+ nla_total_size(IFNAMSIZ) /* TCA_ACT_KIND */
		+ cookie_len /* TCA_ACT_COOKIE */
		+ nla_total_size(0) /* TCA_ACT_STATS nested */
		/* TCA_STATS_BASIC */
		+ nla_total_size_64bit(sizeof(struct gnet_stats_basic))
		/* TCA_STATS_PKT64 */
		+ nla_total_size_64bit(sizeof(u64))
		/* TCA_STATS_QUEUE */
		+ nla_total_size_64bit(sizeof(struct gnet_stats_queue))
		+ nla_total_size(0) /* TCA_OPTIONS nested */
		+ nla_total_size(sizeof(struct tcf_t)); /* TCA_GACT_TM */
}

static size_t tcf_action_full_attrs_size(size_t sz)
{
	return NLMSG_HDRLEN                     /* struct nlmsghdr */
		+ sizeof(struct tcamsg)
		+ nla_total_size(0)             /* TCA_ACT_TAB nested */
		+ sz;
}

static size_t tcf_action_fill_size(const struct tc_action *act)
{
	size_t sz = tcf_action_shared_attrs_size(act);

	if (act->ops->get_fill_size)
		return act->ops->get_fill_size(act) + sz;
	return sz;
}

static int tcf_dump_walker(struct tcf_idrinfo *idrinfo, struct sk_buff *skb,
			   struct netlink_callback *cb)
{
	int err = 0, index = -1, s_i = 0, n_i = 0;
	u32 act_flags = cb->args[2];
	unsigned long jiffy_since = cb->args[3];
	struct nlattr *nest;
	struct idr *idr = &idrinfo->action_idr;
	struct tc_action *p;
	unsigned long id = 1;
	unsigned long tmp;

	mutex_lock(&idrinfo->lock);

	s_i = cb->args[0];

	idr_for_each_entry_ul(idr, p, tmp, id) {
		index++;
		if (index < s_i)
			continue;

		if (jiffy_since &&
		    time_after(jiffy_since,
			       (unsigned long)p->tcfa_tm.lastuse))
			continue;

		nest = nla_nest_start_noflag(skb, n_i);
		if (!nest) {
			index--;
			goto nla_put_failure;
		}
		err = tcf_action_dump_1(skb, p, 0, 0);
		if (err < 0) {
			index--;
			nlmsg_trim(skb, nest);
			goto done;
		}
		nla_nest_end(skb, nest);
		n_i++;
		if (!(act_flags & TCA_FLAG_LARGE_DUMP_ON) &&
		    n_i >= TCA_ACT_MAX_PRIO)
			goto done;
	}
done:
	if (index >= 0)
		cb->args[0] = index + 1;

	mutex_unlock(&idrinfo->lock);
	if (n_i) {
		if (act_flags & TCA_FLAG_LARGE_DUMP_ON)
			cb->args[1] = n_i;
	}
	return n_i;

nla_put_failure:
	nla_nest_cancel(skb, nest);
	goto done;
}

static int tcf_idr_release_unsafe(struct tc_action *p)
{
	if (atomic_read(&p->tcfa_bindcnt) > 0)
		return -EPERM;

	if (refcount_dec_and_test(&p->tcfa_refcnt)) {
		idr_remove(&p->idrinfo->action_idr, p->tcfa_index);
		tcf_action_cleanup(p);
		return ACT_P_DELETED;
	}

	return 0;
}

static int tcf_del_walker(struct tcf_idrinfo *idrinfo, struct sk_buff *skb,
			  const struct tc_action_ops *ops)
{
	struct nlattr *nest;
	int n_i = 0;
	int ret = -EINVAL;
	struct idr *idr = &idrinfo->action_idr;
	struct tc_action *p;
	unsigned long id = 1;
	unsigned long tmp;

	nest = nla_nest_start_noflag(skb, 0);
	if (nest == NULL)
		goto nla_put_failure;
	if (nla_put_string(skb, TCA_KIND, ops->kind))
		goto nla_put_failure;

	mutex_lock(&idrinfo->lock);
	idr_for_each_entry_ul(idr, p, tmp, id) {
		ret = tcf_idr_release_unsafe(p);
		if (ret == ACT_P_DELETED) {
			module_put(ops->owner);
			n_i++;
		} else if (ret < 0) {
			mutex_unlock(&idrinfo->lock);
			goto nla_put_failure;
		}
	}
	mutex_unlock(&idrinfo->lock);

	if (nla_put_u32(skb, TCA_FCNT, n_i))
		goto nla_put_failure;
	nla_nest_end(skb, nest);

	return n_i;
nla_put_failure:
	nla_nest_cancel(skb, nest);
	return ret;
}

int tcf_generic_walker(struct tc_action_net *tn, struct sk_buff *skb,
		       struct netlink_callback *cb, int type,
		       const struct tc_action_ops *ops,
		       struct netlink_ext_ack *extack)
{
	struct tcf_idrinfo *idrinfo = tn->idrinfo;

	if (type == RTM_DELACTION) {
		return tcf_del_walker(idrinfo, skb, ops);
	} else if (type == RTM_GETACTION) {
		return tcf_dump_walker(idrinfo, skb, cb);
	} else {
		WARN(1, "tcf_generic_walker: unknown command %d\n", type);
		NL_SET_ERR_MSG(extack, "tcf_generic_walker: unknown command");
		return -EINVAL;
	}
}
EXPORT_SYMBOL(tcf_generic_walker);

int tcf_idr_search(struct tc_action_net *tn, struct tc_action **a, u32 index)
{
	struct tcf_idrinfo *idrinfo = tn->idrinfo;
	struct tc_action *p;

	mutex_lock(&idrinfo->lock);
	p = idr_find(&idrinfo->action_idr, index);
	if (IS_ERR(p))
		p = NULL;
	else if (p)
		refcount_inc(&p->tcfa_refcnt);
	mutex_unlock(&idrinfo->lock);

	if (p) {
		*a = p;
		return true;
	}
	return false;
}
EXPORT_SYMBOL(tcf_idr_search);

static int tcf_idr_delete_index(struct tcf_idrinfo *idrinfo, u32 index)
{
	struct tc_action *p;
	int ret = 0;

	mutex_lock(&idrinfo->lock);
	p = idr_find(&idrinfo->action_idr, index);
	if (!p) {
		mutex_unlock(&idrinfo->lock);
		return -ENOENT;
	}

	if (!atomic_read(&p->tcfa_bindcnt)) {
		if (refcount_dec_and_test(&p->tcfa_refcnt)) {
			struct module *owner = p->ops->owner;

			WARN_ON(p != idr_remove(&idrinfo->action_idr,
						p->tcfa_index));
			mutex_unlock(&idrinfo->lock);

			tcf_action_cleanup(p);
			module_put(owner);
			return 0;
		}
		ret = 0;
	} else {
		ret = -EPERM;
	}

	mutex_unlock(&idrinfo->lock);
	return ret;
}

int tcf_idr_create(struct tc_action_net *tn, u32 index, struct nlattr *est,
		   struct tc_action **a, const struct tc_action_ops *ops,
		   int bind, bool cpustats, u32 flags)
{
	struct tc_action *p = kzalloc(ops->size, GFP_KERNEL);
	struct tcf_idrinfo *idrinfo = tn->idrinfo;
	int err = -ENOMEM;

	if (unlikely(!p))
		return -ENOMEM;
	refcount_set(&p->tcfa_refcnt, 1);
	if (bind)
		atomic_set(&p->tcfa_bindcnt, 1);

	if (cpustats) {
		p->cpu_bstats = netdev_alloc_pcpu_stats(struct gnet_stats_basic_cpu);
		if (!p->cpu_bstats)
			goto err1;
		p->cpu_bstats_hw = netdev_alloc_pcpu_stats(struct gnet_stats_basic_cpu);
		if (!p->cpu_bstats_hw)
			goto err2;
		p->cpu_qstats = alloc_percpu(struct gnet_stats_queue);
		if (!p->cpu_qstats)
			goto err3;
	}
	spin_lock_init(&p->tcfa_lock);
	p->tcfa_index = index;
	p->tcfa_tm.install = jiffies;
	p->tcfa_tm.lastuse = jiffies;
	p->tcfa_tm.firstuse = 0;
	p->tcfa_flags = flags;
	if (est) {
		err = gen_new_estimator(&p->tcfa_bstats, p->cpu_bstats,
					&p->tcfa_rate_est,
					&p->tcfa_lock, NULL, est);
		if (err)
			goto err4;
	}

	p->idrinfo = idrinfo;
	p->ops = ops;
	*a = p;
	return 0;
err4:
	free_percpu(p->cpu_qstats);
err3:
	free_percpu(p->cpu_bstats_hw);
err2:
	free_percpu(p->cpu_bstats);
err1:
	kfree(p);
	return err;
}
EXPORT_SYMBOL(tcf_idr_create);

int tcf_idr_create_from_flags(struct tc_action_net *tn, u32 index,
			      struct nlattr *est, struct tc_action **a,
			      const struct tc_action_ops *ops, int bind,
			      u32 flags)
{
	/* Set cpustats according to actions flags. */
	return tcf_idr_create(tn, index, est, a, ops, bind,
			      !(flags & TCA_ACT_FLAGS_NO_PERCPU_STATS), flags);
}
EXPORT_SYMBOL(tcf_idr_create_from_flags);

void tcf_idr_insert(struct tc_action_net *tn, struct tc_action *a)
{
	struct tcf_idrinfo *idrinfo = tn->idrinfo;

	mutex_lock(&idrinfo->lock);
	/* Replace ERR_PTR(-EBUSY) allocated by tcf_idr_check_alloc */
	WARN_ON(!IS_ERR(idr_replace(&idrinfo->action_idr, a, a->tcfa_index)));
	mutex_unlock(&idrinfo->lock);
}
EXPORT_SYMBOL(tcf_idr_insert);

/* Cleanup idr index that was allocated but not initialized. */

void tcf_idr_cleanup(struct tc_action_net *tn, u32 index)
{
	struct tcf_idrinfo *idrinfo = tn->idrinfo;

	mutex_lock(&idrinfo->lock);
	/* Remove ERR_PTR(-EBUSY) allocated by tcf_idr_check_alloc */
	WARN_ON(!IS_ERR(idr_remove(&idrinfo->action_idr, index)));
	mutex_unlock(&idrinfo->lock);
}
EXPORT_SYMBOL(tcf_idr_cleanup);

/* Check if action with specified index exists. If actions is found, increments
 * its reference and bind counters, and return 1. Otherwise insert temporary
 * error pointer (to prevent concurrent users from inserting actions with same
 * index) and return 0.
 */

int tcf_idr_check_alloc(struct tc_action_net *tn, u32 *index,
			struct tc_action **a, int bind)
{
	struct tcf_idrinfo *idrinfo = tn->idrinfo;
	struct tc_action *p;
	int ret;

again:
	mutex_lock(&idrinfo->lock);
	if (*index) {
		p = idr_find(&idrinfo->action_idr, *index);
		if (IS_ERR(p)) {
			/* This means that another process allocated
			 * index but did not assign the pointer yet.
			 */
			mutex_unlock(&idrinfo->lock);
			goto again;
		}

		if (p) {
			refcount_inc(&p->tcfa_refcnt);
			if (bind)
				atomic_inc(&p->tcfa_bindcnt);
			*a = p;
			ret = 1;
		} else {
			*a = NULL;
			ret = idr_alloc_u32(&idrinfo->action_idr, NULL, index,
					    *index, GFP_KERNEL);
			if (!ret)
				idr_replace(&idrinfo->action_idr,
					    ERR_PTR(-EBUSY), *index);
		}
	} else {
		*index = 1;
		*a = NULL;
		ret = idr_alloc_u32(&idrinfo->action_idr, NULL, index,
				    UINT_MAX, GFP_KERNEL);
		if (!ret)
			idr_replace(&idrinfo->action_idr, ERR_PTR(-EBUSY),
				    *index);
	}
	mutex_unlock(&idrinfo->lock);
	return ret;
}
EXPORT_SYMBOL(tcf_idr_check_alloc);

void tcf_idrinfo_destroy(const struct tc_action_ops *ops,
			 struct tcf_idrinfo *idrinfo)
{
	struct idr *idr = &idrinfo->action_idr;
	struct tc_action *p;
	int ret;
	unsigned long id = 1;
	unsigned long tmp;

	idr_for_each_entry_ul(idr, p, tmp, id) {
		ret = __tcf_idr_release(p, false, true);
		if (ret == ACT_P_DELETED)
			module_put(ops->owner);
		else if (ret < 0)
			return;
	}
	idr_destroy(&idrinfo->action_idr);
}
EXPORT_SYMBOL(tcf_idrinfo_destroy);

static LIST_HEAD(act_base);
static DEFINE_RWLOCK(act_mod_lock);

int tcf_register_action(struct tc_action_ops *act,
			struct pernet_operations *ops)
{
	struct tc_action_ops *a;
	int ret;

	if (!act->act || !act->dump || !act->init || !act->walk || !act->lookup)
		return -EINVAL;

	/* We have to register pernet ops before making the action ops visible,
	 * otherwise tcf_action_init_1() could get a partially initialized
	 * netns.
	 */
	ret = register_pernet_subsys(ops);
	if (ret)
		return ret;

	write_lock(&act_mod_lock);
	list_for_each_entry(a, &act_base, head) {
		if (act->id == a->id || (strcmp(act->kind, a->kind) == 0)) {
			write_unlock(&act_mod_lock);
			unregister_pernet_subsys(ops);
			return -EEXIST;
		}
	}
	list_add_tail(&act->head, &act_base);
	write_unlock(&act_mod_lock);

	return 0;
}
EXPORT_SYMBOL(tcf_register_action);

int tcf_unregister_action(struct tc_action_ops *act,
			  struct pernet_operations *ops)
{
	struct tc_action_ops *a;
	int err = -ENOENT;

	write_lock(&act_mod_lock);
	list_for_each_entry(a, &act_base, head) {
		if (a == act) {
			list_del(&act->head);
			err = 0;
			break;
		}
	}
	write_unlock(&act_mod_lock);
	if (!err)
		unregister_pernet_subsys(ops);
	return err;
}
EXPORT_SYMBOL(tcf_unregister_action);

/* lookup by name */
static struct tc_action_ops *tc_lookup_action_n(char *kind)
{
	struct tc_action_ops *a, *res = NULL;

	if (kind) {
		read_lock(&act_mod_lock);
		list_for_each_entry(a, &act_base, head) {
			if (strcmp(kind, a->kind) == 0) {
				if (try_module_get(a->owner))
					res = a;
				break;
			}
		}
		read_unlock(&act_mod_lock);
	}
	return res;
}

/* lookup by nlattr */
static struct tc_action_ops *tc_lookup_action(struct nlattr *kind)
{
	struct tc_action_ops *a, *res = NULL;

	if (kind) {
		read_lock(&act_mod_lock);
		list_for_each_entry(a, &act_base, head) {
			if (nla_strcmp(kind, a->kind) == 0) {
				if (try_module_get(a->owner))
					res = a;
				break;
			}
		}
		read_unlock(&act_mod_lock);
	}
	return res;
}

/*TCA_ACT_MAX_PRIO is 32, there count upto 32 */
#define TCA_ACT_MAX_PRIO_MASK 0x1FF
int tcf_action_exec(struct sk_buff *skb, struct tc_action **actions,
		    int nr_actions, struct tcf_result *res)
{
	u32 jmp_prgcnt = 0;
	u32 jmp_ttl = TCA_ACT_MAX_PRIO; /*matches actions per filter */
	int i;
	int ret = TC_ACT_OK;

	if (skb_skip_tc_classify(skb))
		return TC_ACT_OK;

restart_act_graph:
	for (i = 0; i < nr_actions; i++) {
		const struct tc_action *a = actions[i];

		if (jmp_prgcnt > 0) {
			jmp_prgcnt -= 1;
			continue;
		}
repeat:
		ret = a->ops->act(skb, a, res);
		if (ret == TC_ACT_REPEAT)
			goto repeat;	/* we need a ttl - JHS */

		if (TC_ACT_EXT_CMP(ret, TC_ACT_JUMP)) {
			jmp_prgcnt = ret & TCA_ACT_MAX_PRIO_MASK;
			if (!jmp_prgcnt || (jmp_prgcnt > nr_actions)) {
				/* faulty opcode, stop pipeline */
				return TC_ACT_OK;
			} else {
				jmp_ttl -= 1;
				if (jmp_ttl > 0)
					goto restart_act_graph;
				else /* faulty graph, stop pipeline */
					return TC_ACT_OK;
			}
		} else if (TC_ACT_EXT_CMP(ret, TC_ACT_GOTO_CHAIN)) {
			if (unlikely(!rcu_access_pointer(a->goto_chain))) {
				net_warn_ratelimited("can't go to NULL chain!\n");
				return TC_ACT_SHOT;
			}
			tcf_action_goto_chain_exec(a, res);
		}

		if (ret != TC_ACT_PIPE)
			break;
	}

	return ret;
}
EXPORT_SYMBOL(tcf_action_exec);

int tcf_action_destroy(struct tc_action *actions[], int bind)
{
	const struct tc_action_ops *ops;
	struct tc_action *a;
	int ret = 0, i;

	for (i = 0; i < TCA_ACT_MAX_PRIO && actions[i]; i++) {
		a = actions[i];
		actions[i] = NULL;
		ops = a->ops;
		ret = __tcf_idr_release(a, bind, true);
		if (ret == ACT_P_DELETED)
			module_put(ops->owner);
		else if (ret < 0)
			return ret;
	}
	return ret;
}

static int tcf_action_destroy_1(struct tc_action *a, int bind)
{
	struct tc_action *actions[] = { a, NULL };

	return tcf_action_destroy(actions, bind);
}

static int tcf_action_put(struct tc_action *p)
{
	return __tcf_action_put(p, false);
}

/* Put all actions in this array, skip those NULL's. */
static void tcf_action_put_many(struct tc_action *actions[])
{
	int i;

	for (i = 0; i < TCA_ACT_MAX_PRIO; i++) {
		struct tc_action *a = actions[i];
		const struct tc_action_ops *ops;

		if (!a)
			continue;
		ops = a->ops;
		if (tcf_action_put(a))
			module_put(ops->owner);
	}
}

int
tcf_action_dump_old(struct sk_buff *skb, struct tc_action *a, int bind, int ref)
{
	return a->ops->dump(skb, a, bind, ref);
}

int
tcf_action_dump_1(struct sk_buff *skb, struct tc_action *a, int bind, int ref)
{
	int err = -EINVAL;
	unsigned char *b = skb_tail_pointer(skb);
	struct nlattr *nest;
	struct tc_cookie *cookie;

	if (nla_put_string(skb, TCA_KIND, a->ops->kind))
		goto nla_put_failure;
	if (tcf_action_copy_stats(skb, a, 0))
		goto nla_put_failure;

	rcu_read_lock();
	cookie = rcu_dereference(a->act_cookie);
	if (cookie) {
		if (nla_put(skb, TCA_ACT_COOKIE, cookie->len, cookie->data)) {
			rcu_read_unlock();
			goto nla_put_failure;
		}
	}
	rcu_read_unlock();

	if (a->tcfa_flags) {
		struct nla_bitfield32 flags = { a->tcfa_flags,
						a->tcfa_flags, };

		if (nla_put(skb, TCA_ACT_FLAGS, sizeof(flags), &flags))
			goto nla_put_failure;
	}

	nest = nla_nest_start_noflag(skb, TCA_OPTIONS);
	if (nest == NULL)
		goto nla_put_failure;
	err = tcf_action_dump_old(skb, a, bind, ref);
	if (err > 0) {
		nla_nest_end(skb, nest);
		return err;
	}

nla_put_failure:
	nlmsg_trim(skb, b);
	return -1;
}
EXPORT_SYMBOL(tcf_action_dump_1);

int tcf_action_dump(struct sk_buff *skb, struct tc_action *actions[],
		    int bind, int ref)
{
	struct tc_action *a;
	int err = -EINVAL, i;
	struct nlattr *nest;

	for (i = 0; i < TCA_ACT_MAX_PRIO && actions[i]; i++) {
		a = actions[i];
		nest = nla_nest_start_noflag(skb, i + 1);
		if (nest == NULL)
			goto nla_put_failure;
		err = tcf_action_dump_1(skb, a, bind, ref);
		if (err < 0)
			goto errout;
		nla_nest_end(skb, nest);
	}

	return 0;

nla_put_failure:
	err = -EINVAL;
errout:
	nla_nest_cancel(skb, nest);
	return err;
}

static struct tc_cookie *nla_memdup_cookie(struct nlattr **tb)
{
	struct tc_cookie *c = kzalloc(sizeof(*c), GFP_KERNEL);
	if (!c)
		return NULL;

	c->data = nla_memdup(tb[TCA_ACT_COOKIE], GFP_KERNEL);
	if (!c->data) {
		kfree(c);
		return NULL;
	}
	c->len = nla_len(tb[TCA_ACT_COOKIE]);

	return c;
}

<<<<<<< HEAD
=======
static const u32 tca_act_flags_allowed = TCA_ACT_FLAGS_NO_PERCPU_STATS;
>>>>>>> 348b80b2
static const struct nla_policy tcf_action_policy[TCA_ACT_MAX + 1] = {
	[TCA_ACT_KIND]		= { .type = NLA_STRING },
	[TCA_ACT_INDEX]		= { .type = NLA_U32 },
	[TCA_ACT_COOKIE]	= { .type = NLA_BINARY,
				    .len = TC_COOKIE_MAX_SIZE },
	[TCA_ACT_OPTIONS]	= { .type = NLA_NESTED },
<<<<<<< HEAD
=======
	[TCA_ACT_FLAGS]		= { .type = NLA_BITFIELD32,
				    .validation_data = &tca_act_flags_allowed },
>>>>>>> 348b80b2
};

struct tc_action *tcf_action_init_1(struct net *net, struct tcf_proto *tp,
				    struct nlattr *nla, struct nlattr *est,
				    char *name, int ovr, int bind,
				    bool rtnl_held,
				    struct netlink_ext_ack *extack)
{
	struct nla_bitfield32 flags = { 0, 0 };
	struct tc_action *a;
	struct tc_action_ops *a_o;
	struct tc_cookie *cookie = NULL;
	char act_name[IFNAMSIZ];
	struct nlattr *tb[TCA_ACT_MAX + 1];
	struct nlattr *kind;
	int err;

	if (name == NULL) {
		err = nla_parse_nested_deprecated(tb, TCA_ACT_MAX, nla,
						  tcf_action_policy, extack);
		if (err < 0)
			goto err_out;
		err = -EINVAL;
		kind = tb[TCA_ACT_KIND];
		if (!kind) {
			NL_SET_ERR_MSG(extack, "TC action kind must be specified");
			goto err_out;
		}
		if (nla_strlcpy(act_name, kind, IFNAMSIZ) >= IFNAMSIZ) {
			NL_SET_ERR_MSG(extack, "TC action name too long");
			goto err_out;
		}
		if (tb[TCA_ACT_COOKIE]) {
			cookie = nla_memdup_cookie(tb);
			if (!cookie) {
				NL_SET_ERR_MSG(extack, "No memory to generate TC cookie");
				err = -ENOMEM;
				goto err_out;
			}
		}
		if (tb[TCA_ACT_FLAGS])
			flags = nla_get_bitfield32(tb[TCA_ACT_FLAGS]);
	} else {
		if (strlcpy(act_name, name, IFNAMSIZ) >= IFNAMSIZ) {
			NL_SET_ERR_MSG(extack, "TC action name too long");
			err = -EINVAL;
			goto err_out;
		}
	}

	a_o = tc_lookup_action_n(act_name);
	if (a_o == NULL) {
#ifdef CONFIG_MODULES
		if (rtnl_held)
			rtnl_unlock();
		request_module("act_%s", act_name);
		if (rtnl_held)
			rtnl_lock();

		a_o = tc_lookup_action_n(act_name);

		/* We dropped the RTNL semaphore in order to
		 * perform the module load.  So, even if we
		 * succeeded in loading the module we have to
		 * tell the caller to replay the request.  We
		 * indicate this using -EAGAIN.
		 */
		if (a_o != NULL) {
			err = -EAGAIN;
			goto err_mod;
		}
#endif
		NL_SET_ERR_MSG(extack, "Failed to load TC action module");
		err = -ENOENT;
		goto err_out;
	}

	/* backward compatibility for policer */
	if (name == NULL)
		err = a_o->init(net, tb[TCA_ACT_OPTIONS], est, &a, ovr, bind,
				rtnl_held, tp, flags.value, extack);
	else
		err = a_o->init(net, nla, est, &a, ovr, bind, rtnl_held,
				tp, flags.value, extack);
	if (err < 0)
		goto err_mod;

	if (!name && tb[TCA_ACT_COOKIE])
		tcf_set_action_cookie(&a->act_cookie, cookie);

	/* module count goes up only when brand new policy is created
	 * if it exists and is only bound to in a_o->init() then
	 * ACT_P_CREATED is not returned (a zero is).
	 */
	if (err != ACT_P_CREATED)
		module_put(a_o->owner);

	if (TC_ACT_EXT_CMP(a->tcfa_action, TC_ACT_GOTO_CHAIN) &&
	    !rcu_access_pointer(a->goto_chain)) {
		tcf_action_destroy_1(a, bind);
		NL_SET_ERR_MSG(extack, "can't use goto chain with NULL chain");
		return ERR_PTR(-EINVAL);
	}

	return a;

err_mod:
	module_put(a_o->owner);
err_out:
	if (cookie) {
		kfree(cookie->data);
		kfree(cookie);
	}
	return ERR_PTR(err);
}

/* Returns numbers of initialized actions or negative error. */

int tcf_action_init(struct net *net, struct tcf_proto *tp, struct nlattr *nla,
		    struct nlattr *est, char *name, int ovr, int bind,
		    struct tc_action *actions[], size_t *attr_size,
		    bool rtnl_held, struct netlink_ext_ack *extack)
{
	struct nlattr *tb[TCA_ACT_MAX_PRIO + 1];
	struct tc_action *act;
	size_t sz = 0;
	int err;
	int i;

	err = nla_parse_nested_deprecated(tb, TCA_ACT_MAX_PRIO, nla, NULL,
					  extack);
	if (err < 0)
		return err;

	for (i = 1; i <= TCA_ACT_MAX_PRIO && tb[i]; i++) {
		act = tcf_action_init_1(net, tp, tb[i], est, name, ovr, bind,
					rtnl_held, extack);
		if (IS_ERR(act)) {
			err = PTR_ERR(act);
			goto err;
		}
		sz += tcf_action_fill_size(act);
		/* Start from index 0 */
		actions[i - 1] = act;
	}

	*attr_size = tcf_action_full_attrs_size(sz);
	return i - 1;

err:
	tcf_action_destroy(actions, bind);
	return err;
}

void tcf_action_update_stats(struct tc_action *a, u64 bytes, u32 packets,
			     bool drop, bool hw)
{
	if (a->cpu_bstats) {
		_bstats_cpu_update(this_cpu_ptr(a->cpu_bstats), bytes, packets);

		if (drop)
			this_cpu_ptr(a->cpu_qstats)->drops += packets;

		if (hw)
			_bstats_cpu_update(this_cpu_ptr(a->cpu_bstats_hw),
					   bytes, packets);
		return;
	}

	_bstats_update(&a->tcfa_bstats, bytes, packets);
	if (drop)
		a->tcfa_qstats.drops += packets;
	if (hw)
		_bstats_update(&a->tcfa_bstats_hw, bytes, packets);
}
EXPORT_SYMBOL(tcf_action_update_stats);

int tcf_action_copy_stats(struct sk_buff *skb, struct tc_action *p,
			  int compat_mode)
{
	int err = 0;
	struct gnet_dump d;

	if (p == NULL)
		goto errout;

	/* compat_mode being true specifies a call that is supposed
	 * to add additional backward compatibility statistic TLVs.
	 */
	if (compat_mode) {
		if (p->type == TCA_OLD_COMPAT)
			err = gnet_stats_start_copy_compat(skb, 0,
							   TCA_STATS,
							   TCA_XSTATS,
							   &p->tcfa_lock, &d,
							   TCA_PAD);
		else
			return 0;
	} else
		err = gnet_stats_start_copy(skb, TCA_ACT_STATS,
					    &p->tcfa_lock, &d, TCA_ACT_PAD);

	if (err < 0)
		goto errout;

	if (gnet_stats_copy_basic(NULL, &d, p->cpu_bstats, &p->tcfa_bstats) < 0 ||
	    gnet_stats_copy_basic_hw(NULL, &d, p->cpu_bstats_hw,
				     &p->tcfa_bstats_hw) < 0 ||
	    gnet_stats_copy_rate_est(&d, &p->tcfa_rate_est) < 0 ||
	    gnet_stats_copy_queue(&d, p->cpu_qstats,
				  &p->tcfa_qstats,
				  p->tcfa_qstats.qlen) < 0)
		goto errout;

	if (gnet_stats_finish_copy(&d) < 0)
		goto errout;

	return 0;

errout:
	return -1;
}

static int tca_get_fill(struct sk_buff *skb, struct tc_action *actions[],
			u32 portid, u32 seq, u16 flags, int event, int bind,
			int ref)
{
	struct tcamsg *t;
	struct nlmsghdr *nlh;
	unsigned char *b = skb_tail_pointer(skb);
	struct nlattr *nest;

	nlh = nlmsg_put(skb, portid, seq, event, sizeof(*t), flags);
	if (!nlh)
		goto out_nlmsg_trim;
	t = nlmsg_data(nlh);
	t->tca_family = AF_UNSPEC;
	t->tca__pad1 = 0;
	t->tca__pad2 = 0;

	nest = nla_nest_start_noflag(skb, TCA_ACT_TAB);
	if (!nest)
		goto out_nlmsg_trim;

	if (tcf_action_dump(skb, actions, bind, ref) < 0)
		goto out_nlmsg_trim;

	nla_nest_end(skb, nest);

	nlh->nlmsg_len = skb_tail_pointer(skb) - b;
	return skb->len;

out_nlmsg_trim:
	nlmsg_trim(skb, b);
	return -1;
}

static int
tcf_get_notify(struct net *net, u32 portid, struct nlmsghdr *n,
	       struct tc_action *actions[], int event,
	       struct netlink_ext_ack *extack)
{
	struct sk_buff *skb;

	skb = alloc_skb(NLMSG_GOODSIZE, GFP_KERNEL);
	if (!skb)
		return -ENOBUFS;
	if (tca_get_fill(skb, actions, portid, n->nlmsg_seq, 0, event,
			 0, 1) <= 0) {
		NL_SET_ERR_MSG(extack, "Failed to fill netlink attributes while adding TC action");
		kfree_skb(skb);
		return -EINVAL;
	}

	return rtnl_unicast(skb, net, portid);
}

static struct tc_action *tcf_action_get_1(struct net *net, struct nlattr *nla,
					  struct nlmsghdr *n, u32 portid,
					  struct netlink_ext_ack *extack)
{
	struct nlattr *tb[TCA_ACT_MAX + 1];
	const struct tc_action_ops *ops;
	struct tc_action *a;
	int index;
	int err;

	err = nla_parse_nested_deprecated(tb, TCA_ACT_MAX, nla,
					  tcf_action_policy, extack);
	if (err < 0)
		goto err_out;

	err = -EINVAL;
	if (tb[TCA_ACT_INDEX] == NULL ||
	    nla_len(tb[TCA_ACT_INDEX]) < sizeof(index)) {
		NL_SET_ERR_MSG(extack, "Invalid TC action index value");
		goto err_out;
	}
	index = nla_get_u32(tb[TCA_ACT_INDEX]);

	err = -EINVAL;
	ops = tc_lookup_action(tb[TCA_ACT_KIND]);
	if (!ops) { /* could happen in batch of actions */
		NL_SET_ERR_MSG(extack, "Specified TC action kind not found");
		goto err_out;
	}
	err = -ENOENT;
	if (ops->lookup(net, &a, index) == 0) {
		NL_SET_ERR_MSG(extack, "TC action with specified index not found");
		goto err_mod;
	}

	module_put(ops->owner);
	return a;

err_mod:
	module_put(ops->owner);
err_out:
	return ERR_PTR(err);
}

static int tca_action_flush(struct net *net, struct nlattr *nla,
			    struct nlmsghdr *n, u32 portid,
			    struct netlink_ext_ack *extack)
{
	struct sk_buff *skb;
	unsigned char *b;
	struct nlmsghdr *nlh;
	struct tcamsg *t;
	struct netlink_callback dcb;
	struct nlattr *nest;
	struct nlattr *tb[TCA_ACT_MAX + 1];
	const struct tc_action_ops *ops;
	struct nlattr *kind;
	int err = -ENOMEM;

	skb = alloc_skb(NLMSG_GOODSIZE, GFP_KERNEL);
	if (!skb)
		return err;

	b = skb_tail_pointer(skb);

	err = nla_parse_nested_deprecated(tb, TCA_ACT_MAX, nla,
					  tcf_action_policy, extack);
	if (err < 0)
		goto err_out;

	err = -EINVAL;
	kind = tb[TCA_ACT_KIND];
	ops = tc_lookup_action(kind);
	if (!ops) { /*some idjot trying to flush unknown action */
		NL_SET_ERR_MSG(extack, "Cannot flush unknown TC action");
		goto err_out;
	}

	nlh = nlmsg_put(skb, portid, n->nlmsg_seq, RTM_DELACTION,
			sizeof(*t), 0);
	if (!nlh) {
		NL_SET_ERR_MSG(extack, "Failed to create TC action flush notification");
		goto out_module_put;
	}
	t = nlmsg_data(nlh);
	t->tca_family = AF_UNSPEC;
	t->tca__pad1 = 0;
	t->tca__pad2 = 0;

	nest = nla_nest_start_noflag(skb, TCA_ACT_TAB);
	if (!nest) {
		NL_SET_ERR_MSG(extack, "Failed to add new netlink message");
		goto out_module_put;
	}

	err = ops->walk(net, skb, &dcb, RTM_DELACTION, ops, extack);
	if (err <= 0) {
		nla_nest_cancel(skb, nest);
		goto out_module_put;
	}

	nla_nest_end(skb, nest);

	nlh->nlmsg_len = skb_tail_pointer(skb) - b;
	nlh->nlmsg_flags |= NLM_F_ROOT;
	module_put(ops->owner);
	err = rtnetlink_send(skb, net, portid, RTNLGRP_TC,
			     n->nlmsg_flags & NLM_F_ECHO);
	if (err > 0)
		return 0;
	if (err < 0)
		NL_SET_ERR_MSG(extack, "Failed to send TC action flush notification");

	return err;

out_module_put:
	module_put(ops->owner);
err_out:
	kfree_skb(skb);
	return err;
}

static int tcf_action_delete(struct net *net, struct tc_action *actions[])
{
	int i;

	for (i = 0; i < TCA_ACT_MAX_PRIO && actions[i]; i++) {
		struct tc_action *a = actions[i];
		const struct tc_action_ops *ops = a->ops;
		/* Actions can be deleted concurrently so we must save their
		 * type and id to search again after reference is released.
		 */
		struct tcf_idrinfo *idrinfo = a->idrinfo;
		u32 act_index = a->tcfa_index;

		actions[i] = NULL;
		if (tcf_action_put(a)) {
			/* last reference, action was deleted concurrently */
			module_put(ops->owner);
		} else  {
			int ret;

			/* now do the delete */
			ret = tcf_idr_delete_index(idrinfo, act_index);
			if (ret < 0)
				return ret;
		}
	}
	return 0;
}

static int
tcf_del_notify(struct net *net, struct nlmsghdr *n, struct tc_action *actions[],
	       u32 portid, size_t attr_size, struct netlink_ext_ack *extack)
{
	int ret;
	struct sk_buff *skb;

	skb = alloc_skb(attr_size <= NLMSG_GOODSIZE ? NLMSG_GOODSIZE : attr_size,
			GFP_KERNEL);
	if (!skb)
		return -ENOBUFS;

	if (tca_get_fill(skb, actions, portid, n->nlmsg_seq, 0, RTM_DELACTION,
			 0, 2) <= 0) {
		NL_SET_ERR_MSG(extack, "Failed to fill netlink TC action attributes");
		kfree_skb(skb);
		return -EINVAL;
	}

	/* now do the delete */
	ret = tcf_action_delete(net, actions);
	if (ret < 0) {
		NL_SET_ERR_MSG(extack, "Failed to delete TC action");
		kfree_skb(skb);
		return ret;
	}

	ret = rtnetlink_send(skb, net, portid, RTNLGRP_TC,
			     n->nlmsg_flags & NLM_F_ECHO);
	if (ret > 0)
		return 0;
	return ret;
}

static int
tca_action_gd(struct net *net, struct nlattr *nla, struct nlmsghdr *n,
	      u32 portid, int event, struct netlink_ext_ack *extack)
{
	int i, ret;
	struct nlattr *tb[TCA_ACT_MAX_PRIO + 1];
	struct tc_action *act;
	size_t attr_size = 0;
	struct tc_action *actions[TCA_ACT_MAX_PRIO] = {};

	ret = nla_parse_nested_deprecated(tb, TCA_ACT_MAX_PRIO, nla, NULL,
					  extack);
	if (ret < 0)
		return ret;

	if (event == RTM_DELACTION && n->nlmsg_flags & NLM_F_ROOT) {
		if (tb[1])
			return tca_action_flush(net, tb[1], n, portid, extack);

		NL_SET_ERR_MSG(extack, "Invalid netlink attributes while flushing TC action");
		return -EINVAL;
	}

	for (i = 1; i <= TCA_ACT_MAX_PRIO && tb[i]; i++) {
		act = tcf_action_get_1(net, tb[i], n, portid, extack);
		if (IS_ERR(act)) {
			ret = PTR_ERR(act);
			goto err;
		}
		attr_size += tcf_action_fill_size(act);
		actions[i - 1] = act;
	}

	attr_size = tcf_action_full_attrs_size(attr_size);

	if (event == RTM_GETACTION)
		ret = tcf_get_notify(net, portid, n, actions, event, extack);
	else { /* delete */
		ret = tcf_del_notify(net, n, actions, portid, attr_size, extack);
		if (ret)
			goto err;
		return 0;
	}
err:
	tcf_action_put_many(actions);
	return ret;
}

static int
tcf_add_notify(struct net *net, struct nlmsghdr *n, struct tc_action *actions[],
	       u32 portid, size_t attr_size, struct netlink_ext_ack *extack)
{
	struct sk_buff *skb;
	int err = 0;

	skb = alloc_skb(attr_size <= NLMSG_GOODSIZE ? NLMSG_GOODSIZE : attr_size,
			GFP_KERNEL);
	if (!skb)
		return -ENOBUFS;

	if (tca_get_fill(skb, actions, portid, n->nlmsg_seq, n->nlmsg_flags,
			 RTM_NEWACTION, 0, 0) <= 0) {
		NL_SET_ERR_MSG(extack, "Failed to fill netlink attributes while adding TC action");
		kfree_skb(skb);
		return -EINVAL;
	}

	err = rtnetlink_send(skb, net, portid, RTNLGRP_TC,
			     n->nlmsg_flags & NLM_F_ECHO);
	if (err > 0)
		err = 0;
	return err;
}

static int tcf_action_add(struct net *net, struct nlattr *nla,
			  struct nlmsghdr *n, u32 portid, int ovr,
			  struct netlink_ext_ack *extack)
{
	size_t attr_size = 0;
	int loop, ret;
	struct tc_action *actions[TCA_ACT_MAX_PRIO] = {};

	for (loop = 0; loop < 10; loop++) {
		ret = tcf_action_init(net, NULL, nla, NULL, NULL, ovr, 0,
				      actions, &attr_size, true, extack);
		if (ret != -EAGAIN)
			break;
	}

	if (ret < 0)
		return ret;
	ret = tcf_add_notify(net, n, actions, portid, attr_size, extack);
	if (ovr)
		tcf_action_put_many(actions);

	return ret;
}

static u32 tcaa_root_flags_allowed = TCA_FLAG_LARGE_DUMP_ON;
static const struct nla_policy tcaa_policy[TCA_ROOT_MAX + 1] = {
	[TCA_ROOT_FLAGS] = { .type = NLA_BITFIELD32,
			     .validation_data = &tcaa_root_flags_allowed },
	[TCA_ROOT_TIME_DELTA]      = { .type = NLA_U32 },
};

static int tc_ctl_action(struct sk_buff *skb, struct nlmsghdr *n,
			 struct netlink_ext_ack *extack)
{
	struct net *net = sock_net(skb->sk);
	struct nlattr *tca[TCA_ROOT_MAX + 1];
	u32 portid = skb ? NETLINK_CB(skb).portid : 0;
	int ret = 0, ovr = 0;

	if ((n->nlmsg_type != RTM_GETACTION) &&
	    !netlink_capable(skb, CAP_NET_ADMIN))
		return -EPERM;

	ret = nlmsg_parse_deprecated(n, sizeof(struct tcamsg), tca,
				     TCA_ROOT_MAX, NULL, extack);
	if (ret < 0)
		return ret;

	if (tca[TCA_ACT_TAB] == NULL) {
		NL_SET_ERR_MSG(extack, "Netlink action attributes missing");
		return -EINVAL;
	}

	/* n->nlmsg_flags & NLM_F_CREATE */
	switch (n->nlmsg_type) {
	case RTM_NEWACTION:
		/* we are going to assume all other flags
		 * imply create only if it doesn't exist
		 * Note that CREATE | EXCL implies that
		 * but since we want avoid ambiguity (eg when flags
		 * is zero) then just set this
		 */
		if (n->nlmsg_flags & NLM_F_REPLACE)
			ovr = 1;
		ret = tcf_action_add(net, tca[TCA_ACT_TAB], n, portid, ovr,
				     extack);
		break;
	case RTM_DELACTION:
		ret = tca_action_gd(net, tca[TCA_ACT_TAB], n,
				    portid, RTM_DELACTION, extack);
		break;
	case RTM_GETACTION:
		ret = tca_action_gd(net, tca[TCA_ACT_TAB], n,
				    portid, RTM_GETACTION, extack);
		break;
	default:
		BUG();
	}

	return ret;
}

static struct nlattr *find_dump_kind(struct nlattr **nla)
{
	struct nlattr *tb1, *tb2[TCA_ACT_MAX + 1];
	struct nlattr *tb[TCA_ACT_MAX_PRIO + 1];
	struct nlattr *kind;

	tb1 = nla[TCA_ACT_TAB];
	if (tb1 == NULL)
		return NULL;

	if (nla_parse_deprecated(tb, TCA_ACT_MAX_PRIO, nla_data(tb1), NLMSG_ALIGN(nla_len(tb1)), NULL, NULL) < 0)
		return NULL;

	if (tb[1] == NULL)
		return NULL;
	if (nla_parse_nested_deprecated(tb2, TCA_ACT_MAX, tb[1], tcf_action_policy, NULL) < 0)
		return NULL;
	kind = tb2[TCA_ACT_KIND];

	return kind;
}

static int tc_dump_action(struct sk_buff *skb, struct netlink_callback *cb)
{
	struct net *net = sock_net(skb->sk);
	struct nlmsghdr *nlh;
	unsigned char *b = skb_tail_pointer(skb);
	struct nlattr *nest;
	struct tc_action_ops *a_o;
	int ret = 0;
	struct tcamsg *t = (struct tcamsg *) nlmsg_data(cb->nlh);
	struct nlattr *tb[TCA_ROOT_MAX + 1];
	struct nlattr *count_attr = NULL;
	unsigned long jiffy_since = 0;
	struct nlattr *kind = NULL;
	struct nla_bitfield32 bf;
	u32 msecs_since = 0;
	u32 act_count = 0;

	ret = nlmsg_parse_deprecated(cb->nlh, sizeof(struct tcamsg), tb,
				     TCA_ROOT_MAX, tcaa_policy, cb->extack);
	if (ret < 0)
		return ret;

	kind = find_dump_kind(tb);
	if (kind == NULL) {
		pr_info("tc_dump_action: action bad kind\n");
		return 0;
	}

	a_o = tc_lookup_action(kind);
	if (a_o == NULL)
		return 0;

	cb->args[2] = 0;
	if (tb[TCA_ROOT_FLAGS]) {
		bf = nla_get_bitfield32(tb[TCA_ROOT_FLAGS]);
		cb->args[2] = bf.value;
	}

	if (tb[TCA_ROOT_TIME_DELTA]) {
		msecs_since = nla_get_u32(tb[TCA_ROOT_TIME_DELTA]);
	}

	nlh = nlmsg_put(skb, NETLINK_CB(cb->skb).portid, cb->nlh->nlmsg_seq,
			cb->nlh->nlmsg_type, sizeof(*t), 0);
	if (!nlh)
		goto out_module_put;

	if (msecs_since)
		jiffy_since = jiffies - msecs_to_jiffies(msecs_since);

	t = nlmsg_data(nlh);
	t->tca_family = AF_UNSPEC;
	t->tca__pad1 = 0;
	t->tca__pad2 = 0;
	cb->args[3] = jiffy_since;
	count_attr = nla_reserve(skb, TCA_ROOT_COUNT, sizeof(u32));
	if (!count_attr)
		goto out_module_put;

	nest = nla_nest_start_noflag(skb, TCA_ACT_TAB);
	if (nest == NULL)
		goto out_module_put;

	ret = a_o->walk(net, skb, cb, RTM_GETACTION, a_o, NULL);
	if (ret < 0)
		goto out_module_put;

	if (ret > 0) {
		nla_nest_end(skb, nest);
		ret = skb->len;
		act_count = cb->args[1];
		memcpy(nla_data(count_attr), &act_count, sizeof(u32));
		cb->args[1] = 0;
	} else
		nlmsg_trim(skb, b);

	nlh->nlmsg_len = skb_tail_pointer(skb) - b;
	if (NETLINK_CB(cb->skb).portid && ret)
		nlh->nlmsg_flags |= NLM_F_MULTI;
	module_put(a_o->owner);
	return skb->len;

out_module_put:
	module_put(a_o->owner);
	nlmsg_trim(skb, b);
	return skb->len;
}

static int __init tc_action_init(void)
{
	rtnl_register(PF_UNSPEC, RTM_NEWACTION, tc_ctl_action, NULL, 0);
	rtnl_register(PF_UNSPEC, RTM_DELACTION, tc_ctl_action, NULL, 0);
	rtnl_register(PF_UNSPEC, RTM_GETACTION, tc_ctl_action, tc_dump_action,
		      0);

	return 0;
}

subsys_initcall(tc_action_init);<|MERGE_RESOLUTION|>--- conflicted
+++ resolved
@@ -853,21 +853,15 @@
 	return c;
 }
 
-<<<<<<< HEAD
-=======
 static const u32 tca_act_flags_allowed = TCA_ACT_FLAGS_NO_PERCPU_STATS;
->>>>>>> 348b80b2
 static const struct nla_policy tcf_action_policy[TCA_ACT_MAX + 1] = {
 	[TCA_ACT_KIND]		= { .type = NLA_STRING },
 	[TCA_ACT_INDEX]		= { .type = NLA_U32 },
 	[TCA_ACT_COOKIE]	= { .type = NLA_BINARY,
 				    .len = TC_COOKIE_MAX_SIZE },
 	[TCA_ACT_OPTIONS]	= { .type = NLA_NESTED },
-<<<<<<< HEAD
-=======
 	[TCA_ACT_FLAGS]		= { .type = NLA_BITFIELD32,
 				    .validation_data = &tca_act_flags_allowed },
->>>>>>> 348b80b2
 };
 
 struct tc_action *tcf_action_init_1(struct net *net, struct tcf_proto *tp,
