* Freescale Enhanced Secure Digital Host Controller (eSDHC) for i.MX

The Enhanced Secure Digital Host Controller on Freescale i.MX family
provides an interface for MMC, SD, and SDIO types of memory cards.

This file documents differences between the core properties described
by mmc.txt and the properties used by the sdhci-esdhc-imx driver.

Required properties:
- compatible : Should be "fsl,<chip>-esdhc", the supported chips include
	       "fsl,imx25-esdhc"
	       "fsl,imx35-esdhc"
	       "fsl,imx51-esdhc"
	       "fsl,imx53-esdhc"
	       "fsl,imx6q-usdhc"
	       "fsl,imx6sl-usdhc"
	       "fsl,imx6sx-usdhc"
	       "fsl,imx6ull-usdhc"
	       "fsl,imx7d-usdhc"
	       "fsl,imx7ulp-usdhc"
	       "fsl,imx8mq-usdhc"
	       "fsl,imx8mm-usdhc"
	       "fsl,imx8mn-usdhc"
<<<<<<< HEAD
	       "fsl,imx8mp-usdhc"
=======
	       "fsl,imx8qm-usdhc"
>>>>>>> 9243f296
	       "fsl,imx8qxp-usdhc"

Optional properties:
- fsl,wp-controller : Indicate to use controller internal write protection
- fsl,delay-line : Specify the number of delay cells for override mode.
  This is used to set the clock delay for DLL(Delay Line) on override mode
  to select a proper data sampling window in case the clock quality is not good
  due to signal path is too long on the board. Please refer to eSDHC/uSDHC
  chapter, DLL (Delay Line) section in RM for details.
- voltage-ranges : Specify the voltage range in case there are software
  transparent level shifters on the outputs of the controller. Two cells are
  required, first cell specifies minimum slot voltage (mV), second cell
  specifies maximum slot voltage (mV). Several ranges could be specified.
- fsl,tuning-start-tap: Specify the start dealy cell point when send first CMD19
  in tuning procedure.
- fsl,tuning-step: Specify the increasing delay cell steps in tuning procedure.
  The uSDHC use one delay cell as default increasing step to do tuning process.
  This property allows user to change the tuning step to more than one delay
  cells which is useful for some special boards or cards when the default
  tuning step can't find the proper delay window within limited tuning retries.

Examples:

esdhc@70004000 {
	compatible = "fsl,imx51-esdhc";
	reg = <0x70004000 0x4000>;
	interrupts = <1>;
	fsl,wp-controller;
};

esdhc@70008000 {
	compatible = "fsl,imx51-esdhc";
	reg = <0x70008000 0x4000>;
	interrupts = <2>;
	cd-gpios = <&gpio1 6 0>; /* GPIO1_6 */
	wp-gpios = <&gpio1 5 0>; /* GPIO1_5 */
};<|MERGE_RESOLUTION|>--- conflicted
+++ resolved
@@ -21,11 +21,7 @@
 	       "fsl,imx8mq-usdhc"
 	       "fsl,imx8mm-usdhc"
 	       "fsl,imx8mn-usdhc"
-<<<<<<< HEAD
-	       "fsl,imx8mp-usdhc"
-=======
 	       "fsl,imx8qm-usdhc"
->>>>>>> 9243f296
 	       "fsl,imx8qxp-usdhc"
 
 Optional properties:
