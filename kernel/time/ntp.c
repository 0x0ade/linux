// SPDX-License-Identifier: GPL-2.0
/*
 * NTP state machine interfaces and logic.
 *
 * This code was mainly moved from kernel/timer.c and kernel/time.c
 * Please see those files for relevant copyright info and historical
 * changelogs.
 */
#include <linux/capability.h>
#include <linux/clocksource.h>
#include <linux/workqueue.h>
#include <linux/hrtimer.h>
#include <linux/jiffies.h>
#include <linux/math64.h>
#include <linux/timex.h>
#include <linux/time.h>
#include <linux/mm.h>
#include <linux/module.h>
#include <linux/rtc.h>
#include <linux/audit.h>

#include "ntp_internal.h"
#include "timekeeping_internal.h"


/*
 * NTP timekeeping variables:
 *
 * Note: All of the NTP state is protected by the timekeeping locks.
 */


/* USER_HZ period (usecs): */
unsigned long			tick_usec = USER_TICK_USEC;

/* SHIFTED_HZ period (nsecs): */
unsigned long			tick_nsec;

static u64			tick_length;
static u64			tick_length_base;

#define SECS_PER_DAY		86400
#define MAX_TICKADJ		500LL		/* usecs */
#define MAX_TICKADJ_SCALED \
	(((MAX_TICKADJ * NSEC_PER_USEC) << NTP_SCALE_SHIFT) / NTP_INTERVAL_FREQ)
#define MAX_TAI_OFFSET		100000

/*
 * phase-lock loop variables
 */

/*
 * clock synchronization status
 *
 * (TIME_ERROR prevents overwriting the CMOS clock)
 */
static int			time_state = TIME_OK;

/* clock status bits:							*/
static int			time_status = STA_UNSYNC;

/* time adjustment (nsecs):						*/
static s64			time_offset;

/* pll time constant:							*/
static long			time_constant = 2;

/* maximum error (usecs):						*/
static long			time_maxerror = NTP_PHASE_LIMIT;

/* estimated error (usecs):						*/
static long			time_esterror = NTP_PHASE_LIMIT;

/* frequency offset (scaled nsecs/secs):				*/
static s64			time_freq;

/* time at last adjustment (secs):					*/
static time64_t		time_reftime;

static long			time_adjust;

/* constant (boot-param configurable) NTP tick adjustment (upscaled)	*/
static s64			ntp_tick_adj;

/* second value of the next pending leapsecond, or TIME64_MAX if no leap */
static time64_t			ntp_next_leap_sec = TIME64_MAX;

#ifdef CONFIG_NTP_PPS

/*
 * The following variables are used when a pulse-per-second (PPS) signal
 * is available. They establish the engineering parameters of the clock
 * discipline loop when controlled by the PPS signal.
 */
#define PPS_VALID	10	/* PPS signal watchdog max (s) */
#define PPS_POPCORN	4	/* popcorn spike threshold (shift) */
#define PPS_INTMIN	2	/* min freq interval (s) (shift) */
#define PPS_INTMAX	8	/* max freq interval (s) (shift) */
#define PPS_INTCOUNT	4	/* number of consecutive good intervals to
				   increase pps_shift or consecutive bad
				   intervals to decrease it */
#define PPS_MAXWANDER	100000	/* max PPS freq wander (ns/s) */

static int pps_valid;		/* signal watchdog counter */
static long pps_tf[3];		/* phase median filter */
static long pps_jitter;		/* current jitter (ns) */
static struct timespec64 pps_fbase; /* beginning of the last freq interval */
static int pps_shift;		/* current interval duration (s) (shift) */
static int pps_intcnt;		/* interval counter */
static s64 pps_freq;		/* frequency offset (scaled ns/s) */
static long pps_stabil;		/* current stability (scaled ns/s) */

/*
 * PPS signal quality monitors
 */
static long pps_calcnt;		/* calibration intervals */
static long pps_jitcnt;		/* jitter limit exceeded */
static long pps_stbcnt;		/* stability limit exceeded */
static long pps_errcnt;		/* calibration errors */


/* PPS kernel consumer compensates the whole phase error immediately.
 * Otherwise, reduce the offset by a fixed factor times the time constant.
 */
static inline s64 ntp_offset_chunk(s64 offset)
{
	if (time_status & STA_PPSTIME && time_status & STA_PPSSIGNAL)
		return offset;
	else
		return shift_right(offset, SHIFT_PLL + time_constant);
}

static inline void pps_reset_freq_interval(void)
{
	/* the PPS calibration interval may end
	   surprisingly early */
	pps_shift = PPS_INTMIN;
	pps_intcnt = 0;
}

/**
 * pps_clear - Clears the PPS state variables
 */
static inline void pps_clear(void)
{
	pps_reset_freq_interval();
	pps_tf[0] = 0;
	pps_tf[1] = 0;
	pps_tf[2] = 0;
	pps_fbase.tv_sec = pps_fbase.tv_nsec = 0;
	pps_freq = 0;
}

/* Decrease pps_valid to indicate that another second has passed since
 * the last PPS signal. When it reaches 0, indicate that PPS signal is
 * missing.
 */
static inline void pps_dec_valid(void)
{
	if (pps_valid > 0)
		pps_valid--;
	else {
		time_status &= ~(STA_PPSSIGNAL | STA_PPSJITTER |
				 STA_PPSWANDER | STA_PPSERROR);
		pps_clear();
	}
}

static inline void pps_set_freq(s64 freq)
{
	pps_freq = freq;
}

static inline int is_error_status(int status)
{
	return (status & (STA_UNSYNC|STA_CLOCKERR))
		/* PPS signal lost when either PPS time or
		 * PPS frequency synchronization requested
		 */
		|| ((status & (STA_PPSFREQ|STA_PPSTIME))
			&& !(status & STA_PPSSIGNAL))
		/* PPS jitter exceeded when
		 * PPS time synchronization requested */
		|| ((status & (STA_PPSTIME|STA_PPSJITTER))
			== (STA_PPSTIME|STA_PPSJITTER))
		/* PPS wander exceeded or calibration error when
		 * PPS frequency synchronization requested
		 */
		|| ((status & STA_PPSFREQ)
			&& (status & (STA_PPSWANDER|STA_PPSERROR)));
}

static inline void pps_fill_timex(struct __kernel_timex *txc)
{
	txc->ppsfreq	   = shift_right((pps_freq >> PPM_SCALE_INV_SHIFT) *
					 PPM_SCALE_INV, NTP_SCALE_SHIFT);
	txc->jitter	   = pps_jitter;
	if (!(time_status & STA_NANO))
		txc->jitter = pps_jitter / NSEC_PER_USEC;
	txc->shift	   = pps_shift;
	txc->stabil	   = pps_stabil;
	txc->jitcnt	   = pps_jitcnt;
	txc->calcnt	   = pps_calcnt;
	txc->errcnt	   = pps_errcnt;
	txc->stbcnt	   = pps_stbcnt;
}

#else /* !CONFIG_NTP_PPS */

static inline s64 ntp_offset_chunk(s64 offset)
{
	return shift_right(offset, SHIFT_PLL + time_constant);
}

static inline void pps_reset_freq_interval(void) {}
static inline void pps_clear(void) {}
static inline void pps_dec_valid(void) {}
static inline void pps_set_freq(s64 freq) {}

static inline int is_error_status(int status)
{
	return status & (STA_UNSYNC|STA_CLOCKERR);
}

static inline void pps_fill_timex(struct __kernel_timex *txc)
{
	/* PPS is not implemented, so these are zero */
	txc->ppsfreq	   = 0;
	txc->jitter	   = 0;
	txc->shift	   = 0;
	txc->stabil	   = 0;
	txc->jitcnt	   = 0;
	txc->calcnt	   = 0;
	txc->errcnt	   = 0;
	txc->stbcnt	   = 0;
}

#endif /* CONFIG_NTP_PPS */


/**
 * ntp_synced - Returns 1 if the NTP status is not UNSYNC
 *
 */
static inline int ntp_synced(void)
{
	return !(time_status & STA_UNSYNC);
}


/*
 * NTP methods:
 */

/*
 * Update (tick_length, tick_length_base, tick_nsec), based
 * on (tick_usec, ntp_tick_adj, time_freq):
 */
static void ntp_update_frequency(void)
{
	u64 second_length;
	u64 new_base;

	second_length		 = (u64)(tick_usec * NSEC_PER_USEC * USER_HZ)
						<< NTP_SCALE_SHIFT;

	second_length		+= ntp_tick_adj;
	second_length		+= time_freq;

	tick_nsec		 = div_u64(second_length, HZ) >> NTP_SCALE_SHIFT;
	new_base		 = div_u64(second_length, NTP_INTERVAL_FREQ);

	/*
	 * Don't wait for the next second_overflow, apply
	 * the change to the tick length immediately:
	 */
	tick_length		+= new_base - tick_length_base;
	tick_length_base	 = new_base;
}

static inline s64 ntp_update_offset_fll(s64 offset64, long secs)
{
	time_status &= ~STA_MODE;

	if (secs < MINSEC)
		return 0;

	if (!(time_status & STA_FLL) && (secs <= MAXSEC))
		return 0;

	time_status |= STA_MODE;

	return div64_long(offset64 << (NTP_SCALE_SHIFT - SHIFT_FLL), secs);
}

static void ntp_update_offset(long offset)
{
	s64 freq_adj;
	s64 offset64;
	long secs;

	if (!(time_status & STA_PLL))
		return;

	if (!(time_status & STA_NANO)) {
		/* Make sure the multiplication below won't overflow */
		offset = clamp(offset, -USEC_PER_SEC, USEC_PER_SEC);
		offset *= NSEC_PER_USEC;
	}

	/*
	 * Scale the phase adjustment and
	 * clamp to the operating range.
	 */
	offset = clamp(offset, -MAXPHASE, MAXPHASE);

	/*
	 * Select how the frequency is to be controlled
	 * and in which mode (PLL or FLL).
	 */
	secs = (long)(__ktime_get_real_seconds() - time_reftime);
	if (unlikely(time_status & STA_FREQHOLD))
		secs = 0;

	time_reftime = __ktime_get_real_seconds();

	offset64    = offset;
	freq_adj    = ntp_update_offset_fll(offset64, secs);

	/*
	 * Clamp update interval to reduce PLL gain with low
	 * sampling rate (e.g. intermittent network connection)
	 * to avoid instability.
	 */
	if (unlikely(secs > 1 << (SHIFT_PLL + 1 + time_constant)))
		secs = 1 << (SHIFT_PLL + 1 + time_constant);

	freq_adj    += (offset64 * secs) <<
			(NTP_SCALE_SHIFT - 2 * (SHIFT_PLL + 2 + time_constant));

	freq_adj    = min(freq_adj + time_freq, MAXFREQ_SCALED);

	time_freq   = max(freq_adj, -MAXFREQ_SCALED);

	time_offset = div_s64(offset64 << NTP_SCALE_SHIFT, NTP_INTERVAL_FREQ);
}

/**
 * ntp_clear - Clears the NTP state variables
 */
void ntp_clear(void)
{
	time_adjust	= 0;		/* stop active adjtime() */
	time_status	|= STA_UNSYNC;
	time_maxerror	= NTP_PHASE_LIMIT;
	time_esterror	= NTP_PHASE_LIMIT;

	ntp_update_frequency();

	tick_length	= tick_length_base;
	time_offset	= 0;

	ntp_next_leap_sec = TIME64_MAX;
	/* Clear PPS state variables */
	pps_clear();
}


u64 ntp_tick_length(void)
{
	return tick_length;
}

/**
 * ntp_get_next_leap - Returns the next leapsecond in CLOCK_REALTIME ktime_t
 *
 * Provides the time of the next leapsecond against CLOCK_REALTIME in
 * a ktime_t format. Returns KTIME_MAX if no leapsecond is pending.
 */
ktime_t ntp_get_next_leap(void)
{
	ktime_t ret;

	if ((time_state == TIME_INS) && (time_status & STA_INS))
		return ktime_set(ntp_next_leap_sec, 0);
	ret = KTIME_MAX;
	return ret;
}

/*
 * this routine handles the overflow of the microsecond field
 *
 * The tricky bits of code to handle the accurate clock support
 * were provided by Dave Mills (Mills@UDEL.EDU) of NTP fame.
 * They were originally developed for SUN and DEC kernels.
 * All the kudos should go to Dave for this stuff.
 *
 * Also handles leap second processing, and returns leap offset
 */
int second_overflow(time64_t secs)
{
	s64 delta;
	int leap = 0;
	s32 rem;

	/*
	 * Leap second processing. If in leap-insert state at the end of the
	 * day, the system clock is set back one second; if in leap-delete
	 * state, the system clock is set ahead one second.
	 */
	switch (time_state) {
	case TIME_OK:
		if (time_status & STA_INS) {
			time_state = TIME_INS;
			div_s64_rem(secs, SECS_PER_DAY, &rem);
			ntp_next_leap_sec = secs + SECS_PER_DAY - rem;
		} else if (time_status & STA_DEL) {
			time_state = TIME_DEL;
			div_s64_rem(secs + 1, SECS_PER_DAY, &rem);
			ntp_next_leap_sec = secs + SECS_PER_DAY - rem;
		}
		break;
	case TIME_INS:
		if (!(time_status & STA_INS)) {
			ntp_next_leap_sec = TIME64_MAX;
			time_state = TIME_OK;
		} else if (secs == ntp_next_leap_sec) {
			leap = -1;
			time_state = TIME_OOP;
			printk(KERN_NOTICE
				"Clock: inserting leap second 23:59:60 UTC\n");
		}
		break;
	case TIME_DEL:
		if (!(time_status & STA_DEL)) {
			ntp_next_leap_sec = TIME64_MAX;
			time_state = TIME_OK;
		} else if (secs == ntp_next_leap_sec) {
			leap = 1;
			ntp_next_leap_sec = TIME64_MAX;
			time_state = TIME_WAIT;
			printk(KERN_NOTICE
				"Clock: deleting leap second 23:59:59 UTC\n");
		}
		break;
	case TIME_OOP:
		ntp_next_leap_sec = TIME64_MAX;
		time_state = TIME_WAIT;
		break;
	case TIME_WAIT:
		if (!(time_status & (STA_INS | STA_DEL)))
			time_state = TIME_OK;
		break;
	}


	/* Bump the maxerror field */
	time_maxerror += MAXFREQ / NSEC_PER_USEC;
	if (time_maxerror > NTP_PHASE_LIMIT) {
		time_maxerror = NTP_PHASE_LIMIT;
		time_status |= STA_UNSYNC;
	}

	/* Compute the phase adjustment for the next second */
	tick_length	 = tick_length_base;

	delta		 = ntp_offset_chunk(time_offset);
	time_offset	-= delta;
	tick_length	+= delta;

	/* Check PPS signal */
	pps_dec_valid();

	if (!time_adjust)
		goto out;

	if (time_adjust > MAX_TICKADJ) {
		time_adjust -= MAX_TICKADJ;
		tick_length += MAX_TICKADJ_SCALED;
		goto out;
	}

	if (time_adjust < -MAX_TICKADJ) {
		time_adjust += MAX_TICKADJ;
		tick_length -= MAX_TICKADJ_SCALED;
		goto out;
	}

	tick_length += (s64)(time_adjust * NSEC_PER_USEC / NTP_INTERVAL_FREQ)
							 << NTP_SCALE_SHIFT;
	time_adjust = 0;

out:
	return leap;
}

static void sync_hw_clock(struct work_struct *work);
static DECLARE_DELAYED_WORK(sync_work, sync_hw_clock);

static void sched_sync_hw_clock(struct timespec64 now,
				unsigned long target_nsec, bool fail)

{
	struct timespec64 next;

	ktime_get_real_ts64(&next);
	if (!fail)
		next.tv_sec = 659;
	else {
		/*
		 * Try again as soon as possible. Delaying long periods
		 * decreases the accuracy of the work queue timer. Due to this
		 * the algorithm is very likely to require a short-sleep retry
		 * after the above long sleep to synchronize ts_nsec.
		 */
		next.tv_sec = 0;
	}

	/* Compute the needed delay that will get to tv_nsec == target_nsec */
	next.tv_nsec = target_nsec - next.tv_nsec;
	if (next.tv_nsec <= 0)
		next.tv_nsec += NSEC_PER_SEC;
	if (next.tv_nsec >= NSEC_PER_SEC) {
		next.tv_sec++;
		next.tv_nsec -= NSEC_PER_SEC;
	}

	queue_delayed_work(system_power_efficient_wq, &sync_work,
			   timespec64_to_jiffies(&next));
}

static void sync_rtc_clock(void)
{
	unsigned long target_nsec;
	struct timespec64 adjust, now;
	int rc;

	if (!IS_ENABLED(CONFIG_RTC_SYSTOHC))
		return;

	ktime_get_real_ts64(&now);

	adjust = now;
	if (persistent_clock_is_local)
		adjust.tv_sec -= (sys_tz.tz_minuteswest * 60);

	/*
	 * The current RTC in use will provide the target_nsec it wants to be
	 * called at, and does rtc_tv_nsec_ok internally.
	 */
	rc = rtc_set_ntp_time(adjust, &target_nsec);
	if (rc == -ENODEV)
		return;

	sched_sync_hw_clock(now, target_nsec, rc);
}

#ifdef CONFIG_GENERIC_CMOS_UPDATE
int __weak update_persistent_clock64(struct timespec64 now64)
{
	return -ENODEV;
}
#endif

static bool sync_cmos_clock(void)
{
	static bool no_cmos;
	struct timespec64 now;
	struct timespec64 adjust;
	int rc = -EPROTO;
	long target_nsec = NSEC_PER_SEC / 2;

	if (!IS_ENABLED(CONFIG_GENERIC_CMOS_UPDATE))
		return false;

	if (no_cmos)
		return false;

	/*
	 * Historically update_persistent_clock64() has followed x86
	 * semantics, which match the MC146818A/etc RTC. This RTC will store
	 * 'adjust' and then in .5s it will advance once second.
	 *
	 * Architectures are strongly encouraged to use rtclib and not
	 * implement this legacy API.
	 */
	ktime_get_real_ts64(&now);
	if (rtc_tv_nsec_ok(-1 * target_nsec, &adjust, &now)) {
		if (persistent_clock_is_local)
			adjust.tv_sec -= (sys_tz.tz_minuteswest * 60);
		rc = update_persistent_clock64(adjust);
		/*
		 * The machine does not support update_persistent_clock64 even
		 * though it defines CONFIG_GENERIC_CMOS_UPDATE.
		 */
		if (rc == -ENODEV) {
			no_cmos = true;
			return false;
		}
	}

	sched_sync_hw_clock(now, target_nsec, rc);
	return true;
}

/*
 * If we have an externally synchronized Linux clock, then update RTC clock
 * accordingly every ~11 minutes. Generally RTCs can only store second
 * precision, but many RTCs will adjust the phase of their second tick to
 * match the moment of update. This infrastructure arranges to call to the RTC
 * set at the correct moment to phase synchronize the RTC second tick over
 * with the kernel clock.
 */
static void sync_hw_clock(struct work_struct *work)
{
	if (!ntp_synced())
		return;

	if (sync_cmos_clock())
		return;

	sync_rtc_clock();
}

void ntp_notify_cmos_timer(void)
{
	if (!ntp_synced())
		return;

	if (IS_ENABLED(CONFIG_GENERIC_CMOS_UPDATE) ||
	    IS_ENABLED(CONFIG_RTC_SYSTOHC))
		queue_delayed_work(system_power_efficient_wq, &sync_work, 0);
}

/*
 * Propagate a new txc->status value into the NTP state:
 */
static inline void process_adj_status(const struct __kernel_timex *txc)
{
	if ((time_status & STA_PLL) && !(txc->status & STA_PLL)) {
		time_state = TIME_OK;
		time_status = STA_UNSYNC;
		ntp_next_leap_sec = TIME64_MAX;
		/* restart PPS frequency calibration */
		pps_reset_freq_interval();
	}

	/*
	 * If we turn on PLL adjustments then reset the
	 * reference time to current time.
	 */
	if (!(time_status & STA_PLL) && (txc->status & STA_PLL))
		time_reftime = __ktime_get_real_seconds();

	/* only set allowed bits */
	time_status &= STA_RONLY;
	time_status |= txc->status & ~STA_RONLY;
}


static inline void process_adjtimex_modes(const struct __kernel_timex *txc,
					  s32 *time_tai)
{
	if (txc->modes & ADJ_STATUS)
		process_adj_status(txc);

	if (txc->modes & ADJ_NANO)
		time_status |= STA_NANO;

	if (txc->modes & ADJ_MICRO)
		time_status &= ~STA_NANO;

	if (txc->modes & ADJ_FREQUENCY) {
		time_freq = txc->freq * PPM_SCALE;
		time_freq = min(time_freq, MAXFREQ_SCALED);
		time_freq = max(time_freq, -MAXFREQ_SCALED);
		/* update pps_freq */
		pps_set_freq(time_freq);
	}

	if (txc->modes & ADJ_MAXERROR)
		time_maxerror = txc->maxerror;

	if (txc->modes & ADJ_ESTERROR)
		time_esterror = txc->esterror;

	if (txc->modes & ADJ_TIMECONST) {
		time_constant = txc->constant;
		if (!(time_status & STA_NANO))
			time_constant += 4;
		time_constant = min(time_constant, (long)MAXTC);
		time_constant = max(time_constant, 0l);
	}

<<<<<<< HEAD
	if (txc->modes & ADJ_TAI && txc->constant >= 0)
=======
	if (txc->modes & ADJ_TAI &&
			txc->constant >= 0 && txc->constant <= MAX_TAI_OFFSET)
>>>>>>> 4ff96fb5
		*time_tai = txc->constant;

	if (txc->modes & ADJ_OFFSET)
		ntp_update_offset(txc->offset);

	if (txc->modes & ADJ_TICK)
		tick_usec = txc->tick;

	if (txc->modes & (ADJ_TICK|ADJ_FREQUENCY|ADJ_OFFSET))
		ntp_update_frequency();
}


/*
 * adjtimex mainly allows reading (and writing, if superuser) of
 * kernel time-keeping variables. used by xntpd.
 */
int __do_adjtimex(struct __kernel_timex *txc, const struct timespec64 *ts,
		  s32 *time_tai, struct audit_ntp_data *ad)
{
	int result;

	if (txc->modes & ADJ_ADJTIME) {
		long save_adjust = time_adjust;

		if (!(txc->modes & ADJ_OFFSET_READONLY)) {
			/* adjtime() is independent from ntp_adjtime() */
			time_adjust = txc->offset;
			ntp_update_frequency();

			audit_ntp_set_old(ad, AUDIT_NTP_ADJUST,	save_adjust);
			audit_ntp_set_new(ad, AUDIT_NTP_ADJUST,	time_adjust);
		}
		txc->offset = save_adjust;
	} else {
		/* If there are input parameters, then process them: */
		if (txc->modes) {
			audit_ntp_set_old(ad, AUDIT_NTP_OFFSET,	time_offset);
			audit_ntp_set_old(ad, AUDIT_NTP_FREQ,	time_freq);
			audit_ntp_set_old(ad, AUDIT_NTP_STATUS,	time_status);
			audit_ntp_set_old(ad, AUDIT_NTP_TAI,	*time_tai);
			audit_ntp_set_old(ad, AUDIT_NTP_TICK,	tick_usec);

			process_adjtimex_modes(txc, time_tai);

			audit_ntp_set_new(ad, AUDIT_NTP_OFFSET,	time_offset);
			audit_ntp_set_new(ad, AUDIT_NTP_FREQ,	time_freq);
			audit_ntp_set_new(ad, AUDIT_NTP_STATUS,	time_status);
			audit_ntp_set_new(ad, AUDIT_NTP_TAI,	*time_tai);
			audit_ntp_set_new(ad, AUDIT_NTP_TICK,	tick_usec);
		}

		txc->offset = shift_right(time_offset * NTP_INTERVAL_FREQ,
				  NTP_SCALE_SHIFT);
		if (!(time_status & STA_NANO))
			txc->offset = (u32)txc->offset / NSEC_PER_USEC;
	}

	result = time_state;	/* mostly `TIME_OK' */
	/* check for errors */
	if (is_error_status(time_status))
		result = TIME_ERROR;

	txc->freq	   = shift_right((time_freq >> PPM_SCALE_INV_SHIFT) *
					 PPM_SCALE_INV, NTP_SCALE_SHIFT);
	txc->maxerror	   = time_maxerror;
	txc->esterror	   = time_esterror;
	txc->status	   = time_status;
	txc->constant	   = time_constant;
	txc->precision	   = 1;
	txc->tolerance	   = MAXFREQ_SCALED / PPM_SCALE;
	txc->tick	   = tick_usec;
	txc->tai	   = *time_tai;

	/* fill PPS status fields */
	pps_fill_timex(txc);

	txc->time.tv_sec = (time_t)ts->tv_sec;
	txc->time.tv_usec = ts->tv_nsec;
	if (!(time_status & STA_NANO))
		txc->time.tv_usec = ts->tv_nsec / NSEC_PER_USEC;

	/* Handle leapsec adjustments */
	if (unlikely(ts->tv_sec >= ntp_next_leap_sec)) {
		if ((time_state == TIME_INS) && (time_status & STA_INS)) {
			result = TIME_OOP;
			txc->tai++;
			txc->time.tv_sec--;
		}
		if ((time_state == TIME_DEL) && (time_status & STA_DEL)) {
			result = TIME_WAIT;
			txc->tai--;
			txc->time.tv_sec++;
		}
		if ((time_state == TIME_OOP) &&
					(ts->tv_sec == ntp_next_leap_sec)) {
			result = TIME_WAIT;
		}
	}

	return result;
}

#ifdef	CONFIG_NTP_PPS

/* actually struct pps_normtime is good old struct timespec, but it is
 * semantically different (and it is the reason why it was invented):
 * pps_normtime.nsec has a range of ( -NSEC_PER_SEC / 2, NSEC_PER_SEC / 2 ]
 * while timespec.tv_nsec has a range of [0, NSEC_PER_SEC) */
struct pps_normtime {
	s64		sec;	/* seconds */
	long		nsec;	/* nanoseconds */
};

/* normalize the timestamp so that nsec is in the
   ( -NSEC_PER_SEC / 2, NSEC_PER_SEC / 2 ] interval */
static inline struct pps_normtime pps_normalize_ts(struct timespec64 ts)
{
	struct pps_normtime norm = {
		.sec = ts.tv_sec,
		.nsec = ts.tv_nsec
	};

	if (norm.nsec > (NSEC_PER_SEC >> 1)) {
		norm.nsec -= NSEC_PER_SEC;
		norm.sec++;
	}

	return norm;
}

/* get current phase correction and jitter */
static inline long pps_phase_filter_get(long *jitter)
{
	*jitter = pps_tf[0] - pps_tf[1];
	if (*jitter < 0)
		*jitter = -*jitter;

	/* TODO: test various filters */
	return pps_tf[0];
}

/* add the sample to the phase filter */
static inline void pps_phase_filter_add(long err)
{
	pps_tf[2] = pps_tf[1];
	pps_tf[1] = pps_tf[0];
	pps_tf[0] = err;
}

/* decrease frequency calibration interval length.
 * It is halved after four consecutive unstable intervals.
 */
static inline void pps_dec_freq_interval(void)
{
	if (--pps_intcnt <= -PPS_INTCOUNT) {
		pps_intcnt = -PPS_INTCOUNT;
		if (pps_shift > PPS_INTMIN) {
			pps_shift--;
			pps_intcnt = 0;
		}
	}
}

/* increase frequency calibration interval length.
 * It is doubled after four consecutive stable intervals.
 */
static inline void pps_inc_freq_interval(void)
{
	if (++pps_intcnt >= PPS_INTCOUNT) {
		pps_intcnt = PPS_INTCOUNT;
		if (pps_shift < PPS_INTMAX) {
			pps_shift++;
			pps_intcnt = 0;
		}
	}
}

/* update clock frequency based on MONOTONIC_RAW clock PPS signal
 * timestamps
 *
 * At the end of the calibration interval the difference between the
 * first and last MONOTONIC_RAW clock timestamps divided by the length
 * of the interval becomes the frequency update. If the interval was
 * too long, the data are discarded.
 * Returns the difference between old and new frequency values.
 */
static long hardpps_update_freq(struct pps_normtime freq_norm)
{
	long delta, delta_mod;
	s64 ftemp;

	/* check if the frequency interval was too long */
	if (freq_norm.sec > (2 << pps_shift)) {
		time_status |= STA_PPSERROR;
		pps_errcnt++;
		pps_dec_freq_interval();
		printk_deferred(KERN_ERR
			"hardpps: PPSERROR: interval too long - %lld s\n",
			freq_norm.sec);
		return 0;
	}

	/* here the raw frequency offset and wander (stability) is
	 * calculated. If the wander is less than the wander threshold
	 * the interval is increased; otherwise it is decreased.
	 */
	ftemp = div_s64(((s64)(-freq_norm.nsec)) << NTP_SCALE_SHIFT,
			freq_norm.sec);
	delta = shift_right(ftemp - pps_freq, NTP_SCALE_SHIFT);
	pps_freq = ftemp;
	if (delta > PPS_MAXWANDER || delta < -PPS_MAXWANDER) {
		printk_deferred(KERN_WARNING
				"hardpps: PPSWANDER: change=%ld\n", delta);
		time_status |= STA_PPSWANDER;
		pps_stbcnt++;
		pps_dec_freq_interval();
	} else {	/* good sample */
		pps_inc_freq_interval();
	}

	/* the stability metric is calculated as the average of recent
	 * frequency changes, but is used only for performance
	 * monitoring
	 */
	delta_mod = delta;
	if (delta_mod < 0)
		delta_mod = -delta_mod;
	pps_stabil += (div_s64(((s64)delta_mod) <<
				(NTP_SCALE_SHIFT - SHIFT_USEC),
				NSEC_PER_USEC) - pps_stabil) >> PPS_INTMIN;

	/* if enabled, the system clock frequency is updated */
	if ((time_status & STA_PPSFREQ) != 0 &&
	    (time_status & STA_FREQHOLD) == 0) {
		time_freq = pps_freq;
		ntp_update_frequency();
	}

	return delta;
}

/* correct REALTIME clock phase error against PPS signal */
static void hardpps_update_phase(long error)
{
	long correction = -error;
	long jitter;

	/* add the sample to the median filter */
	pps_phase_filter_add(correction);
	correction = pps_phase_filter_get(&jitter);

	/* Nominal jitter is due to PPS signal noise. If it exceeds the
	 * threshold, the sample is discarded; otherwise, if so enabled,
	 * the time offset is updated.
	 */
	if (jitter > (pps_jitter << PPS_POPCORN)) {
		printk_deferred(KERN_WARNING
				"hardpps: PPSJITTER: jitter=%ld, limit=%ld\n",
				jitter, (pps_jitter << PPS_POPCORN));
		time_status |= STA_PPSJITTER;
		pps_jitcnt++;
	} else if (time_status & STA_PPSTIME) {
		/* correct the time using the phase offset */
		time_offset = div_s64(((s64)correction) << NTP_SCALE_SHIFT,
				NTP_INTERVAL_FREQ);
		/* cancel running adjtime() */
		time_adjust = 0;
	}
	/* update jitter */
	pps_jitter += (jitter - pps_jitter) >> PPS_INTMIN;
}

/*
 * __hardpps() - discipline CPU clock oscillator to external PPS signal
 *
 * This routine is called at each PPS signal arrival in order to
 * discipline the CPU clock oscillator to the PPS signal. It takes two
 * parameters: REALTIME and MONOTONIC_RAW clock timestamps. The former
 * is used to correct clock phase error and the latter is used to
 * correct the frequency.
 *
 * This code is based on David Mills's reference nanokernel
 * implementation. It was mostly rewritten but keeps the same idea.
 */
void __hardpps(const struct timespec64 *phase_ts, const struct timespec64 *raw_ts)
{
	struct pps_normtime pts_norm, freq_norm;

	pts_norm = pps_normalize_ts(*phase_ts);

	/* clear the error bits, they will be set again if needed */
	time_status &= ~(STA_PPSJITTER | STA_PPSWANDER | STA_PPSERROR);

	/* indicate signal presence */
	time_status |= STA_PPSSIGNAL;
	pps_valid = PPS_VALID;

	/* when called for the first time,
	 * just start the frequency interval */
	if (unlikely(pps_fbase.tv_sec == 0)) {
		pps_fbase = *raw_ts;
		return;
	}

	/* ok, now we have a base for frequency calculation */
	freq_norm = pps_normalize_ts(timespec64_sub(*raw_ts, pps_fbase));

	/* check that the signal is in the range
	 * [1s - MAXFREQ us, 1s + MAXFREQ us], otherwise reject it */
	if ((freq_norm.sec == 0) ||
			(freq_norm.nsec > MAXFREQ * freq_norm.sec) ||
			(freq_norm.nsec < -MAXFREQ * freq_norm.sec)) {
		time_status |= STA_PPSJITTER;
		/* restart the frequency calibration interval */
		pps_fbase = *raw_ts;
		printk_deferred(KERN_ERR "hardpps: PPSJITTER: bad pulse\n");
		return;
	}

	/* signal is ok */

	/* check if the current frequency interval is finished */
	if (freq_norm.sec >= (1 << pps_shift)) {
		pps_calcnt++;
		/* restart the frequency calibration interval */
		pps_fbase = *raw_ts;
		hardpps_update_freq(freq_norm);
	}

	hardpps_update_phase(pts_norm.nsec);

}
#endif	/* CONFIG_NTP_PPS */

static int __init ntp_tick_adj_setup(char *str)
{
	int rc = kstrtos64(str, 0, &ntp_tick_adj);
	if (rc)
		return rc;

	ntp_tick_adj <<= NTP_SCALE_SHIFT;
	return 1;
}

__setup("ntp_tick_adj=", ntp_tick_adj_setup);

void __init ntp_init(void)
{
	ntp_clear();
}<|MERGE_RESOLUTION|>--- conflicted
+++ resolved
@@ -692,12 +692,8 @@
 		time_constant = max(time_constant, 0l);
 	}
 
-<<<<<<< HEAD
-	if (txc->modes & ADJ_TAI && txc->constant >= 0)
-=======
 	if (txc->modes & ADJ_TAI &&
 			txc->constant >= 0 && txc->constant <= MAX_TAI_OFFSET)
->>>>>>> 4ff96fb5
 		*time_tai = txc->constant;
 
 	if (txc->modes & ADJ_OFFSET)
