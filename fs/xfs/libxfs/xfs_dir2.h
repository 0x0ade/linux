/*
 * Copyright (c) 2000-2001,2005 Silicon Graphics, Inc.
 * All Rights Reserved.
 *
 * This program is free software; you can redistribute it and/or
 * modify it under the terms of the GNU General Public License as
 * published by the Free Software Foundation.
 *
 * This program is distributed in the hope that it would be useful,
 * but WITHOUT ANY WARRANTY; without even the implied warranty of
 * MERCHANTABILITY or FITNESS FOR A PARTICULAR PURPOSE.  See the
 * GNU General Public License for more details.
 *
 * You should have received a copy of the GNU General Public License
 * along with this program; if not, write the Free Software Foundation,
 * Inc.,  51 Franklin St, Fifth Floor, Boston, MA  02110-1301  USA
 */
#ifndef __XFS_DIR2_H__
#define __XFS_DIR2_H__

#include "xfs_da_format.h"
#include "xfs_da_btree.h"

struct xfs_defer_ops;
struct xfs_da_args;
struct xfs_inode;
struct xfs_mount;
struct xfs_trans;
struct xfs_dir2_sf_hdr;
struct xfs_dir2_sf_entry;
struct xfs_dir2_data_hdr;
struct xfs_dir2_data_entry;
struct xfs_dir2_data_unused;

extern struct xfs_name	xfs_name_dotdot;

/*
 * Convert inode mode to directory entry filetype
 */
extern unsigned char xfs_mode_to_ftype(int mode);

/*
 * directory operations vector for encode/decode routines
 */
struct xfs_dir_ops {
	int	(*sf_entsize)(struct xfs_dir2_sf_hdr *hdr, int len);
	struct xfs_dir2_sf_entry *
		(*sf_nextentry)(struct xfs_dir2_sf_hdr *hdr,
				struct xfs_dir2_sf_entry *sfep);
	uint8_t (*sf_get_ftype)(struct xfs_dir2_sf_entry *sfep);
	void	(*sf_put_ftype)(struct xfs_dir2_sf_entry *sfep,
				uint8_t ftype);
	xfs_ino_t (*sf_get_ino)(struct xfs_dir2_sf_hdr *hdr,
				struct xfs_dir2_sf_entry *sfep);
	void	(*sf_put_ino)(struct xfs_dir2_sf_hdr *hdr,
			      struct xfs_dir2_sf_entry *sfep,
			      xfs_ino_t ino);
	xfs_ino_t (*sf_get_parent_ino)(struct xfs_dir2_sf_hdr *hdr);
	void	(*sf_put_parent_ino)(struct xfs_dir2_sf_hdr *hdr,
				     xfs_ino_t ino);

	int	(*data_entsize)(int len);
	uint8_t (*data_get_ftype)(struct xfs_dir2_data_entry *dep);
	void	(*data_put_ftype)(struct xfs_dir2_data_entry *dep,
				uint8_t ftype);
	__be16 * (*data_entry_tag_p)(struct xfs_dir2_data_entry *dep);
	struct xfs_dir2_data_free *
		(*data_bestfree_p)(struct xfs_dir2_data_hdr *hdr);

	xfs_dir2_data_aoff_t data_dot_offset;
	xfs_dir2_data_aoff_t data_dotdot_offset;
	xfs_dir2_data_aoff_t data_first_offset;
	size_t	data_entry_offset;

	struct xfs_dir2_data_entry *
		(*data_dot_entry_p)(struct xfs_dir2_data_hdr *hdr);
	struct xfs_dir2_data_entry *
		(*data_dotdot_entry_p)(struct xfs_dir2_data_hdr *hdr);
	struct xfs_dir2_data_entry *
		(*data_first_entry_p)(struct xfs_dir2_data_hdr *hdr);
	struct xfs_dir2_data_entry *
		(*data_entry_p)(struct xfs_dir2_data_hdr *hdr);
	struct xfs_dir2_data_unused *
		(*data_unused_p)(struct xfs_dir2_data_hdr *hdr);

	int	leaf_hdr_size;
	void	(*leaf_hdr_to_disk)(struct xfs_dir2_leaf *to,
				    struct xfs_dir3_icleaf_hdr *from);
	void	(*leaf_hdr_from_disk)(struct xfs_dir3_icleaf_hdr *to,
				      struct xfs_dir2_leaf *from);
	int	(*leaf_max_ents)(struct xfs_da_geometry *geo);
	struct xfs_dir2_leaf_entry *
		(*leaf_ents_p)(struct xfs_dir2_leaf *lp);

	int	node_hdr_size;
	void	(*node_hdr_to_disk)(struct xfs_da_intnode *to,
				    struct xfs_da3_icnode_hdr *from);
	void	(*node_hdr_from_disk)(struct xfs_da3_icnode_hdr *to,
				      struct xfs_da_intnode *from);
	struct xfs_da_node_entry *
		(*node_tree_p)(struct xfs_da_intnode *dap);

	int	free_hdr_size;
	void	(*free_hdr_to_disk)(struct xfs_dir2_free *to,
				    struct xfs_dir3_icfree_hdr *from);
	void	(*free_hdr_from_disk)(struct xfs_dir3_icfree_hdr *to,
				      struct xfs_dir2_free *from);
	int	(*free_max_bests)(struct xfs_da_geometry *geo);
	__be16 * (*free_bests_p)(struct xfs_dir2_free *free);
	xfs_dir2_db_t (*db_to_fdb)(struct xfs_da_geometry *geo,
				   xfs_dir2_db_t db);
	int	(*db_to_fdindex)(struct xfs_da_geometry *geo,
				 xfs_dir2_db_t db);
};

extern const struct xfs_dir_ops *
	xfs_dir_get_ops(struct xfs_mount *mp, struct xfs_inode *dp);
extern const struct xfs_dir_ops *
	xfs_nondir_get_ops(struct xfs_mount *mp, struct xfs_inode *dp);

/*
 * Generic directory interface routines
 */
extern void xfs_dir_startup(void);
extern int xfs_da_mount(struct xfs_mount *mp);
extern void xfs_da_unmount(struct xfs_mount *mp);

extern int xfs_dir_isempty(struct xfs_inode *dp);
extern int xfs_dir_init(struct xfs_trans *tp, struct xfs_inode *dp,
				struct xfs_inode *pdp);
extern int xfs_dir_createname(struct xfs_trans *tp, struct xfs_inode *dp,
				struct xfs_name *name, xfs_ino_t inum,
				xfs_fsblock_t *first,
				struct xfs_defer_ops *dfops, xfs_extlen_t tot);
extern int xfs_dir_lookup(struct xfs_trans *tp, struct xfs_inode *dp,
				struct xfs_name *name, xfs_ino_t *inum,
				struct xfs_name *ci_name);
extern int xfs_dir_removename(struct xfs_trans *tp, struct xfs_inode *dp,
				struct xfs_name *name, xfs_ino_t ino,
				xfs_fsblock_t *first,
				struct xfs_defer_ops *dfops, xfs_extlen_t tot);
extern int xfs_dir_replace(struct xfs_trans *tp, struct xfs_inode *dp,
				struct xfs_name *name, xfs_ino_t inum,
				xfs_fsblock_t *first,
				struct xfs_defer_ops *dfops, xfs_extlen_t tot);
extern int xfs_dir_canenter(struct xfs_trans *tp, struct xfs_inode *dp,
				struct xfs_name *name);

/*
 * Direct call from the bmap code, bypassing the generic directory layer.
 */
extern int xfs_dir2_sf_to_block(struct xfs_da_args *args);

/*
 * Interface routines used by userspace utilities
 */
extern int xfs_dir2_isblock(struct xfs_da_args *args, int *r);
extern int xfs_dir2_isleaf(struct xfs_da_args *args, int *r);
extern int xfs_dir2_shrink_inode(struct xfs_da_args *args, xfs_dir2_db_t db,
				struct xfs_buf *bp);

extern void xfs_dir2_data_freescan_int(struct xfs_da_geometry *geo,
		const struct xfs_dir_ops *ops,
		struct xfs_dir2_data_hdr *hdr, int *loghead);
extern void xfs_dir2_data_freescan(struct xfs_inode *dp,
		struct xfs_dir2_data_hdr *hdr, int *loghead);
extern void xfs_dir2_data_log_entry(struct xfs_da_args *args,
		struct xfs_buf *bp, struct xfs_dir2_data_entry *dep);
extern void xfs_dir2_data_log_header(struct xfs_da_args *args,
		struct xfs_buf *bp);
extern void xfs_dir2_data_log_unused(struct xfs_da_args *args,
		struct xfs_buf *bp, struct xfs_dir2_data_unused *dup);
extern void xfs_dir2_data_make_free(struct xfs_da_args *args,
		struct xfs_buf *bp, xfs_dir2_data_aoff_t offset,
		xfs_dir2_data_aoff_t len, int *needlogp, int *needscanp);
extern void xfs_dir2_data_use_free(struct xfs_da_args *args,
		struct xfs_buf *bp, struct xfs_dir2_data_unused *dup,
		xfs_dir2_data_aoff_t offset, xfs_dir2_data_aoff_t len,
		int *needlogp, int *needscanp);

extern struct xfs_dir2_data_free *xfs_dir2_data_freefind(
		struct xfs_dir2_data_hdr *hdr, struct xfs_dir2_data_free *bf,
		struct xfs_dir2_data_unused *dup);

extern int xfs_dir_ino_validate(struct xfs_mount *mp, xfs_ino_t ino);

extern const struct xfs_buf_ops xfs_dir3_block_buf_ops;
extern const struct xfs_buf_ops xfs_dir3_leafn_buf_ops;
extern const struct xfs_buf_ops xfs_dir3_leaf1_buf_ops;
extern const struct xfs_buf_ops xfs_dir3_free_buf_ops;
extern const struct xfs_buf_ops xfs_dir3_data_buf_ops;

/*
 * Directory offset/block conversion functions.
 *
 * DB blocks here are logical directory block numbers, not filesystem blocks.
 */

/*
 * Convert dataptr to byte in file space
 */
static inline xfs_dir2_off_t
xfs_dir2_dataptr_to_byte(xfs_dir2_dataptr_t dp)
{
	return (xfs_dir2_off_t)dp << XFS_DIR2_DATA_ALIGN_LOG;
}

/*
 * Convert byte in file space to dataptr.  It had better be aligned.
 */
static inline xfs_dir2_dataptr_t
xfs_dir2_byte_to_dataptr(xfs_dir2_off_t by)
{
	return (xfs_dir2_dataptr_t)(by >> XFS_DIR2_DATA_ALIGN_LOG);
}

/*
 * Convert byte in space to (DB) block
 */
static inline xfs_dir2_db_t
xfs_dir2_byte_to_db(struct xfs_da_geometry *geo, xfs_dir2_off_t by)
{
	return (xfs_dir2_db_t)(by >> geo->blklog);
}

/*
 * Convert dataptr to a block number
 */
static inline xfs_dir2_db_t
xfs_dir2_dataptr_to_db(struct xfs_da_geometry *geo, xfs_dir2_dataptr_t dp)
{
	return xfs_dir2_byte_to_db(geo, xfs_dir2_dataptr_to_byte(dp));
}

/*
 * Convert byte in space to offset in a block
 */
static inline xfs_dir2_data_aoff_t
xfs_dir2_byte_to_off(struct xfs_da_geometry *geo, xfs_dir2_off_t by)
{
	return (xfs_dir2_data_aoff_t)(by & (geo->blksize - 1));
}

/*
 * Convert dataptr to a byte offset in a block
 */
static inline xfs_dir2_data_aoff_t
xfs_dir2_dataptr_to_off(struct xfs_da_geometry *geo, xfs_dir2_dataptr_t dp)
{
	return xfs_dir2_byte_to_off(geo, xfs_dir2_dataptr_to_byte(dp));
}

/*
 * Convert block and offset to byte in space
 */
static inline xfs_dir2_off_t
xfs_dir2_db_off_to_byte(struct xfs_da_geometry *geo, xfs_dir2_db_t db,
			xfs_dir2_data_aoff_t o)
{
	return ((xfs_dir2_off_t)db << geo->blklog) + o;
}

/*
 * Convert block (DB) to block (dablk)
 */
static inline xfs_dablk_t
xfs_dir2_db_to_da(struct xfs_da_geometry *geo, xfs_dir2_db_t db)
{
	return (xfs_dablk_t)(db << (geo->blklog - geo->fsblog));
}

/*
 * Convert byte in space to (DA) block
 */
static inline xfs_dablk_t
xfs_dir2_byte_to_da(struct xfs_da_geometry *geo, xfs_dir2_off_t by)
{
	return xfs_dir2_db_to_da(geo, xfs_dir2_byte_to_db(geo, by));
}

/*
 * Convert block and offset to dataptr
 */
static inline xfs_dir2_dataptr_t
xfs_dir2_db_off_to_dataptr(struct xfs_da_geometry *geo, xfs_dir2_db_t db,
			   xfs_dir2_data_aoff_t o)
{
	return xfs_dir2_byte_to_dataptr(xfs_dir2_db_off_to_byte(geo, db, o));
}

/*
 * Convert block (dablk) to block (DB)
 */
static inline xfs_dir2_db_t
xfs_dir2_da_to_db(struct xfs_da_geometry *geo, xfs_dablk_t da)
{
	return (xfs_dir2_db_t)(da >> (geo->blklog - geo->fsblog));
}

/*
 * Convert block (dablk) to byte offset in space
 */
static inline xfs_dir2_off_t
xfs_dir2_da_to_byte(struct xfs_da_geometry *geo, xfs_dablk_t da)
{
	return xfs_dir2_db_off_to_byte(geo, xfs_dir2_da_to_db(geo, da), 0);
}

/*
 * Directory tail pointer accessor functions. Based on block geometry.
 */
static inline struct xfs_dir2_block_tail *
xfs_dir2_block_tail_p(struct xfs_da_geometry *geo, struct xfs_dir2_data_hdr *hdr)
{
	return ((struct xfs_dir2_block_tail *)
		((char *)hdr + geo->blksize)) - 1;
}

static inline struct xfs_dir2_leaf_tail *
xfs_dir2_leaf_tail_p(struct xfs_da_geometry *geo, struct xfs_dir2_leaf *lp)
{
	return (struct xfs_dir2_leaf_tail *)
		((char *)lp + geo->blksize -
		  sizeof(struct xfs_dir2_leaf_tail));
}

/*
 * The Linux API doesn't pass down the total size of the buffer
 * we read into down to the filesystem.  With the filldir concept
 * it's not needed for correct information, but the XFS dir2 leaf
 * code wants an estimate of the buffer size to calculate it's
 * readahead window and size the buffers used for mapping to
 * physical blocks.
 *
 * Try to give it an estimate that's good enough, maybe at some
 * point we can change the ->readdir prototype to include the
 * buffer size.  For now we use the current glibc buffer size.
 * musl libc hardcodes 2k and dietlibc uses PAGE_SIZE.
 */
#define XFS_READDIR_BUFSIZE	(32768)

unsigned char xfs_dir3_get_dtype(struct xfs_mount *mp, uint8_t filetype);
<<<<<<< HEAD
=======
void *xfs_dir3_data_endp(struct xfs_da_geometry *geo,
		struct xfs_dir2_data_hdr *hdr);
>>>>>>> 661e50bc

#endif	/* __XFS_DIR2_H__ */<|MERGE_RESOLUTION|>--- conflicted
+++ resolved
@@ -340,10 +340,7 @@
 #define XFS_READDIR_BUFSIZE	(32768)
 
 unsigned char xfs_dir3_get_dtype(struct xfs_mount *mp, uint8_t filetype);
-<<<<<<< HEAD
-=======
 void *xfs_dir3_data_endp(struct xfs_da_geometry *geo,
 		struct xfs_dir2_data_hdr *hdr);
->>>>>>> 661e50bc
 
 #endif	/* __XFS_DIR2_H__ */