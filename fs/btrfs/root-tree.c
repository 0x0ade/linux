/*
 * Copyright (C) 2007 Oracle.  All rights reserved.
 *
 * This program is free software; you can redistribute it and/or
 * modify it under the terms of the GNU General Public
 * License v2 as published by the Free Software Foundation.
 *
 * This program is distributed in the hope that it will be useful,
 * but WITHOUT ANY WARRANTY; without even the implied warranty of
 * MERCHANTABILITY or FITNESS FOR A PARTICULAR PURPOSE.  See the GNU
 * General Public License for more details.
 *
 * You should have received a copy of the GNU General Public
 * License along with this program; if not, write to the
 * Free Software Foundation, Inc., 59 Temple Place - Suite 330,
 * Boston, MA 021110-1307, USA.
 */

#include <linux/err.h>
#include <linux/uuid.h>
#include "ctree.h"
#include "transaction.h"
#include "disk-io.h"
#include "print-tree.h"

/*
 * Read a root item from the tree. In case we detect a root item smaller then
 * sizeof(root_item), we know it's an old version of the root structure and
 * initialize all new fields to zero. The same happens if we detect mismatching
 * generation numbers as then we know the root was once mounted with an older
 * kernel that was not aware of the root item structure change.
 */
static void btrfs_read_root_item(struct extent_buffer *eb, int slot,
				struct btrfs_root_item *item)
{
	uuid_le uuid;
	int len;
	int need_reset = 0;

	len = btrfs_item_size_nr(eb, slot);
	read_extent_buffer(eb, item, btrfs_item_ptr_offset(eb, slot),
			min_t(int, len, (int)sizeof(*item)));
	if (len < sizeof(*item))
		need_reset = 1;
	if (!need_reset && btrfs_root_generation(item)
		!= btrfs_root_generation_v2(item)) {
		if (btrfs_root_generation_v2(item) != 0) {
			btrfs_warn(eb->fs_info,
					"mismatching generation and generation_v2 found in root item. This root was probably mounted with an older kernel. Resetting all new fields.");
		}
		need_reset = 1;
	}
	if (need_reset) {
		memset(&item->generation_v2, 0,
			sizeof(*item) - offsetof(struct btrfs_root_item,
					generation_v2));

		uuid_le_gen(&uuid);
		memcpy(item->uuid, uuid.b, BTRFS_UUID_SIZE);
	}
}

/*
 * btrfs_find_root - lookup the root by the key.
 * root: the root of the root tree
 * search_key: the key to search
 * path: the path we search
 * root_item: the root item of the tree we look for
 * root_key: the root key of the tree we look for
 *
 * If ->offset of 'search_key' is -1ULL, it means we are not sure the offset
 * of the search key, just lookup the root with the highest offset for a
 * given objectid.
 *
 * If we find something return 0, otherwise > 0, < 0 on error.
 */
int btrfs_find_root(struct btrfs_root *root, const struct btrfs_key *search_key,
		    struct btrfs_path *path, struct btrfs_root_item *root_item,
		    struct btrfs_key *root_key)
{
	struct btrfs_key found_key;
	struct extent_buffer *l;
	int ret;
	int slot;

	ret = btrfs_search_slot(NULL, root, search_key, path, 0, 0);
	if (ret < 0)
		return ret;

	if (search_key->offset != -1ULL) {	/* the search key is exact */
		if (ret > 0)
			goto out;
	} else {
		BUG_ON(ret == 0);		/* Logical error */
		if (path->slots[0] == 0)
			goto out;
		path->slots[0]--;
		ret = 0;
	}

	l = path->nodes[0];
	slot = path->slots[0];

	btrfs_item_key_to_cpu(l, &found_key, slot);
	if (found_key.objectid != search_key->objectid ||
	    found_key.type != BTRFS_ROOT_ITEM_KEY) {
		ret = 1;
		goto out;
	}

	if (root_item)
		btrfs_read_root_item(l, slot, root_item);
	if (root_key)
		memcpy(root_key, &found_key, sizeof(found_key));
out:
	btrfs_release_path(path);
	return ret;
}

void btrfs_set_root_node(struct btrfs_root_item *item,
			 struct extent_buffer *node)
{
	btrfs_set_root_bytenr(item, node->start);
	btrfs_set_root_level(item, btrfs_header_level(node));
	btrfs_set_root_generation(item, btrfs_header_generation(node));
}

/*
 * copy the data in 'item' into the btree
 */
int btrfs_update_root(struct btrfs_trans_handle *trans, struct btrfs_root
		      *root, struct btrfs_key *key, struct btrfs_root_item
		      *item)
{
	struct btrfs_fs_info *fs_info = root->fs_info;
	struct btrfs_path *path;
	struct extent_buffer *l;
	int ret;
	int slot;
	unsigned long ptr;
	u32 old_len;

	path = btrfs_alloc_path();
	if (!path)
		return -ENOMEM;

	ret = btrfs_search_slot(trans, root, key, path, 0, 1);
	if (ret < 0) {
		btrfs_abort_transaction(trans, ret);
		goto out;
	}

	if (ret != 0) {
		btrfs_print_leaf(path->nodes[0]);
		btrfs_crit(fs_info, "unable to update root key %llu %u %llu",
			   key->objectid, key->type, key->offset);
		BUG_ON(1);
	}

	l = path->nodes[0];
	slot = path->slots[0];
	ptr = btrfs_item_ptr_offset(l, slot);
	old_len = btrfs_item_size_nr(l, slot);

	/*
	 * If this is the first time we update the root item which originated
	 * from an older kernel, we need to enlarge the item size to make room
	 * for the added fields.
	 */
	if (old_len < sizeof(*item)) {
		btrfs_release_path(path);
		ret = btrfs_search_slot(trans, root, key, path,
				-1, 1);
		if (ret < 0) {
			btrfs_abort_transaction(trans, ret);
			goto out;
		}

		ret = btrfs_del_item(trans, root, path);
		if (ret < 0) {
			btrfs_abort_transaction(trans, ret);
			goto out;
		}
		btrfs_release_path(path);
		ret = btrfs_insert_empty_item(trans, root, path,
				key, sizeof(*item));
		if (ret < 0) {
			btrfs_abort_transaction(trans, ret);
			goto out;
		}
		l = path->nodes[0];
		slot = path->slots[0];
		ptr = btrfs_item_ptr_offset(l, slot);
	}

	/*
	 * Update generation_v2 so at the next mount we know the new root
	 * fields are valid.
	 */
	btrfs_set_root_generation_v2(item, btrfs_root_generation(item));

	write_extent_buffer(l, item, ptr, sizeof(*item));
	btrfs_mark_buffer_dirty(path->nodes[0]);
out:
	btrfs_free_path(path);
	return ret;
}

int btrfs_insert_root(struct btrfs_trans_handle *trans, struct btrfs_root *root,
		      const struct btrfs_key *key, struct btrfs_root_item *item)
{
	/*
	 * Make sure generation v1 and v2 match. See update_root for details.
	 */
	btrfs_set_root_generation_v2(item, btrfs_root_generation(item));
	return btrfs_insert_item(trans, root, key, item, sizeof(*item));
}

int btrfs_find_orphan_roots(struct btrfs_fs_info *fs_info)
{
	struct btrfs_root *tree_root = fs_info->tree_root;
	struct extent_buffer *leaf;
	struct btrfs_path *path;
	struct btrfs_key key;
	struct btrfs_key root_key;
	struct btrfs_root *root;
	int err = 0;
	int ret;
<<<<<<< HEAD
	bool can_recover = true;

	if (sb_rdonly(fs_info->sb))
		can_recover = false;
=======
>>>>>>> 9abd04af

	path = btrfs_alloc_path();
	if (!path)
		return -ENOMEM;

	key.objectid = BTRFS_ORPHAN_OBJECTID;
	key.type = BTRFS_ORPHAN_ITEM_KEY;
	key.offset = 0;

	root_key.type = BTRFS_ROOT_ITEM_KEY;
	root_key.offset = (u64)-1;

	while (1) {
		ret = btrfs_search_slot(NULL, tree_root, &key, path, 0, 0);
		if (ret < 0) {
			err = ret;
			break;
		}

		leaf = path->nodes[0];
		if (path->slots[0] >= btrfs_header_nritems(leaf)) {
			ret = btrfs_next_leaf(tree_root, path);
			if (ret < 0)
				err = ret;
			if (ret != 0)
				break;
			leaf = path->nodes[0];
		}

		btrfs_item_key_to_cpu(leaf, &key, path->slots[0]);
		btrfs_release_path(path);

		if (key.objectid != BTRFS_ORPHAN_OBJECTID ||
		    key.type != BTRFS_ORPHAN_ITEM_KEY)
			break;

		root_key.objectid = key.offset;
		key.offset++;

		/*
		 * The root might have been inserted already, as before we look
		 * for orphan roots, log replay might have happened, which
		 * triggers a transaction commit and qgroup accounting, which
		 * in turn reads and inserts fs roots while doing backref
		 * walking.
		 */
		root = btrfs_lookup_fs_root(fs_info, root_key.objectid);
		if (root) {
			WARN_ON(!test_bit(BTRFS_ROOT_ORPHAN_ITEM_INSERTED,
					  &root->state));
			if (btrfs_root_refs(&root->root_item) == 0)
				btrfs_add_dead_root(root);
			continue;
		}

		root = btrfs_read_fs_root(tree_root, &root_key);
		err = PTR_ERR_OR_ZERO(root);
		if (err && err != -ENOENT) {
			break;
		} else if (err == -ENOENT) {
			struct btrfs_trans_handle *trans;

			btrfs_release_path(path);

			trans = btrfs_join_transaction(tree_root);
			if (IS_ERR(trans)) {
				err = PTR_ERR(trans);
				btrfs_handle_fs_error(fs_info, err,
					    "Failed to start trans to delete orphan item");
				break;
			}
			err = btrfs_del_orphan_item(trans, tree_root,
						    root_key.objectid);
			btrfs_end_transaction(trans);
			if (err) {
				btrfs_handle_fs_error(fs_info, err,
					    "Failed to delete root orphan item");
				break;
			}
			continue;
		}

		err = btrfs_init_fs_root(root);
		if (err) {
			btrfs_free_fs_root(root);
			break;
		}

		set_bit(BTRFS_ROOT_ORPHAN_ITEM_INSERTED, &root->state);

		err = btrfs_insert_fs_root(fs_info, root);
		if (err) {
			BUG_ON(err == -EEXIST);
			btrfs_free_fs_root(root);
			break;
		}

		if (btrfs_root_refs(&root->root_item) == 0)
			btrfs_add_dead_root(root);
	}

	btrfs_free_path(path);
	return err;
}

/* drop the root item for 'key' from the tree root */
int btrfs_del_root(struct btrfs_trans_handle *trans,
		   struct btrfs_fs_info *fs_info, const struct btrfs_key *key)
{
	struct btrfs_root *root = fs_info->tree_root;
	struct btrfs_path *path;
	int ret;

	path = btrfs_alloc_path();
	if (!path)
		return -ENOMEM;
	ret = btrfs_search_slot(trans, root, key, path, -1, 1);
	if (ret < 0)
		goto out;

	BUG_ON(ret != 0);

	ret = btrfs_del_item(trans, root, path);
out:
	btrfs_free_path(path);
	return ret;
}

int btrfs_del_root_ref(struct btrfs_trans_handle *trans,
		       struct btrfs_fs_info *fs_info,
		       u64 root_id, u64 ref_id, u64 dirid, u64 *sequence,
		       const char *name, int name_len)

{
	struct btrfs_root *tree_root = fs_info->tree_root;
	struct btrfs_path *path;
	struct btrfs_root_ref *ref;
	struct extent_buffer *leaf;
	struct btrfs_key key;
	unsigned long ptr;
	int err = 0;
	int ret;

	path = btrfs_alloc_path();
	if (!path)
		return -ENOMEM;

	key.objectid = root_id;
	key.type = BTRFS_ROOT_BACKREF_KEY;
	key.offset = ref_id;
again:
	ret = btrfs_search_slot(trans, tree_root, &key, path, -1, 1);
	BUG_ON(ret < 0);
	if (ret == 0) {
		leaf = path->nodes[0];
		ref = btrfs_item_ptr(leaf, path->slots[0],
				     struct btrfs_root_ref);

		WARN_ON(btrfs_root_ref_dirid(leaf, ref) != dirid);
		WARN_ON(btrfs_root_ref_name_len(leaf, ref) != name_len);
		ptr = (unsigned long)(ref + 1);
		ret = btrfs_is_name_len_valid(leaf, path->slots[0], ptr,
					      name_len);
		if (!ret) {
			err = -EIO;
			goto out;
		}

		WARN_ON(memcmp_extent_buffer(leaf, name, ptr, name_len));
		*sequence = btrfs_root_ref_sequence(leaf, ref);

		ret = btrfs_del_item(trans, tree_root, path);
		if (ret) {
			err = ret;
			goto out;
		}
	} else
		err = -ENOENT;

	if (key.type == BTRFS_ROOT_BACKREF_KEY) {
		btrfs_release_path(path);
		key.objectid = ref_id;
		key.type = BTRFS_ROOT_REF_KEY;
		key.offset = root_id;
		goto again;
	}

out:
	btrfs_free_path(path);
	return err;
}

/*
 * add a btrfs_root_ref item.  type is either BTRFS_ROOT_REF_KEY
 * or BTRFS_ROOT_BACKREF_KEY.
 *
 * The dirid, sequence, name and name_len refer to the directory entry
 * that is referencing the root.
 *
 * For a forward ref, the root_id is the id of the tree referencing
 * the root and ref_id is the id of the subvol  or snapshot.
 *
 * For a back ref the root_id is the id of the subvol or snapshot and
 * ref_id is the id of the tree referencing it.
 *
 * Will return 0, -ENOMEM, or anything from the CoW path
 */
int btrfs_add_root_ref(struct btrfs_trans_handle *trans,
		       struct btrfs_fs_info *fs_info,
		       u64 root_id, u64 ref_id, u64 dirid, u64 sequence,
		       const char *name, int name_len)
{
	struct btrfs_root *tree_root = fs_info->tree_root;
	struct btrfs_key key;
	int ret;
	struct btrfs_path *path;
	struct btrfs_root_ref *ref;
	struct extent_buffer *leaf;
	unsigned long ptr;

	path = btrfs_alloc_path();
	if (!path)
		return -ENOMEM;

	key.objectid = root_id;
	key.type = BTRFS_ROOT_BACKREF_KEY;
	key.offset = ref_id;
again:
	ret = btrfs_insert_empty_item(trans, tree_root, path, &key,
				      sizeof(*ref) + name_len);
	if (ret) {
		btrfs_abort_transaction(trans, ret);
		btrfs_free_path(path);
		return ret;
	}

	leaf = path->nodes[0];
	ref = btrfs_item_ptr(leaf, path->slots[0], struct btrfs_root_ref);
	btrfs_set_root_ref_dirid(leaf, ref, dirid);
	btrfs_set_root_ref_sequence(leaf, ref, sequence);
	btrfs_set_root_ref_name_len(leaf, ref, name_len);
	ptr = (unsigned long)(ref + 1);
	write_extent_buffer(leaf, name, ptr, name_len);
	btrfs_mark_buffer_dirty(leaf);

	if (key.type == BTRFS_ROOT_BACKREF_KEY) {
		btrfs_release_path(path);
		key.objectid = ref_id;
		key.type = BTRFS_ROOT_REF_KEY;
		key.offset = root_id;
		goto again;
	}

	btrfs_free_path(path);
	return 0;
}

/*
 * Old btrfs forgets to init root_item->flags and root_item->byte_limit
 * for subvolumes. To work around this problem, we steal a bit from
 * root_item->inode_item->flags, and use it to indicate if those fields
 * have been properly initialized.
 */
void btrfs_check_and_init_root_item(struct btrfs_root_item *root_item)
{
	u64 inode_flags = btrfs_stack_inode_flags(&root_item->inode);

	if (!(inode_flags & BTRFS_INODE_ROOT_ITEM_INIT)) {
		inode_flags |= BTRFS_INODE_ROOT_ITEM_INIT;
		btrfs_set_stack_inode_flags(&root_item->inode, inode_flags);
		btrfs_set_root_flags(root_item, 0);
		btrfs_set_root_limit(root_item, 0);
	}
}

void btrfs_update_root_times(struct btrfs_trans_handle *trans,
			     struct btrfs_root *root)
{
	struct btrfs_root_item *item = &root->root_item;
	struct timespec ct;

	ktime_get_real_ts(&ct);
	spin_lock(&root->root_item_lock);
	btrfs_set_root_ctransid(item, trans->transid);
	btrfs_set_stack_timespec_sec(&item->ctime, ct.tv_sec);
	btrfs_set_stack_timespec_nsec(&item->ctime, ct.tv_nsec);
	spin_unlock(&root->root_item_lock);
}<|MERGE_RESOLUTION|>--- conflicted
+++ resolved
@@ -226,13 +226,6 @@
 	struct btrfs_root *root;
 	int err = 0;
 	int ret;
-<<<<<<< HEAD
-	bool can_recover = true;
-
-	if (sb_rdonly(fs_info->sb))
-		can_recover = false;
-=======
->>>>>>> 9abd04af
 
 	path = btrfs_alloc_path();
 	if (!path)
