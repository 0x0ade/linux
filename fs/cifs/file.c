--- conflicted
+++ resolved
@@ -288,11 +288,8 @@
 		msleep(10);
 }
 
-<<<<<<< HEAD
-=======
 static void cifsFileInfo_put_work(struct work_struct *work);
 
->>>>>>> 348b80b2
 struct cifsFileInfo *
 cifs_new_fileinfo(struct cifs_fid *fid, struct file *file,
 		  struct tcon_link *tlink, __u32 oplock)
@@ -508,31 +505,10 @@
 
 	cifs_del_pending_open(&open);
 
-<<<<<<< HEAD
-	/*
-	 * Delete any outstanding lock records. We'll lose them when the file
-	 * is closed anyway.
-	 */
-	cifs_down_write(&cifsi->lock_sem);
-	list_for_each_entry_safe(li, tmp, &cifs_file->llist->locks, llist) {
-		list_del(&li->llist);
-		cifs_del_lock_waiters(li);
-		kfree(li);
-	}
-	list_del(&cifs_file->llist->llist);
-	kfree(cifs_file->llist);
-	up_write(&cifsi->lock_sem);
-
-	cifs_put_tlink(cifs_file->tlink);
-	dput(cifs_file->dentry);
-	cifs_sb_deactive(sb);
-	kfree(cifs_file);
-=======
 	if (offload)
 		queue_work(fileinfo_put_wq, &cifs_file->put);
 	else
 		cifsFileInfo_put_final(cifs_file);
->>>>>>> 348b80b2
 }
 
 int cifs_open(struct inode *inode, struct file *file)
