--- conflicted
+++ resolved
@@ -1,9 +1,6 @@
 # UAPI Header export list
 include include/uapi/asm-generic/Kbuild.asm
 
-<<<<<<< HEAD
 generic-y	+= bpf_perf_event.h
-=======
 generic-y	+= poll.h
->>>>>>> 27f005e6
 generic-y	+= siginfo.h