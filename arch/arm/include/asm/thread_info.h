--- conflicted
+++ resolved
@@ -150,11 +150,7 @@
 #define TIF_NOTIFY_RESUME	2	/* callback before returning to user */
 #define TIF_SYSCALL_TRACE	8
 #define TIF_SYSCALL_AUDIT	9
-<<<<<<< HEAD
 #define TIF_SYSCALL_TRACEPOINT	10
-#define TIF_POLLING_NRFLAG	16
-=======
->>>>>>> 12f79be9
 #define TIF_USING_IWMMXT	17
 #define TIF_MEMDIE		18	/* is terminating due to OOM killer */
 #define TIF_RESTORE_SIGMASK	20
@@ -166,11 +162,7 @@
 #define _TIF_NOTIFY_RESUME	(1 << TIF_NOTIFY_RESUME)
 #define _TIF_SYSCALL_TRACE	(1 << TIF_SYSCALL_TRACE)
 #define _TIF_SYSCALL_AUDIT	(1 << TIF_SYSCALL_AUDIT)
-<<<<<<< HEAD
 #define _TIF_SYSCALL_TRACEPOINT	(1 << TIF_SYSCALL_TRACEPOINT)
-#define _TIF_POLLING_NRFLAG	(1 << TIF_POLLING_NRFLAG)
-=======
->>>>>>> 12f79be9
 #define _TIF_USING_IWMMXT	(1 << TIF_USING_IWMMXT)
 #define _TIF_SECCOMP		(1 << TIF_SECCOMP)
 
