/*
 * Copyright (C) 2009 Sunplus Core Technology Co., Ltd.
 *  Chen Liqin <liqin.chen@sunplusct.com>
 *  Lennox Wu <lennox.wu@sunplusct.com>
 * Copyright (C) 2012 Regents of the University of California
 *
 * This program is free software; you can redistribute it and/or modify
 * it under the terms of the GNU General Public License as published by
 * the Free Software Foundation; either version 2 of the License, or
 * (at your option) any later version.
 *
 * This program is distributed in the hope that it will be useful,
 * but WITHOUT ANY WARRANTY; without even the implied warranty of
 * MERCHANTABILITY or FITNESS FOR A PARTICULAR PURPOSE.  See the
 * GNU General Public License for more details.
 *
 * You should have received a copy of the GNU General Public License
 * along with this program; if not, see the file COPYING, or write
 * to the Free Software Foundation, Inc.,
 */

#include <linux/init.h>
#include <linux/mm.h>
#include <linux/memblock.h>
#include <linux/sched.h>
#include <linux/initrd.h>
#include <linux/console.h>
#include <linux/screen_info.h>
#include <linux/of_fdt.h>
#include <linux/of_platform.h>
#include <linux/sched/task.h>

#include <asm/setup.h>
#include <asm/sections.h>
#include <asm/pgtable.h>
#include <asm/smp.h>
#include <asm/sbi.h>
#include <asm/tlbflush.h>
#include <asm/thread_info.h>

#ifdef CONFIG_DUMMY_CONSOLE
struct screen_info screen_info = {
	.orig_video_lines	= 30,
	.orig_video_cols	= 80,
	.orig_video_mode	= 0,
	.orig_video_ega_bx	= 0,
	.orig_video_isVGA	= 1,
	.orig_video_points	= 8
};
#endif

unsigned long va_pa_offset;
EXPORT_SYMBOL(va_pa_offset);
unsigned long pfn_base;
EXPORT_SYMBOL(pfn_base);

unsigned long empty_zero_page[PAGE_SIZE / sizeof(unsigned long)] __page_aligned_bss;
EXPORT_SYMBOL(empty_zero_page);

/* The lucky hart to first increment this variable will boot the other cores */
atomic_t hart_lottery;

#ifdef CONFIG_BLK_DEV_INITRD
static void __init setup_initrd(void)
{
	extern char __initramfs_start[];
	extern unsigned long __initramfs_size;
	unsigned long size;

	if (__initramfs_size > 0) {
		initrd_start = (unsigned long)(&__initramfs_start);
		initrd_end = initrd_start + __initramfs_size;
	}

	if (initrd_start >= initrd_end) {
		printk(KERN_INFO "initrd not found or empty");
		goto disable;
	}
	if (__pa(initrd_end) > PFN_PHYS(max_low_pfn)) {
		printk(KERN_ERR "initrd extends beyond end of memory");
		goto disable;
	}

	size =  initrd_end - initrd_start;
	memblock_reserve(__pa(initrd_start), size);
	initrd_below_start_ok = 1;

	printk(KERN_INFO "Initial ramdisk at: 0x%p (%lu bytes)\n",
		(void *)(initrd_start), size);
	return;
disable:
	pr_cont(" - disabling initrd\n");
	initrd_start = 0;
	initrd_end = 0;
}
#endif /* CONFIG_BLK_DEV_INITRD */

pgd_t swapper_pg_dir[PTRS_PER_PGD] __page_aligned_bss;
pgd_t trampoline_pg_dir[PTRS_PER_PGD] __initdata __aligned(PAGE_SIZE);

#ifndef __PAGETABLE_PMD_FOLDED
#define NUM_SWAPPER_PMDS ((uintptr_t)-PAGE_OFFSET >> PGDIR_SHIFT)
pmd_t swapper_pmd[PTRS_PER_PMD*((-PAGE_OFFSET)/PGDIR_SIZE)] __page_aligned_bss;
pmd_t trampoline_pmd[PTRS_PER_PGD] __initdata __aligned(PAGE_SIZE);
#endif

asmlinkage void __init setup_vm(void)
{
	extern char _start;
	uintptr_t i;
	uintptr_t pa = (uintptr_t) &_start;
	pgprot_t prot = __pgprot(pgprot_val(PAGE_KERNEL) | _PAGE_EXEC);

	va_pa_offset = PAGE_OFFSET - pa;
	pfn_base = PFN_DOWN(pa);

	/* Sanity check alignment and size */
	BUG_ON((PAGE_OFFSET % PGDIR_SIZE) != 0);
	BUG_ON((pa % (PAGE_SIZE * PTRS_PER_PTE)) != 0);

#ifndef __PAGETABLE_PMD_FOLDED
	trampoline_pg_dir[(PAGE_OFFSET >> PGDIR_SHIFT) % PTRS_PER_PGD] =
		pfn_pgd(PFN_DOWN((uintptr_t)trampoline_pmd),
			__pgprot(_PAGE_TABLE));
	trampoline_pmd[0] = pfn_pmd(PFN_DOWN(pa), prot);

	for (i = 0; i < (-PAGE_OFFSET)/PGDIR_SIZE; ++i) {
		size_t o = (PAGE_OFFSET >> PGDIR_SHIFT) % PTRS_PER_PGD + i;
		swapper_pg_dir[o] =
			pfn_pgd(PFN_DOWN((uintptr_t)swapper_pmd) + i,
				__pgprot(_PAGE_TABLE));
	}
	for (i = 0; i < ARRAY_SIZE(swapper_pmd); i++)
		swapper_pmd[i] = pfn_pmd(PFN_DOWN(pa + i * PMD_SIZE), prot);
#else
	trampoline_pg_dir[(PAGE_OFFSET >> PGDIR_SHIFT) % PTRS_PER_PGD] =
		pfn_pgd(PFN_DOWN(pa), prot);

	for (i = 0; i < (-PAGE_OFFSET)/PGDIR_SIZE; ++i) {
		size_t o = (PAGE_OFFSET >> PGDIR_SHIFT) % PTRS_PER_PGD + i;
		swapper_pg_dir[o] =
			pfn_pgd(PFN_DOWN(pa + i * PGDIR_SIZE), prot);
	}
#endif
}

void __init sbi_save(unsigned int hartid, void *dtb)
{
	early_init_dt_scan(__va(dtb));
}

<<<<<<< HEAD
=======
/*
 * Allow the user to manually add a memory region (in case DTS is broken);
 * "mem_end=nn[KkMmGg]"
 */
static int __init mem_end_override(char *p)
{
	resource_size_t base, end;

	if (!p)
		return -EINVAL;
	base = (uintptr_t) __pa(PAGE_OFFSET);
	end = memparse(p, &p) & PMD_MASK;
	if (end == 0)
		return -EINVAL;
	memblock_add_node(base, end - base, 0);
	return 0;
}
early_param("mem_end", mem_end_override);

>>>>>>> 62973bcc
static void __init setup_bootmem(void)
{
	struct memblock_region *reg;
	phys_addr_t mem_size = 0;

	/* Find the memory region containing the kernel */
	for_each_memblock(memory, reg) {
		phys_addr_t vmlinux_end = __pa(_end);
		phys_addr_t end = reg->base + reg->size;

		if (reg->base <= vmlinux_end && vmlinux_end <= end) {
			/*
			 * Reserve from the start of the region to the end of
			 * the kernel
			 */
			memblock_reserve(reg->base, vmlinux_end - reg->base);
			mem_size = min(reg->size, (phys_addr_t)-PAGE_OFFSET);
		}
	}
	BUG_ON(mem_size == 0);

	set_max_mapnr(PFN_DOWN(mem_size));
	max_low_pfn = pfn_base + PFN_DOWN(mem_size);

#ifdef CONFIG_BLK_DEV_INITRD
	setup_initrd();
#endif /* CONFIG_BLK_DEV_INITRD */

	early_init_fdt_reserve_self();
	early_init_fdt_scan_reserved_mem();
	memblock_allow_resize();
	memblock_dump_all();

	for_each_memblock(memory, reg) {
		unsigned long start_pfn = memblock_region_memory_base_pfn(reg);
		unsigned long end_pfn = memblock_region_memory_end_pfn(reg);

		memblock_set_node(PFN_PHYS(start_pfn),
		                  PFN_PHYS(end_pfn - start_pfn),
		                  &memblock.memory, 0);
	}
}

void __init setup_arch(char **cmdline_p)
{
	*cmdline_p = boot_command_line;

	parse_early_param();

	init_mm.start_code = (unsigned long) _stext;
	init_mm.end_code   = (unsigned long) _etext;
	init_mm.end_data   = (unsigned long) _edata;
	init_mm.brk        = (unsigned long) _end;

	setup_bootmem();
	paging_init();
	unflatten_device_tree();

#ifdef CONFIG_SMP
	setup_smp();
#endif

#ifdef CONFIG_DUMMY_CONSOLE
	conswitchp = &dummy_con;
#endif

	riscv_fill_hwcap();
}

static int __init riscv_device_init(void)
{
	return of_platform_populate(NULL, of_default_bus_match_table, NULL, NULL);
}
subsys_initcall_sync(riscv_device_init);<|MERGE_RESOLUTION|>--- conflicted
+++ resolved
@@ -149,28 +149,6 @@
 	early_init_dt_scan(__va(dtb));
 }
 
-<<<<<<< HEAD
-=======
-/*
- * Allow the user to manually add a memory region (in case DTS is broken);
- * "mem_end=nn[KkMmGg]"
- */
-static int __init mem_end_override(char *p)
-{
-	resource_size_t base, end;
-
-	if (!p)
-		return -EINVAL;
-	base = (uintptr_t) __pa(PAGE_OFFSET);
-	end = memparse(p, &p) & PMD_MASK;
-	if (end == 0)
-		return -EINVAL;
-	memblock_add_node(base, end - base, 0);
-	return 0;
-}
-early_param("mem_end", mem_end_override);
-
->>>>>>> 62973bcc
 static void __init setup_bootmem(void)
 {
 	struct memblock_region *reg;
