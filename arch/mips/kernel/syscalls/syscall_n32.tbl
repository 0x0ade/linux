--- conflicted
+++ resolved
@@ -374,9 +374,6 @@
 433	n32	fspick				sys_fspick
 434	n32	pidfd_open			sys_pidfd_open
 435	n32	clone3				__sys_clone3
-<<<<<<< HEAD
 436	n32	watch_devices			sys_watch_devices
 437	n32	openat2				sys_openat2
-=======
-438	n32	pidfd_getfd			sys_pidfd_getfd
->>>>>>> 873dfd78
+438	n32	pidfd_getfd			sys_pidfd_getfd