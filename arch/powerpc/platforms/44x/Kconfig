--- conflicted
+++ resolved
@@ -21,11 +21,7 @@
 	depends on 44x
 	select PPC44x_SIMPLE
 	select APM821xx
-<<<<<<< HEAD
-	select PCI
-=======
-	select FORCE_PCI
->>>>>>> cf26057a
+	select FORCE_PCI
 	select PCI_MSI
 	select PPC4xx_MSI
 	select PPC4xx_PCI_EXPRESS
@@ -205,11 +201,7 @@
 	select SWIOTLB
 	select 476FPE
 	select PPC4xx_PCI_EXPRESS
-<<<<<<< HEAD
-	select PCI
-=======
-	select FORCE_PCI
->>>>>>> cf26057a
+	select FORCE_PCI
 	select PCI_MSI
 	select PPC4xx_HSTA_MSI
 	select I2C
