--- conflicted
+++ resolved
@@ -51,7 +51,6 @@
  * any of the thunks is 7, so this is good enough for now and can be extended
  * in the obvious way if we ever need more.
  */
-<<<<<<< HEAD
 
 #define __efi_nargs(...) __efi_nargs_(__VA_ARGS__)
 #define __efi_nargs_(...) __efi_nargs__(0, ##__VA_ARGS__,	\
@@ -78,34 +77,6 @@
 		#f " called with too many arguments (" #p ">" #n ")");	\
 })
 
-=======
-
-#define __efi_nargs(...) __efi_nargs_(__VA_ARGS__)
-#define __efi_nargs_(...) __efi_nargs__(0, ##__VA_ARGS__,	\
-	__efi_arg_sentinel(7), __efi_arg_sentinel(6),		\
-	__efi_arg_sentinel(5), __efi_arg_sentinel(4),		\
-	__efi_arg_sentinel(3), __efi_arg_sentinel(2),		\
-	__efi_arg_sentinel(1), __efi_arg_sentinel(0))
-#define __efi_nargs__(_0, _1, _2, _3, _4, _5, _6, _7, n, ...)	\
-	__take_second_arg(n,					\
-		({ BUILD_BUG_ON_MSG(1, "__efi_nargs limit exceeded"); 8; }))
-#define __efi_arg_sentinel(n) , n
-
-/*
- * __efi_nargs_check(f, n, ...) will cause a BUILD_BUG if the ellipsis
- * represents more than n arguments.
- */
-
-#define __efi_nargs_check(f, n, ...)					\
-	__efi_nargs_check_(f, __efi_nargs(__VA_ARGS__), n)
-#define __efi_nargs_check_(f, p, n) __efi_nargs_check__(f, p, n)
-#define __efi_nargs_check__(f, p, n) ({					\
-	BUILD_BUG_ON_MSG(						\
-		(p) > (n),						\
-		#f " called with too many arguments (" #p ">" #n ")");	\
-})
-
->>>>>>> 615bf8d9
 #ifdef CONFIG_X86_32
 #define arch_efi_call_virt_setup()					\
 ({									\
@@ -235,12 +206,6 @@
 static inline bool efi_runtime_supported(void)
 {
 	if (IS_ENABLED(CONFIG_X86_64) == efi_enabled(EFI_64BIT))
-<<<<<<< HEAD
-		return true;
-
-	if (IS_ENABLED(CONFIG_EFI_MIXED) && !efi_enabled(EFI_OLD_MEMMAP))
-=======
->>>>>>> 615bf8d9
 		return true;
 
 	return IS_ENABLED(CONFIG_EFI_MIXED);
@@ -258,11 +223,7 @@
 
 /* arch specific definitions used by the stub code */
 
-<<<<<<< HEAD
-__pure bool efi_is_64bit(void);
-=======
 __attribute_const__ bool efi_is_64bit(void);
->>>>>>> 615bf8d9
 
 static inline bool efi_is_native(void)
 {
@@ -277,7 +238,6 @@
 	__builtin_choose_expr(						\
 		__builtin_types_compatible_p(u32, __typeof__(attr)),	\
 			(unsigned long)(attr), (attr))
-<<<<<<< HEAD
 
 #define efi_table_attr(inst, attr)					\
 	(efi_is_native()						\
@@ -285,15 +245,6 @@
 		: (__typeof__(inst->attr))				\
 			efi_mixed_mode_cast(inst->mixed_mode.attr))
 
-=======
-
-#define efi_table_attr(inst, attr)					\
-	(efi_is_native()						\
-		? inst->attr						\
-		: (__typeof__(inst->attr))				\
-			efi_mixed_mode_cast(inst->mixed_mode.attr))
-
->>>>>>> 615bf8d9
 /*
  * The following macros allow translating arguments if necessary from native to
  * mixed mode. The use case for this is to initialize the upper 32 bits of
@@ -321,7 +272,6 @@
 
 #define __efi64_argmap_free_pages(addr, size)				\
 	((addr), 0, (size))
-<<<<<<< HEAD
 
 #define __efi64_argmap_get_memory_map(mm_size, mm, key, size, ver)	\
 	((mm_size), (mm), efi64_zero_upper(key), efi64_zero_upper(size), (ver))
@@ -335,21 +285,6 @@
 #define __efi64_argmap_locate_protocol(protocol, reg, interface)	\
 	((protocol), (reg), efi64_zero_upper(interface))
 
-=======
-
-#define __efi64_argmap_get_memory_map(mm_size, mm, key, size, ver)	\
-	((mm_size), (mm), efi64_zero_upper(key), efi64_zero_upper(size), (ver))
-
-#define __efi64_argmap_allocate_pool(type, size, buffer)		\
-	((type), (size), efi64_zero_upper(buffer))
-
-#define __efi64_argmap_handle_protocol(handle, protocol, interface)	\
-	((handle), (protocol), efi64_zero_upper(interface))
-
-#define __efi64_argmap_locate_protocol(protocol, reg, interface)	\
-	((protocol), (reg), efi64_zero_upper(interface))
-
->>>>>>> 615bf8d9
 /* PCI I/O */
 #define __efi64_argmap_get_location(protocol, seg, bus, dev, func)	\
 	((protocol), efi64_zero_upper(seg), efi64_zero_upper(bus),	\
