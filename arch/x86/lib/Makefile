--- conflicted
+++ resolved
@@ -8,14 +8,11 @@
 
 # KCSAN uses udelay for introducing watchpoint delay; avoid recursion.
 KCSAN_SANITIZE_delay.o := n
-<<<<<<< HEAD
-=======
 ifdef CONFIG_KCSAN
 # In case KCSAN+lockdep+ftrace are enabled, disable ftrace for delay.o to avoid
 # lockdep -> [other libs] -> KCSAN -> udelay -> ftrace -> lockdep recursion.
 CFLAGS_REMOVE_delay.o = $(CC_FLAGS_FTRACE)
 endif
->>>>>>> 2de74632
 
 # Early boot use of cmdline; don't instrument it
 ifdef CONFIG_AMD_MEM_ENCRYPT
