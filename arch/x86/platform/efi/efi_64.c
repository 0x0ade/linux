--- conflicted
+++ resolved
@@ -57,137 +57,6 @@
 
 struct efi_scratch efi_scratch;
 
-<<<<<<< HEAD
-static void __init early_code_mapping_set_exec(int executable)
-{
-	efi_memory_desc_t *md;
-
-	if (!(__supported_pte_mask & _PAGE_NX))
-		return;
-
-	/* Make EFI service code area executable */
-	for_each_efi_memory_desc(md) {
-		if (md->type == EFI_RUNTIME_SERVICES_CODE ||
-		    md->type == EFI_BOOT_SERVICES_CODE)
-			efi_set_executable(md, executable);
-	}
-}
-
-static void __init efi_old_memmap_phys_epilog(pgd_t *save_pgd);
-
-static pgd_t * __init efi_old_memmap_phys_prolog(void)
-{
-	unsigned long vaddr, addr_pgd, addr_p4d, addr_pud;
-	pgd_t *save_pgd, *pgd_k, *pgd_efi;
-	p4d_t *p4d, *p4d_k, *p4d_efi;
-	pud_t *pud;
-
-	int pgd;
-	int n_pgds, i, j;
-
-	early_code_mapping_set_exec(1);
-
-	n_pgds = DIV_ROUND_UP((max_pfn << PAGE_SHIFT), PGDIR_SIZE);
-	save_pgd = kmalloc_array(n_pgds, sizeof(*save_pgd), GFP_KERNEL);
-	if (!save_pgd)
-		return NULL;
-
-	/*
-	 * Build 1:1 identity mapping for efi=old_map usage. Note that
-	 * PAGE_OFFSET is PGDIR_SIZE aligned when KASLR is disabled, while
-	 * it is PUD_SIZE ALIGNED with KASLR enabled. So for a given physical
-	 * address X, the pud_index(X) != pud_index(__va(X)), we can only copy
-	 * PUD entry of __va(X) to fill in pud entry of X to build 1:1 mapping.
-	 * This means here we can only reuse the PMD tables of the direct mapping.
-	 */
-	for (pgd = 0; pgd < n_pgds; pgd++) {
-		addr_pgd = (unsigned long)(pgd * PGDIR_SIZE);
-		vaddr = (unsigned long)__va(pgd * PGDIR_SIZE);
-		pgd_efi = pgd_offset_k(addr_pgd);
-		save_pgd[pgd] = *pgd_efi;
-
-		p4d = p4d_alloc(&init_mm, pgd_efi, addr_pgd);
-		if (!p4d) {
-			pr_err("Failed to allocate p4d table!\n");
-			goto out;
-		}
-
-		for (i = 0; i < PTRS_PER_P4D; i++) {
-			addr_p4d = addr_pgd + i * P4D_SIZE;
-			p4d_efi = p4d + p4d_index(addr_p4d);
-
-			pud = pud_alloc(&init_mm, p4d_efi, addr_p4d);
-			if (!pud) {
-				pr_err("Failed to allocate pud table!\n");
-				goto out;
-			}
-
-			for (j = 0; j < PTRS_PER_PUD; j++) {
-				addr_pud = addr_p4d + j * PUD_SIZE;
-
-				if (addr_pud > (max_pfn << PAGE_SHIFT))
-					break;
-
-				vaddr = (unsigned long)__va(addr_pud);
-
-				pgd_k = pgd_offset_k(vaddr);
-				p4d_k = p4d_offset(pgd_k, vaddr);
-				pud[j] = *pud_offset(p4d_k, vaddr);
-			}
-		}
-		pgd_offset_k(pgd * PGDIR_SIZE)->pgd &= ~_PAGE_NX;
-	}
-
-	__flush_tlb_all();
-	return save_pgd;
-out:
-	efi_old_memmap_phys_epilog(save_pgd);
-	return NULL;
-}
-
-static void __init efi_old_memmap_phys_epilog(pgd_t *save_pgd)
-{
-	/*
-	 * After the lock is released, the original page table is restored.
-	 */
-	int pgd_idx, i;
-	int nr_pgds;
-	pgd_t *pgd;
-	p4d_t *p4d;
-	pud_t *pud;
-
-	nr_pgds = DIV_ROUND_UP((max_pfn << PAGE_SHIFT) , PGDIR_SIZE);
-
-	for (pgd_idx = 0; pgd_idx < nr_pgds; pgd_idx++) {
-		pgd = pgd_offset_k(pgd_idx * PGDIR_SIZE);
-		set_pgd(pgd_offset_k(pgd_idx * PGDIR_SIZE), save_pgd[pgd_idx]);
-
-		if (!pgd_present(*pgd))
-			continue;
-
-		for (i = 0; i < PTRS_PER_P4D; i++) {
-			p4d = p4d_offset(pgd,
-					 pgd_idx * PGDIR_SIZE + i * P4D_SIZE);
-
-			if (!p4d_present(*p4d))
-				continue;
-
-			pud = (pud_t *)p4d_page_vaddr(*p4d);
-			pud_free(&init_mm, pud);
-		}
-
-		p4d = (p4d_t *)pgd_page_vaddr(*pgd);
-		p4d_free(&init_mm, p4d);
-	}
-
-	kfree(save_pgd);
-
-	__flush_tlb_all();
-	early_code_mapping_set_exec(0);
-}
-
-=======
->>>>>>> 615bf8d9
 EXPORT_SYMBOL_GPL(efi_mm);
 
 /*
@@ -674,11 +543,7 @@
 	__s;								\
 })
 
-<<<<<<< HEAD
-static efi_status_t __init
-=======
 static efi_status_t __init __no_sanitize_address
->>>>>>> 615bf8d9
 efi_thunk_set_virtual_address_map(unsigned long memory_map_size,
 				  unsigned long descriptor_size,
 				  u32 descriptor_version,
@@ -1017,18 +882,11 @@
 	efi.query_capsule_caps = efi_thunk_query_capsule_caps;
 }
 
-<<<<<<< HEAD
-efi_status_t __init efi_set_virtual_address_map(unsigned long memory_map_size,
-						unsigned long descriptor_size,
-						u32 descriptor_version,
-						efi_memory_desc_t *virtual_map)
-=======
 efi_status_t __init __no_sanitize_address
 efi_set_virtual_address_map(unsigned long memory_map_size,
 			    unsigned long descriptor_size,
 			    u32 descriptor_version,
 			    efi_memory_desc_t *virtual_map)
->>>>>>> 615bf8d9
 {
 	efi_status_t status;
 	unsigned long flags;
@@ -1040,13 +898,8 @@
 							 descriptor_version,
 							 virtual_map);
 
-<<<<<<< HEAD
-	if (efi_enabled(EFI_OLD_MEMMAP)) {
-		save_pgd = efi_old_memmap_phys_prolog();
-=======
 	if (efi_have_uv1_memmap()) {
 		save_pgd = efi_uv1_memmap_phys_prolog();
->>>>>>> 615bf8d9
 		if (!save_pgd)
 			return EFI_ABORTED;
 	} else {
@@ -1065,11 +918,7 @@
 	kernel_fpu_end();
 
 	if (save_pgd)
-<<<<<<< HEAD
-		efi_old_memmap_phys_epilog(save_pgd);
-=======
 		efi_uv1_memmap_phys_epilog(save_pgd);
->>>>>>> 615bf8d9
 	else
 		efi_switch_mm(efi_scratch.prev_mm);
 
