--- conflicted
+++ resolved
@@ -769,95 +769,6 @@
 			       <&ipmmu_ds1 26>, <&ipmmu_ds1 27>,
 			       <&ipmmu_ds1 28>, <&ipmmu_ds1 29>,
 			       <&ipmmu_ds1 30>, <&ipmmu_ds1 31>;
-		};
-
-		ipmmu_ds0: mmu@e6740000 {
-			compatible = "renesas,ipmmu-r8a77965";
-			reg = <0 0xe6740000 0 0x1000>;
-			renesas,ipmmu-main = <&ipmmu_mm 0>;
-			power-domains = <&sysc R8A77965_PD_ALWAYS_ON>;
-			#iommu-cells = <1>;
-		};
-
-		ipmmu_ds1: mmu@e7740000 {
-			compatible = "renesas,ipmmu-r8a77965";
-			reg = <0 0xe7740000 0 0x1000>;
-			renesas,ipmmu-main = <&ipmmu_mm 1>;
-			power-domains = <&sysc R8A77965_PD_ALWAYS_ON>;
-			#iommu-cells = <1>;
-		};
-
-		ipmmu_hc: mmu@e6570000 {
-			compatible = "renesas,ipmmu-r8a77965";
-			reg = <0 0xe6570000 0 0x1000>;
-			renesas,ipmmu-main = <&ipmmu_mm 2>;
-			power-domains = <&sysc R8A77965_PD_ALWAYS_ON>;
-			#iommu-cells = <1>;
-		};
-
-		ipmmu_ir: mmu@ff8b0000 {
-			compatible = "renesas,ipmmu-r8a77965";
-			reg = <0 0xff8b0000 0 0x1000>;
-			renesas,ipmmu-main = <&ipmmu_mm 3>;
-			power-domains = <&sysc R8A77965_PD_A3IR>;
-			#iommu-cells = <1>;
-		};
-
-		ipmmu_mm: mmu@e67b0000 {
-			compatible = "renesas,ipmmu-r8a77965";
-			reg = <0 0xe67b0000 0 0x1000>;
-			interrupts = <GIC_SPI 196 IRQ_TYPE_LEVEL_HIGH>,
-				     <GIC_SPI 197 IRQ_TYPE_LEVEL_HIGH>;
-			power-domains = <&sysc R8A77965_PD_ALWAYS_ON>;
-			#iommu-cells = <1>;
-		};
-
-		ipmmu_mp: mmu@ec670000 {
-			compatible = "renesas,ipmmu-r8a77965";
-			reg = <0 0xec670000 0 0x1000>;
-			renesas,ipmmu-main = <&ipmmu_mm 4>;
-			power-domains = <&sysc R8A77965_PD_ALWAYS_ON>;
-			#iommu-cells = <1>;
-		};
-
-		ipmmu_pv0: mmu@fd800000 {
-			compatible = "renesas,ipmmu-r8a77965";
-			reg = <0 0xfd800000 0 0x1000>;
-			renesas,ipmmu-main = <&ipmmu_mm 6>;
-			power-domains = <&sysc R8A77965_PD_ALWAYS_ON>;
-			#iommu-cells = <1>;
-		};
-
-		ipmmu_rt: mmu@ffc80000 {
-			compatible = "renesas,ipmmu-r8a77965";
-			reg = <0 0xffc80000 0 0x1000>;
-			renesas,ipmmu-main = <&ipmmu_mm 10>;
-			power-domains = <&sysc R8A77965_PD_ALWAYS_ON>;
-			#iommu-cells = <1>;
-		};
-
-		ipmmu_vc0: mmu@fe6b0000 {
-			compatible = "renesas,ipmmu-r8a77965";
-			reg = <0 0xfe6b0000 0 0x1000>;
-			renesas,ipmmu-main = <&ipmmu_mm 12>;
-			power-domains = <&sysc R8A77965_PD_A3VC>;
-			#iommu-cells = <1>;
-		};
-
-		ipmmu_vi0: mmu@febd0000 {
-			compatible = "renesas,ipmmu-r8a77965";
-			reg = <0 0xfebd0000 0 0x1000>;
-			renesas,ipmmu-main = <&ipmmu_mm 14>;
-			power-domains = <&sysc R8A77965_PD_ALWAYS_ON>;
-			#iommu-cells = <1>;
-		};
-
-		ipmmu_vp0: mmu@fe990000 {
-			compatible = "renesas,ipmmu-r8a77965";
-			reg = <0 0xfe990000 0 0x1000>;
-			renesas,ipmmu-main = <&ipmmu_mm 16>;
-			power-domains = <&sysc R8A77965_PD_A3VP>;
-			#iommu-cells = <1>;
 		};
 
 		ipmmu_ds0: mmu@e6740000 {
@@ -1682,9 +1593,6 @@
 					dmas = <&audma0 0x13>, <&audma1 0x14>, <&audma0 0x7d>, <&audma1 0x7e>;
 					dma-names = "rx", "tx", "rxu", "txu";
 				};
-				port@1 {
-					reg = <1>;
-				};
 			};
 		};
 
@@ -1979,8 +1887,6 @@
 			power-domains = <&sysc R8A77965_PD_ALWAYS_ON>;
 			resets = <&cpg 318>;
 			status = "disabled";
-<<<<<<< HEAD
-=======
 		};
 
 		fdp1@fe940000 {
@@ -1991,7 +1897,6 @@
 			power-domains = <&sysc R8A77965_PD_A3VP>;
 			resets = <&cpg 119>;
 			renesas,fcp = <&fcpf0>;
->>>>>>> 0fd79184
 		};
 
 		fcpf0: fcp@fe950000 {
