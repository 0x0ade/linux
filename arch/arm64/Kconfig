config ARM64
	def_bool y
	select ACPI_CCA_REQUIRED if ACPI
	select ACPI_GENERIC_GSI if ACPI
	select ACPI_GTDT if ACPI
	select ACPI_IORT if ACPI
	select ACPI_REDUCED_HARDWARE_ONLY if ACPI
	select ACPI_MCFG if (ACPI && PCI)
	select ACPI_SPCR_TABLE if ACPI
	select ACPI_PPTT if ACPI
	select ARCH_CLOCKSOURCE_DATA
	select ARCH_HAS_DEBUG_VIRTUAL
	select ARCH_HAS_DEVMEM_IS_ALLOWED
	select ARCH_HAS_DMA_COHERENT_TO_PFN
	select ARCH_HAS_DMA_MMAP_PGPROT
	select ARCH_HAS_ACPI_TABLE_UPGRADE if ACPI
	select ARCH_HAS_ELF_RANDOMIZE
	select ARCH_HAS_FAST_MULTIPLIER
	select ARCH_HAS_FORTIFY_SOURCE
	select ARCH_HAS_GCOV_PROFILE_ALL
	select ARCH_HAS_GIGANTIC_PAGE if (MEMORY_ISOLATION && COMPACTION) || CMA
	select ARCH_HAS_KCOV
	select ARCH_HAS_MEMBARRIER_SYNC_CORE
	select ARCH_HAS_PTE_SPECIAL
	select ARCH_HAS_SET_MEMORY
	select ARCH_HAS_STRICT_KERNEL_RWX
	select ARCH_HAS_STRICT_MODULE_RWX
	select ARCH_HAS_SYNC_DMA_FOR_DEVICE
	select ARCH_HAS_SYNC_DMA_FOR_CPU
	select ARCH_HAS_SYSCALL_WRAPPER
	select ARCH_HAS_TICK_BROADCAST if GENERIC_CLOCKEVENTS_BROADCAST
	select ARCH_HAVE_NMI_SAFE_CMPXCHG
	select ARCH_INLINE_READ_LOCK if !PREEMPT
	select ARCH_INLINE_READ_LOCK_BH if !PREEMPT
	select ARCH_INLINE_READ_LOCK_IRQ if !PREEMPT
	select ARCH_INLINE_READ_LOCK_IRQSAVE if !PREEMPT
	select ARCH_INLINE_READ_UNLOCK if !PREEMPT
	select ARCH_INLINE_READ_UNLOCK_BH if !PREEMPT
	select ARCH_INLINE_READ_UNLOCK_IRQ if !PREEMPT
	select ARCH_INLINE_READ_UNLOCK_IRQRESTORE if !PREEMPT
	select ARCH_INLINE_WRITE_LOCK if !PREEMPT
	select ARCH_INLINE_WRITE_LOCK_BH if !PREEMPT
	select ARCH_INLINE_WRITE_LOCK_IRQ if !PREEMPT
	select ARCH_INLINE_WRITE_LOCK_IRQSAVE if !PREEMPT
	select ARCH_INLINE_WRITE_UNLOCK if !PREEMPT
	select ARCH_INLINE_WRITE_UNLOCK_BH if !PREEMPT
	select ARCH_INLINE_WRITE_UNLOCK_IRQ if !PREEMPT
	select ARCH_INLINE_WRITE_UNLOCK_IRQRESTORE if !PREEMPT
	select ARCH_INLINE_SPIN_TRYLOCK if !PREEMPT
	select ARCH_INLINE_SPIN_TRYLOCK_BH if !PREEMPT
	select ARCH_INLINE_SPIN_LOCK if !PREEMPT
	select ARCH_INLINE_SPIN_LOCK_BH if !PREEMPT
	select ARCH_INLINE_SPIN_LOCK_IRQ if !PREEMPT
	select ARCH_INLINE_SPIN_LOCK_IRQSAVE if !PREEMPT
	select ARCH_INLINE_SPIN_UNLOCK if !PREEMPT
	select ARCH_INLINE_SPIN_UNLOCK_BH if !PREEMPT
	select ARCH_INLINE_SPIN_UNLOCK_IRQ if !PREEMPT
	select ARCH_INLINE_SPIN_UNLOCK_IRQRESTORE if !PREEMPT
	select ARCH_USE_CMPXCHG_LOCKREF
	select ARCH_USE_QUEUED_RWLOCKS
	select ARCH_USE_QUEUED_SPINLOCKS
	select ARCH_SUPPORTS_MEMORY_FAILURE
	select ARCH_SUPPORTS_ATOMIC_RMW
	select ARCH_SUPPORTS_INT128 if GCC_VERSION >= 50000 || CC_IS_CLANG
	select ARCH_SUPPORTS_NUMA_BALANCING
	select ARCH_WANT_COMPAT_IPC_PARSE_VERSION
	select ARCH_WANT_FRAME_POINTERS
	select ARCH_HAS_UBSAN_SANITIZE_ALL
	select ARM_AMBA
	select ARM_ARCH_TIMER
	select ARM_GIC
	select AUDIT_ARCH_COMPAT_GENERIC
	select ARM_GIC_V2M if PCI
	select ARM_GIC_V3
	select ARM_GIC_V3_ITS if PCI
	select ARM_PSCI_FW
	select BUILDTIME_EXTABLE_SORT
	select CLONE_BACKWARDS
	select COMMON_CLK
	select CPU_PM if (SUSPEND || CPU_IDLE)
	select CRC32
	select DCACHE_WORD_ACCESS
	select DMA_DIRECT_REMAP
	select EDAC_SUPPORT
	select FRAME_POINTER
	select GENERIC_ALLOCATOR
	select GENERIC_ARCH_TOPOLOGY
	select GENERIC_CLOCKEVENTS
	select GENERIC_CLOCKEVENTS_BROADCAST
	select GENERIC_CPU_AUTOPROBE
	select GENERIC_EARLY_IOREMAP
	select GENERIC_IDLE_POLL_SETUP
	select GENERIC_IRQ_MULTI_HANDLER
	select GENERIC_IRQ_PROBE
	select GENERIC_IRQ_SHOW
	select GENERIC_IRQ_SHOW_LEVEL
	select GENERIC_PCI_IOMAP
	select GENERIC_SCHED_CLOCK
	select GENERIC_SMP_IDLE_THREAD
	select GENERIC_STRNCPY_FROM_USER
	select GENERIC_STRNLEN_USER
	select GENERIC_TIME_VSYSCALL
	select HANDLE_DOMAIN_IRQ
	select HARDIRQS_SW_RESEND
	select HAVE_PCI
	select HAVE_ACPI_APEI if (ACPI && EFI)
	select HAVE_ALIGNED_STRUCT_PAGE if SLUB
	select HAVE_ARCH_AUDITSYSCALL
	select HAVE_ARCH_BITREVERSE
	select HAVE_ARCH_HUGE_VMAP
	select HAVE_ARCH_JUMP_LABEL
	select HAVE_ARCH_JUMP_LABEL_RELATIVE
	select HAVE_ARCH_KASAN if !(ARM64_16K_PAGES && ARM64_VA_BITS_48)
	select HAVE_ARCH_KASAN_SW_TAGS if HAVE_ARCH_KASAN
	select HAVE_ARCH_KGDB
	select HAVE_ARCH_MMAP_RND_BITS
	select HAVE_ARCH_MMAP_RND_COMPAT_BITS if COMPAT
	select HAVE_ARCH_PREL32_RELOCATIONS
	select HAVE_ARCH_SECCOMP_FILTER
	select HAVE_ARCH_STACKLEAK
	select HAVE_ARCH_THREAD_STRUCT_WHITELIST
	select HAVE_ARCH_TRACEHOOK
	select HAVE_ARCH_TRANSPARENT_HUGEPAGE
	select HAVE_ARCH_VMAP_STACK
	select HAVE_ARM_SMCCC
	select HAVE_EBPF_JIT
	select HAVE_C_RECORDMCOUNT
	select HAVE_CMPXCHG_DOUBLE
	select HAVE_CMPXCHG_LOCAL
	select HAVE_CONTEXT_TRACKING
	select HAVE_DEBUG_BUGVERBOSE
	select HAVE_DEBUG_KMEMLEAK
	select HAVE_DMA_CONTIGUOUS
	select HAVE_DYNAMIC_FTRACE
	select HAVE_EFFICIENT_UNALIGNED_ACCESS
	select HAVE_FTRACE_MCOUNT_RECORD
	select HAVE_FUNCTION_TRACER
	select HAVE_FUNCTION_GRAPH_TRACER
	select HAVE_GCC_PLUGINS
	select HAVE_GENERIC_DMA_COHERENT
	select HAVE_HW_BREAKPOINT if PERF_EVENTS
	select HAVE_IRQ_TIME_ACCOUNTING
	select HAVE_MEMBLOCK_NODE_MAP if NUMA
	select HAVE_NMI
	select HAVE_PATA_PLATFORM
	select HAVE_PERF_EVENTS
	select HAVE_PERF_REGS
	select HAVE_PERF_USER_STACK_DUMP
	select HAVE_REGS_AND_STACK_ACCESS_API
	select HAVE_RCU_TABLE_FREE
	select HAVE_RCU_TABLE_INVALIDATE
	select HAVE_RSEQ
	select HAVE_STACKPROTECTOR
	select HAVE_SYSCALL_TRACEPOINTS
	select HAVE_KPROBES
	select HAVE_KRETPROBES
	select IOMMU_DMA if IOMMU_SUPPORT
	select IRQ_DOMAIN
	select IRQ_FORCED_THREADING
	select MODULES_USE_ELF_RELA
	select MULTI_IRQ_HANDLER
	select NEED_DMA_MAP_STATE
	select NEED_SG_DMA_LENGTH
	select OF
	select OF_EARLY_FLATTREE
	select OF_RESERVED_MEM
	select PCI_DOMAINS_GENERIC if PCI
	select PCI_ECAM if (ACPI && PCI)
	select PCI_SYSCALL if PCI
	select POWER_RESET
	select POWER_SUPPLY
	select REFCOUNT_FULL
	select SPARSE_IRQ
	select SWIOTLB
	select SYSCTL_EXCEPTION_TRACE
	select THREAD_INFO_IN_TASK
	help
	  ARM 64-bit (AArch64) Linux support.

config 64BIT
	def_bool y

config MMU
	def_bool y

config ARM64_PAGE_SHIFT
	int
	default 16 if ARM64_64K_PAGES
	default 14 if ARM64_16K_PAGES
	default 12

config ARM64_CONT_SHIFT
	int
	default 5 if ARM64_64K_PAGES
	default 7 if ARM64_16K_PAGES
	default 4

config ARCH_MMAP_RND_BITS_MIN
       default 14 if ARM64_64K_PAGES
       default 16 if ARM64_16K_PAGES
       default 18

# max bits determined by the following formula:
#  VA_BITS - PAGE_SHIFT - 3
config ARCH_MMAP_RND_BITS_MAX
       default 19 if ARM64_VA_BITS=36
       default 24 if ARM64_VA_BITS=39
       default 27 if ARM64_VA_BITS=42
       default 30 if ARM64_VA_BITS=47
       default 29 if ARM64_VA_BITS=48 && ARM64_64K_PAGES
       default 31 if ARM64_VA_BITS=48 && ARM64_16K_PAGES
       default 33 if ARM64_VA_BITS=48
       default 14 if ARM64_64K_PAGES
       default 16 if ARM64_16K_PAGES
       default 18

config ARCH_MMAP_RND_COMPAT_BITS_MIN
       default 7 if ARM64_64K_PAGES
       default 9 if ARM64_16K_PAGES
       default 11

config ARCH_MMAP_RND_COMPAT_BITS_MAX
       default 16

config NO_IOPORT_MAP
	def_bool y if !PCI

config STACKTRACE_SUPPORT
	def_bool y

config ILLEGAL_POINTER_VALUE
	hex
	default 0xdead000000000000

config LOCKDEP_SUPPORT
	def_bool y

config TRACE_IRQFLAGS_SUPPORT
	def_bool y

config RWSEM_XCHGADD_ALGORITHM
	def_bool y

config GENERIC_BUG
	def_bool y
	depends on BUG

config GENERIC_BUG_RELATIVE_POINTERS
	def_bool y
	depends on GENERIC_BUG

config GENERIC_HWEIGHT
	def_bool y

config GENERIC_CSUM
        def_bool y

config GENERIC_CALIBRATE_DELAY
	def_bool y

config ZONE_DMA32
	def_bool y

config HAVE_GENERIC_GUP
	def_bool y

config ARCH_ENABLE_MEMORY_HOTPLUG
	def_bool y

config SMP
	def_bool y

config KERNEL_MODE_NEON
	def_bool y

config FIX_EARLYCON_MEM
	def_bool y

config PGTABLE_LEVELS
	int
	default 2 if ARM64_16K_PAGES && ARM64_VA_BITS_36
	default 2 if ARM64_64K_PAGES && ARM64_VA_BITS_42
	default 3 if ARM64_64K_PAGES && (ARM64_VA_BITS_48 || ARM64_USER_VA_BITS_52)
	default 3 if ARM64_4K_PAGES && ARM64_VA_BITS_39
	default 3 if ARM64_16K_PAGES && ARM64_VA_BITS_47
	default 4 if !ARM64_64K_PAGES && ARM64_VA_BITS_48

config ARCH_SUPPORTS_UPROBES
	def_bool y

config ARCH_PROC_KCORE_TEXT
	def_bool y

source "arch/arm64/Kconfig.platforms"

menu "Kernel Features"

menu "ARM errata workarounds via the alternatives framework"

config ARM64_WORKAROUND_CLEAN_CACHE
	def_bool n

config ARM64_ERRATUM_826319
	bool "Cortex-A53: 826319: System might deadlock if a write cannot complete until read data is accepted"
	default y
	select ARM64_WORKAROUND_CLEAN_CACHE
	help
	  This option adds an alternative code sequence to work around ARM
	  erratum 826319 on Cortex-A53 parts up to r0p2 with an AMBA 4 ACE or
	  AXI master interface and an L2 cache.

	  If a Cortex-A53 uses an AMBA AXI4 ACE interface to other processors
	  and is unable to accept a certain write via this interface, it will
	  not progress on read data presented on the read data channel and the
	  system can deadlock.

	  The workaround promotes data cache clean instructions to
	  data cache clean-and-invalidate.
	  Please note that this does not necessarily enable the workaround,
	  as it depends on the alternative framework, which will only patch
	  the kernel if an affected CPU is detected.

	  If unsure, say Y.

config ARM64_ERRATUM_827319
	bool "Cortex-A53: 827319: Data cache clean instructions might cause overlapping transactions to the interconnect"
	default y
	select ARM64_WORKAROUND_CLEAN_CACHE
	help
	  This option adds an alternative code sequence to work around ARM
	  erratum 827319 on Cortex-A53 parts up to r0p2 with an AMBA 5 CHI
	  master interface and an L2 cache.

	  Under certain conditions this erratum can cause a clean line eviction
	  to occur at the same time as another transaction to the same address
	  on the AMBA 5 CHI interface, which can cause data corruption if the
	  interconnect reorders the two transactions.

	  The workaround promotes data cache clean instructions to
	  data cache clean-and-invalidate.
	  Please note that this does not necessarily enable the workaround,
	  as it depends on the alternative framework, which will only patch
	  the kernel if an affected CPU is detected.

	  If unsure, say Y.

config ARM64_ERRATUM_824069
	bool "Cortex-A53: 824069: Cache line might not be marked as clean after a CleanShared snoop"
	default y
	select ARM64_WORKAROUND_CLEAN_CACHE
	help
	  This option adds an alternative code sequence to work around ARM
	  erratum 824069 on Cortex-A53 parts up to r0p2 when it is connected
	  to a coherent interconnect.

	  If a Cortex-A53 processor is executing a store or prefetch for
	  write instruction at the same time as a processor in another
	  cluster is executing a cache maintenance operation to the same
	  address, then this erratum might cause a clean cache line to be
	  incorrectly marked as dirty.

	  The workaround promotes data cache clean instructions to
	  data cache clean-and-invalidate.
	  Please note that this option does not necessarily enable the
	  workaround, as it depends on the alternative framework, which will
	  only patch the kernel if an affected CPU is detected.

	  If unsure, say Y.

config ARM64_ERRATUM_819472
	bool "Cortex-A53: 819472: Store exclusive instructions might cause data corruption"
	default y
	select ARM64_WORKAROUND_CLEAN_CACHE
	help
	  This option adds an alternative code sequence to work around ARM
	  erratum 819472 on Cortex-A53 parts up to r0p1 with an L2 cache
	  present when it is connected to a coherent interconnect.

	  If the processor is executing a load and store exclusive sequence at
	  the same time as a processor in another cluster is executing a cache
	  maintenance operation to the same address, then this erratum might
	  cause data corruption.

	  The workaround promotes data cache clean instructions to
	  data cache clean-and-invalidate.
	  Please note that this does not necessarily enable the workaround,
	  as it depends on the alternative framework, which will only patch
	  the kernel if an affected CPU is detected.

	  If unsure, say Y.

config ARM64_ERRATUM_832075
	bool "Cortex-A57: 832075: possible deadlock on mixing exclusive memory accesses with device loads"
	default y
	help
	  This option adds an alternative code sequence to work around ARM
	  erratum 832075 on Cortex-A57 parts up to r1p2.

	  Affected Cortex-A57 parts might deadlock when exclusive load/store
	  instructions to Write-Back memory are mixed with Device loads.

	  The workaround is to promote device loads to use Load-Acquire
	  semantics.
	  Please note that this does not necessarily enable the workaround,
	  as it depends on the alternative framework, which will only patch
	  the kernel if an affected CPU is detected.

	  If unsure, say Y.

config ARM64_ERRATUM_834220
	bool "Cortex-A57: 834220: Stage 2 translation fault might be incorrectly reported in presence of a Stage 1 fault"
	depends on KVM
	default y
	help
	  This option adds an alternative code sequence to work around ARM
	  erratum 834220 on Cortex-A57 parts up to r1p2.

	  Affected Cortex-A57 parts might report a Stage 2 translation
	  fault as the result of a Stage 1 fault for load crossing a
	  page boundary when there is a permission or device memory
	  alignment fault at Stage 1 and a translation fault at Stage 2.

	  The workaround is to verify that the Stage 1 translation
	  doesn't generate a fault before handling the Stage 2 fault.
	  Please note that this does not necessarily enable the workaround,
	  as it depends on the alternative framework, which will only patch
	  the kernel if an affected CPU is detected.

	  If unsure, say Y.

config ARM64_ERRATUM_845719
	bool "Cortex-A53: 845719: a load might read incorrect data"
	depends on COMPAT
	default y
	help
	  This option adds an alternative code sequence to work around ARM
	  erratum 845719 on Cortex-A53 parts up to r0p4.

	  When running a compat (AArch32) userspace on an affected Cortex-A53
	  part, a load at EL0 from a virtual address that matches the bottom 32
	  bits of the virtual address used by a recent load at (AArch64) EL1
	  might return incorrect data.

	  The workaround is to write the contextidr_el1 register on exception
	  return to a 32-bit task.
	  Please note that this does not necessarily enable the workaround,
	  as it depends on the alternative framework, which will only patch
	  the kernel if an affected CPU is detected.

	  If unsure, say Y.

config ARM64_ERRATUM_843419
	bool "Cortex-A53: 843419: A load or store might access an incorrect address"
	default y
	select ARM64_MODULE_PLTS if MODULES
	help
	  This option links the kernel with '--fix-cortex-a53-843419' and
	  enables PLT support to replace certain ADRP instructions, which can
	  cause subsequent memory accesses to use an incorrect address on
	  Cortex-A53 parts up to r0p4.

	  If unsure, say Y.

config ARM64_ERRATUM_1024718
	bool "Cortex-A55: 1024718: Update of DBM/AP bits without break before make might result in incorrect update"
	default y
	help
	  This option adds work around for Arm Cortex-A55 Erratum 1024718.

	  Affected Cortex-A55 cores (r0p0, r0p1, r1p0) could cause incorrect
	  update of the hardware dirty bit when the DBM/AP bits are updated
	  without a break-before-make. The work around is to disable the usage
	  of hardware DBM locally on the affected cores. CPUs not affected by
	  erratum will continue to use the feature.

	  If unsure, say Y.

config ARM64_ERRATUM_1188873
	bool "Cortex-A76: MRC read following MRRC read of specific Generic Timer in AArch32 might give incorrect result"
	default y
	select ARM_ARCH_TIMER_OOL_WORKAROUND
	help
	  This option adds work arounds for ARM Cortex-A76 erratum 1188873

	  Affected Cortex-A76 cores (r0p0, r1p0, r2p0) could cause
	  register corruption when accessing the timer registers from
	  AArch32 userspace.

	  If unsure, say Y.

<<<<<<< HEAD
=======
config ARM64_ERRATUM_1165522
	bool "Cortex-A76: Speculative AT instruction using out-of-context translation regime could cause subsequent request to generate an incorrect translation"
	default y
	help
	  This option adds work arounds for ARM Cortex-A76 erratum 1165522

	  Affected Cortex-A76 cores (r0p0, r1p0, r2p0) could end-up with
	  corrupted TLBs by speculating an AT instruction during a guest
	  context switch.

	  If unsure, say Y.

>>>>>>> cf26057a
config ARM64_ERRATUM_1286807
	bool "Cortex-A76: Modification of the translation table for a virtual address might lead to read-after-read ordering violation"
	default y
	select ARM64_WORKAROUND_REPEAT_TLBI
	help
	  This option adds workaround for ARM Cortex-A76 erratum 1286807

	  On the affected Cortex-A76 cores (r0p0 to r3p0), if a virtual
	  address for a cacheable mapping of a location is being
	  accessed by a core while another core is remapping the virtual
	  address to a new physical page using the recommended
	  break-before-make sequence, then under very rare circumstances
	  TLBI+DSB completes before a read using the translation being
	  invalidated has been observed by other observers. The
	  workaround repeats the TLBI+DSB operation.

	  If unsure, say Y.

config CAVIUM_ERRATUM_22375
	bool "Cavium erratum 22375, 24313"
	default y
	help
	  Enable workaround for erratum 22375, 24313.

	  This implements two gicv3-its errata workarounds for ThunderX. Both
	  with small impact affecting only ITS table allocation.

	    erratum 22375: only alloc 8MB table size
	    erratum 24313: ignore memory access type

	  The fixes are in ITS initialization and basically ignore memory access
	  type and table size provided by the TYPER and BASER registers.

	  If unsure, say Y.

config CAVIUM_ERRATUM_23144
	bool "Cavium erratum 23144: ITS SYNC hang on dual socket system"
	depends on NUMA
	default y
	help
	  ITS SYNC command hang for cross node io and collections/cpu mapping.

	  If unsure, say Y.

config CAVIUM_ERRATUM_23154
	bool "Cavium erratum 23154: Access to ICC_IAR1_EL1 is not sync'ed"
	default y
	help
	  The gicv3 of ThunderX requires a modified version for
	  reading the IAR status to ensure data synchronization
	  (access to icc_iar1_el1 is not sync'ed before and after).

	  If unsure, say Y.

config CAVIUM_ERRATUM_27456
	bool "Cavium erratum 27456: Broadcast TLBI instructions may cause icache corruption"
	default y
	help
	  On ThunderX T88 pass 1.x through 2.1 parts, broadcast TLBI
	  instructions may cause the icache to become corrupted if it
	  contains data for a non-current ASID.  The fix is to
	  invalidate the icache when changing the mm context.

	  If unsure, say Y.

config CAVIUM_ERRATUM_30115
	bool "Cavium erratum 30115: Guest may disable interrupts in host"
	default y
	help
	  On ThunderX T88 pass 1.x through 2.2, T81 pass 1.0 through
	  1.2, and T83 Pass 1.0, KVM guest execution may disable
	  interrupts in host. Trapping both GICv3 group-0 and group-1
	  accesses sidesteps the issue.

	  If unsure, say Y.

config QCOM_FALKOR_ERRATUM_1003
	bool "Falkor E1003: Incorrect translation due to ASID change"
	default y
	help
	  On Falkor v1, an incorrect ASID may be cached in the TLB when ASID
	  and BADDR are changed together in TTBRx_EL1. Since we keep the ASID
	  in TTBR1_EL1, this situation only occurs in the entry trampoline and
	  then only for entries in the walk cache, since the leaf translation
	  is unchanged. Work around the erratum by invalidating the walk cache
	  entries for the trampoline before entering the kernel proper.

config ARM64_WORKAROUND_REPEAT_TLBI
	bool
	help
	  Enable the repeat TLBI workaround for Falkor erratum 1009 and
	  Cortex-A76 erratum 1286807.

config QCOM_FALKOR_ERRATUM_1009
	bool "Falkor E1009: Prematurely complete a DSB after a TLBI"
	default y
	select ARM64_WORKAROUND_REPEAT_TLBI
	help
	  On Falkor v1, the CPU may prematurely complete a DSB following a
	  TLBI xxIS invalidate maintenance operation. Repeat the TLBI operation
	  one more time to fix the issue.

	  If unsure, say Y.

config QCOM_QDF2400_ERRATUM_0065
	bool "QDF2400 E0065: Incorrect GITS_TYPER.ITT_Entry_size"
	default y
	help
	  On Qualcomm Datacenter Technologies QDF2400 SoC, ITS hardware reports
	  ITE size incorrectly. The GITS_TYPER.ITT_Entry_size field should have
	  been indicated as 16Bytes (0xf), not 8Bytes (0x7).

	  If unsure, say Y.

config SOCIONEXT_SYNQUACER_PREITS
	bool "Socionext Synquacer: Workaround for GICv3 pre-ITS"
	default y
	help
	  Socionext Synquacer SoCs implement a separate h/w block to generate
	  MSI doorbell writes with non-zero values for the device ID.

	  If unsure, say Y.

config HISILICON_ERRATUM_161600802
	bool "Hip07 161600802: Erroneous redistributor VLPI base"
	default y
	help
	  The HiSilicon Hip07 SoC usees the wrong redistributor base
	  when issued ITS commands such as VMOVP and VMAPP, and requires
	  a 128kB offset to be applied to the target address in this commands.

	  If unsure, say Y.

config QCOM_FALKOR_ERRATUM_E1041
	bool "Falkor E1041: Speculative instruction fetches might cause errant memory access"
	default y
	help
	  Falkor CPU may speculatively fetch instructions from an improper
	  memory location when MMU translation is changed from SCTLR_ELn[M]=1
	  to SCTLR_ELn[M]=0. Prefix an ISB instruction to fix the problem.

	  If unsure, say Y.

endmenu


choice
	prompt "Page size"
	default ARM64_4K_PAGES
	help
	  Page size (translation granule) configuration.

config ARM64_4K_PAGES
	bool "4KB"
	help
	  This feature enables 4KB pages support.

config ARM64_16K_PAGES
	bool "16KB"
	help
	  The system will use 16KB pages support. AArch32 emulation
	  requires applications compiled with 16K (or a multiple of 16K)
	  aligned segments.

config ARM64_64K_PAGES
	bool "64KB"
	help
	  This feature enables 64KB pages support (4KB by default)
	  allowing only two levels of page tables and faster TLB
	  look-up. AArch32 emulation requires applications compiled
	  with 64K aligned segments.

endchoice

choice
	prompt "Virtual address space size"
	default ARM64_VA_BITS_39 if ARM64_4K_PAGES
	default ARM64_VA_BITS_47 if ARM64_16K_PAGES
	default ARM64_VA_BITS_42 if ARM64_64K_PAGES
	help
	  Allows choosing one of multiple possible virtual address
	  space sizes. The level of translation table is determined by
	  a combination of page size and virtual address space size.

config ARM64_VA_BITS_36
	bool "36-bit" if EXPERT
	depends on ARM64_16K_PAGES

config ARM64_VA_BITS_39
	bool "39-bit"
	depends on ARM64_4K_PAGES

config ARM64_VA_BITS_42
	bool "42-bit"
	depends on ARM64_64K_PAGES

config ARM64_VA_BITS_47
	bool "47-bit"
	depends on ARM64_16K_PAGES

config ARM64_VA_BITS_48
	bool "48-bit"

config ARM64_USER_VA_BITS_52
	bool "52-bit (user)"
	depends on ARM64_64K_PAGES && (ARM64_PAN || !ARM64_SW_TTBR0_PAN)
	help
	  Enable 52-bit virtual addressing for userspace when explicitly
	  requested via a hint to mmap(). The kernel will continue to
	  use 48-bit virtual addresses for its own mappings.

	  NOTE: Enabling 52-bit virtual addressing in conjunction with
	  ARMv8.3 Pointer Authentication will result in the PAC being
	  reduced from 7 bits to 3 bits, which may have a significant
	  impact on its susceptibility to brute-force attacks.

	  If unsure, select 48-bit virtual addressing instead.

endchoice

config ARM64_FORCE_52BIT
	bool "Force 52-bit virtual addresses for userspace"
	depends on ARM64_USER_VA_BITS_52 && EXPERT
	help
	  For systems with 52-bit userspace VAs enabled, the kernel will attempt
	  to maintain compatibility with older software by providing 48-bit VAs
	  unless a hint is supplied to mmap.

	  This configuration option disables the 48-bit compatibility logic, and
	  forces all userspace addresses to be 52-bit on HW that supports it. One
	  should only enable this configuration option for stress testing userspace
	  memory management code. If unsure say N here.

config ARM64_VA_BITS
	int
	default 36 if ARM64_VA_BITS_36
	default 39 if ARM64_VA_BITS_39
	default 42 if ARM64_VA_BITS_42
	default 47 if ARM64_VA_BITS_47
	default 48 if ARM64_VA_BITS_48 || ARM64_USER_VA_BITS_52

choice
	prompt "Physical address space size"
	default ARM64_PA_BITS_48
	help
	  Choose the maximum physical address range that the kernel will
	  support.

config ARM64_PA_BITS_48
	bool "48-bit"

config ARM64_PA_BITS_52
	bool "52-bit (ARMv8.2)"
	depends on ARM64_64K_PAGES
	depends on ARM64_PAN || !ARM64_SW_TTBR0_PAN
	help
	  Enable support for a 52-bit physical address space, introduced as
	  part of the ARMv8.2-LPA extension.

	  With this enabled, the kernel will also continue to work on CPUs that
	  do not support ARMv8.2-LPA, but with some added memory overhead (and
	  minor performance overhead).

endchoice

config ARM64_PA_BITS
	int
	default 48 if ARM64_PA_BITS_48
	default 52 if ARM64_PA_BITS_52

config CPU_BIG_ENDIAN
       bool "Build big-endian kernel"
       help
         Say Y if you plan on running a kernel in big-endian mode.

config SCHED_MC
	bool "Multi-core scheduler support"
	help
	  Multi-core scheduler support improves the CPU scheduler's decision
	  making when dealing with multi-core CPU chips at a cost of slightly
	  increased overhead in some places. If unsure say N here.

config SCHED_SMT
	bool "SMT scheduler support"
	help
	  Improves the CPU scheduler's decision making when dealing with
	  MultiThreading at a cost of slightly increased overhead in some
	  places. If unsure say N here.

config NR_CPUS
	int "Maximum number of CPUs (2-4096)"
	range 2 4096
	# These have to remain sorted largest to smallest
	default "64"

config HOTPLUG_CPU
	bool "Support for hot-pluggable CPUs"
	select GENERIC_IRQ_MIGRATION
	help
	  Say Y here to experiment with turning CPUs off and on.  CPUs
	  can be controlled through /sys/devices/system/cpu.

# Common NUMA Features
config NUMA
	bool "Numa Memory Allocation and Scheduler Support"
	select ACPI_NUMA if ACPI
	select OF_NUMA
	help
	  Enable NUMA (Non Uniform Memory Access) support.

	  The kernel will try to allocate memory used by a CPU on the
	  local memory of the CPU and add some more
	  NUMA awareness to the kernel.

config NODES_SHIFT
	int "Maximum NUMA Nodes (as a power of 2)"
	range 1 10
	default "2"
	depends on NEED_MULTIPLE_NODES
	help
	  Specify the maximum number of NUMA Nodes available on the target
	  system.  Increases memory reserved to accommodate various tables.

config USE_PERCPU_NUMA_NODE_ID
	def_bool y
	depends on NUMA

config HAVE_SETUP_PER_CPU_AREA
	def_bool y
	depends on NUMA

config NEED_PER_CPU_EMBED_FIRST_CHUNK
	def_bool y
	depends on NUMA

config HOLES_IN_ZONE
	def_bool y

source "kernel/Kconfig.hz"

config ARCH_SUPPORTS_DEBUG_PAGEALLOC
	def_bool y

config ARCH_SPARSEMEM_ENABLE
	def_bool y
	select SPARSEMEM_VMEMMAP_ENABLE

config ARCH_SPARSEMEM_DEFAULT
	def_bool ARCH_SPARSEMEM_ENABLE

config ARCH_SELECT_MEMORY_MODEL
	def_bool ARCH_SPARSEMEM_ENABLE

config ARCH_FLATMEM_ENABLE
	def_bool !NUMA

config HAVE_ARCH_PFN_VALID
	def_bool y

config HW_PERF_EVENTS
	def_bool y
	depends on ARM_PMU

config SYS_SUPPORTS_HUGETLBFS
	def_bool y

config ARCH_WANT_HUGE_PMD_SHARE
	def_bool y if ARM64_4K_PAGES || (ARM64_16K_PAGES && !ARM64_VA_BITS_36)

config ARCH_HAS_CACHE_LINE_SIZE
	def_bool y

config SECCOMP
	bool "Enable seccomp to safely compute untrusted bytecode"
	---help---
	  This kernel feature is useful for number crunching applications
	  that may need to compute untrusted bytecode during their
	  execution. By using pipes or other transports made available to
	  the process as file descriptors supporting the read/write
	  syscalls, it's possible to isolate those applications in
	  their own address space using seccomp. Once seccomp is
	  enabled via prctl(PR_SET_SECCOMP), it cannot be disabled
	  and the task is only allowed to execute a few safe syscalls
	  defined by each seccomp mode.

config PARAVIRT
	bool "Enable paravirtualization code"
	help
	  This changes the kernel so it can modify itself when it is run
	  under a hypervisor, potentially improving performance significantly
	  over full virtualization.

config PARAVIRT_TIME_ACCOUNTING
	bool "Paravirtual steal time accounting"
	select PARAVIRT
	default n
	help
	  Select this option to enable fine granularity task steal time
	  accounting. Time spent executing other tasks in parallel with
	  the current vCPU is discounted from the vCPU power. To account for
	  that, there can be a small performance impact.

	  If in doubt, say N here.

config KEXEC
	depends on PM_SLEEP_SMP
	select KEXEC_CORE
	bool "kexec system call"
	---help---
	  kexec is a system call that implements the ability to shutdown your
	  current kernel, and to start another kernel.  It is like a reboot
	  but it is independent of the system firmware.   And like a reboot
	  you can start any kernel with it, not just Linux.

config KEXEC_FILE
	bool "kexec file based system call"
	select KEXEC_CORE
	help
	  This is new version of kexec system call. This system call is
	  file based and takes file descriptors as system call argument
	  for kernel and initramfs as opposed to list of segments as
	  accepted by previous system call.

config KEXEC_VERIFY_SIG
	bool "Verify kernel signature during kexec_file_load() syscall"
	depends on KEXEC_FILE
	help
	  Select this option to verify a signature with loaded kernel
	  image. If configured, any attempt of loading a image without
	  valid signature will fail.

	  In addition to that option, you need to enable signature
	  verification for the corresponding kernel image type being
	  loaded in order for this to work.

config KEXEC_IMAGE_VERIFY_SIG
	bool "Enable Image signature verification support"
	default y
	depends on KEXEC_VERIFY_SIG
	depends on EFI && SIGNED_PE_FILE_VERIFICATION
	help
	  Enable Image signature verification support.

comment "Support for PE file signature verification disabled"
	depends on KEXEC_VERIFY_SIG
	depends on !EFI || !SIGNED_PE_FILE_VERIFICATION

config CRASH_DUMP
	bool "Build kdump crash kernel"
	help
	  Generate crash dump after being started by kexec. This should
	  be normally only set in special crash dump kernels which are
	  loaded in the main kernel with kexec-tools into a specially
	  reserved region and then later executed after a crash by
	  kdump/kexec.

	  For more details see Documentation/kdump/kdump.txt

config XEN_DOM0
	def_bool y
	depends on XEN

config XEN
	bool "Xen guest support on ARM64"
	depends on ARM64 && OF
	select SWIOTLB_XEN
	select PARAVIRT
	help
	  Say Y if you want to run Linux in a Virtual Machine on Xen on ARM64.

config FORCE_MAX_ZONEORDER
	int
	default "14" if (ARM64_64K_PAGES && TRANSPARENT_HUGEPAGE)
	default "12" if (ARM64_16K_PAGES && TRANSPARENT_HUGEPAGE)
	default "11"
	help
	  The kernel memory allocator divides physically contiguous memory
	  blocks into "zones", where each zone is a power of two number of
	  pages.  This option selects the largest power of two that the kernel
	  keeps in the memory allocator.  If you need to allocate very large
	  blocks of physically contiguous memory, then you may need to
	  increase this value.

	  This config option is actually maximum order plus one. For example,
	  a value of 11 means that the largest free memory block is 2^10 pages.

	  We make sure that we can allocate upto a HugePage size for each configuration.
	  Hence we have :
		MAX_ORDER = (PMD_SHIFT - PAGE_SHIFT) + 1 => PAGE_SHIFT - 2

	  However for 4K, we choose a higher default value, 11 as opposed to 10, giving us
	  4M allocations matching the default size used by generic code.

config UNMAP_KERNEL_AT_EL0
	bool "Unmap kernel when running in userspace (aka \"KAISER\")" if EXPERT
	default y
	help
	  Speculation attacks against some high-performance processors can
	  be used to bypass MMU permission checks and leak kernel data to
	  userspace. This can be defended against by unmapping the kernel
	  when running in userspace, mapping it back in on exception entry
	  via a trampoline page in the vector table.

	  If unsure, say Y.

config HARDEN_BRANCH_PREDICTOR
	bool "Harden the branch predictor against aliasing attacks" if EXPERT
	default y
	help
	  Speculation attacks against some high-performance processors rely on
	  being able to manipulate the branch predictor for a victim context by
	  executing aliasing branches in the attacker context.  Such attacks
	  can be partially mitigated against by clearing internal branch
	  predictor state and limiting the prediction logic in some situations.

	  This config option will take CPU-specific actions to harden the
	  branch predictor against aliasing attacks and may rely on specific
	  instruction sequences or control bits being set by the system
	  firmware.

	  If unsure, say Y.

config HARDEN_EL2_VECTORS
	bool "Harden EL2 vector mapping against system register leak" if EXPERT
	default y
	help
	  Speculation attacks against some high-performance processors can
	  be used to leak privileged information such as the vector base
	  register, resulting in a potential defeat of the EL2 layout
	  randomization.

	  This config option will map the vectors to a fixed location,
	  independent of the EL2 code mapping, so that revealing VBAR_EL2
	  to an attacker does not give away any extra information. This
	  only gets enabled on affected CPUs.

	  If unsure, say Y.

config ARM64_SSBD
	bool "Speculative Store Bypass Disable" if EXPERT
	default y
	help
	  This enables mitigation of the bypassing of previous stores
	  by speculative loads.

	  If unsure, say Y.

config RODATA_FULL_DEFAULT_ENABLED
	bool "Apply r/o permissions of VM areas also to their linear aliases"
	default y
	help
	  Apply read-only attributes of VM areas to the linear alias of
	  the backing pages as well. This prevents code or read-only data
	  from being modified (inadvertently or intentionally) via another
	  mapping of the same memory page. This additional enhancement can
	  be turned off at runtime by passing rodata=[off|on] (and turned on
	  with rodata=full if this option is set to 'n')

	  This requires the linear region to be mapped down to pages,
	  which may adversely affect performance in some cases.

menuconfig ARMV8_DEPRECATED
	bool "Emulate deprecated/obsolete ARMv8 instructions"
	depends on COMPAT
	depends on SYSCTL
	help
	  Legacy software support may require certain instructions
	  that have been deprecated or obsoleted in the architecture.

	  Enable this config to enable selective emulation of these
	  features.

	  If unsure, say Y

if ARMV8_DEPRECATED

config SWP_EMULATION
	bool "Emulate SWP/SWPB instructions"
	help
	  ARMv8 obsoletes the use of A32 SWP/SWPB instructions such that
	  they are always undefined. Say Y here to enable software
	  emulation of these instructions for userspace using LDXR/STXR.

	  In some older versions of glibc [<=2.8] SWP is used during futex
	  trylock() operations with the assumption that the code will not
	  be preempted. This invalid assumption may be more likely to fail
	  with SWP emulation enabled, leading to deadlock of the user
	  application.

	  NOTE: when accessing uncached shared regions, LDXR/STXR rely
	  on an external transaction monitoring block called a global
	  monitor to maintain update atomicity. If your system does not
	  implement a global monitor, this option can cause programs that
	  perform SWP operations to uncached memory to deadlock.

	  If unsure, say Y

config CP15_BARRIER_EMULATION
	bool "Emulate CP15 Barrier instructions"
	help
	  The CP15 barrier instructions - CP15ISB, CP15DSB, and
	  CP15DMB - are deprecated in ARMv8 (and ARMv7). It is
	  strongly recommended to use the ISB, DSB, and DMB
	  instructions instead.

	  Say Y here to enable software emulation of these
	  instructions for AArch32 userspace code. When this option is
	  enabled, CP15 barrier usage is traced which can help
	  identify software that needs updating.

	  If unsure, say Y

config SETEND_EMULATION
	bool "Emulate SETEND instruction"
	help
	  The SETEND instruction alters the data-endianness of the
	  AArch32 EL0, and is deprecated in ARMv8.

	  Say Y here to enable software emulation of the instruction
	  for AArch32 userspace code.

	  Note: All the cpus on the system must have mixed endian support at EL0
	  for this feature to be enabled. If a new CPU - which doesn't support mixed
	  endian - is hotplugged in after this feature has been enabled, there could
	  be unexpected results in the applications.

	  If unsure, say Y
endif

config ARM64_SW_TTBR0_PAN
	bool "Emulate Privileged Access Never using TTBR0_EL1 switching"
	help
	  Enabling this option prevents the kernel from accessing
	  user-space memory directly by pointing TTBR0_EL1 to a reserved
	  zeroed area and reserved ASID. The user access routines
	  restore the valid TTBR0_EL1 temporarily.

menu "ARMv8.1 architectural features"

config ARM64_HW_AFDBM
	bool "Support for hardware updates of the Access and Dirty page flags"
	default y
	help
	  The ARMv8.1 architecture extensions introduce support for
	  hardware updates of the access and dirty information in page
	  table entries. When enabled in TCR_EL1 (HA and HD bits) on
	  capable processors, accesses to pages with PTE_AF cleared will
	  set this bit instead of raising an access flag fault.
	  Similarly, writes to read-only pages with the DBM bit set will
	  clear the read-only bit (AP[2]) instead of raising a
	  permission fault.

	  Kernels built with this configuration option enabled continue
	  to work on pre-ARMv8.1 hardware and the performance impact is
	  minimal. If unsure, say Y.

config ARM64_PAN
	bool "Enable support for Privileged Access Never (PAN)"
	default y
	help
	 Privileged Access Never (PAN; part of the ARMv8.1 Extensions)
	 prevents the kernel or hypervisor from accessing user-space (EL0)
	 memory directly.

	 Choosing this option will cause any unprotected (not using
	 copy_to_user et al) memory access to fail with a permission fault.

	 The feature is detected at runtime, and will remain as a 'nop'
	 instruction if the cpu does not implement the feature.

config ARM64_LSE_ATOMICS
	bool "Atomic instructions"
	default y
	help
	  As part of the Large System Extensions, ARMv8.1 introduces new
	  atomic instructions that are designed specifically to scale in
	  very large systems.

	  Say Y here to make use of these instructions for the in-kernel
	  atomic routines. This incurs a small overhead on CPUs that do
	  not support these instructions and requires the kernel to be
	  built with binutils >= 2.25 in order for the new instructions
	  to be used.

config ARM64_VHE
	bool "Enable support for Virtualization Host Extensions (VHE)"
	default y
	help
	  Virtualization Host Extensions (VHE) allow the kernel to run
	  directly at EL2 (instead of EL1) on processors that support
	  it. This leads to better performance for KVM, as they reduce
	  the cost of the world switch.

	  Selecting this option allows the VHE feature to be detected
	  at runtime, and does not affect processors that do not
	  implement this feature.

endmenu

menu "ARMv8.2 architectural features"

config ARM64_UAO
	bool "Enable support for User Access Override (UAO)"
	default y
	help
	  User Access Override (UAO; part of the ARMv8.2 Extensions)
	  causes the 'unprivileged' variant of the load/store instructions to
	  be overridden to be privileged.

	  This option changes get_user() and friends to use the 'unprivileged'
	  variant of the load/store instructions. This ensures that user-space
	  really did have access to the supplied memory. When addr_limit is
	  set to kernel memory the UAO bit will be set, allowing privileged
	  access to kernel memory.

	  Choosing this option will cause copy_to_user() et al to use user-space
	  memory permissions.

	  The feature is detected at runtime, the kernel will use the
	  regular load/store instructions if the cpu does not implement the
	  feature.

config ARM64_PMEM
	bool "Enable support for persistent memory"
	select ARCH_HAS_PMEM_API
	select ARCH_HAS_UACCESS_FLUSHCACHE
	help
	  Say Y to enable support for the persistent memory API based on the
	  ARMv8.2 DCPoP feature.

	  The feature is detected at runtime, and the kernel will use DC CVAC
	  operations if DC CVAP is not supported (following the behaviour of
	  DC CVAP itself if the system does not define a point of persistence).

config ARM64_RAS_EXTN
	bool "Enable support for RAS CPU Extensions"
	default y
	help
	  CPUs that support the Reliability, Availability and Serviceability
	  (RAS) Extensions, part of ARMv8.2 are able to track faults and
	  errors, classify them and report them to software.

	  On CPUs with these extensions system software can use additional
	  barriers to determine if faults are pending and read the
	  classification from a new set of registers.

	  Selecting this feature will allow the kernel to use these barriers
	  and access the new registers if the system supports the extension.
	  Platform RAS features may additionally depend on firmware support.

config ARM64_CNP
	bool "Enable support for Common Not Private (CNP) translations"
	default y
	depends on ARM64_PAN || !ARM64_SW_TTBR0_PAN
	help
	  Common Not Private (CNP) allows translation table entries to
	  be shared between different PEs in the same inner shareable
	  domain, so the hardware can use this fact to optimise the
	  caching of such entries in the TLB.

	  Selecting this option allows the CNP feature to be detected
	  at runtime, and does not affect PEs that do not implement
	  this feature.

endmenu

menu "ARMv8.3 architectural features"

config ARM64_PTR_AUTH
	bool "Enable support for pointer authentication"
	default y
	help
	  Pointer authentication (part of the ARMv8.3 Extensions) provides
	  instructions for signing and authenticating pointers against secret
	  keys, which can be used to mitigate Return Oriented Programming (ROP)
	  and other attacks.

	  This option enables these instructions at EL0 (i.e. for userspace).

	  Choosing this option will cause the kernel to initialise secret keys
	  for each process at exec() time, with these keys being
	  context-switched along with the process.

	  The feature is detected at runtime. If the feature is not present in
	  hardware it will not be advertised to userspace nor will it be
	  enabled.

endmenu

config ARM64_SVE
	bool "ARM Scalable Vector Extension support"
	default y
	depends on !KVM || ARM64_VHE
	help
	  The Scalable Vector Extension (SVE) is an extension to the AArch64
	  execution state which complements and extends the SIMD functionality
	  of the base architecture to support much larger vectors and to enable
	  additional vectorisation opportunities.

	  To enable use of this extension on CPUs that implement it, say Y.

	  Note that for architectural reasons, firmware _must_ implement SVE
	  support when running on SVE capable hardware.  The required support
	  is present in:

	    * version 1.5 and later of the ARM Trusted Firmware
	    * the AArch64 boot wrapper since commit 5e1261e08abf
	      ("bootwrapper: SVE: Enable SVE for EL2 and below").

	  For other firmware implementations, consult the firmware documentation
	  or vendor.

	  If you need the kernel to boot on SVE-capable hardware with broken
	  firmware, you may need to say N here until you get your firmware
	  fixed.  Otherwise, you may experience firmware panics or lockups when
	  booting the kernel.  If unsure and you are not observing these
	  symptoms, you should assume that it is safe to say Y.

	  CPUs that support SVE are architecturally required to support the
	  Virtualization Host Extensions (VHE), so the kernel makes no
	  provision for supporting SVE alongside KVM without VHE enabled.
	  Thus, you will need to enable CONFIG_ARM64_VHE if you want to support
	  KVM in the same kernel image.

config ARM64_MODULE_PLTS
	bool
	select HAVE_MOD_ARCH_SPECIFIC

config RELOCATABLE
	bool
	help
	  This builds the kernel as a Position Independent Executable (PIE),
	  which retains all relocation metadata required to relocate the
	  kernel binary at runtime to a different virtual address than the
	  address it was linked at.
	  Since AArch64 uses the RELA relocation format, this requires a
	  relocation pass at runtime even if the kernel is loaded at the
	  same address it was linked at.

config RANDOMIZE_BASE
	bool "Randomize the address of the kernel image"
	select ARM64_MODULE_PLTS if MODULES
	select RELOCATABLE
	help
	  Randomizes the virtual address at which the kernel image is
	  loaded, as a security feature that deters exploit attempts
	  relying on knowledge of the location of kernel internals.

	  It is the bootloader's job to provide entropy, by passing a
	  random u64 value in /chosen/kaslr-seed at kernel entry.

	  When booting via the UEFI stub, it will invoke the firmware's
	  EFI_RNG_PROTOCOL implementation (if available) to supply entropy
	  to the kernel proper. In addition, it will randomise the physical
	  location of the kernel Image as well.

	  If unsure, say N.

config RANDOMIZE_MODULE_REGION_FULL
	bool "Randomize the module region over a 4 GB range"
	depends on RANDOMIZE_BASE
	default y
	help
	  Randomizes the location of the module region inside a 4 GB window
	  covering the core kernel. This way, it is less likely for modules
	  to leak information about the location of core kernel data structures
	  but it does imply that function calls between modules and the core
	  kernel will need to be resolved via veneers in the module PLT.

	  When this option is not set, the module region will be randomized over
	  a limited range that contains the [_stext, _etext] interval of the
	  core kernel, so branch relocations are always in range.

config CC_HAVE_STACKPROTECTOR_SYSREG
	def_bool $(cc-option,-mstack-protector-guard=sysreg -mstack-protector-guard-reg=sp_el0 -mstack-protector-guard-offset=0)

config STACKPROTECTOR_PER_TASK
	def_bool y
	depends on STACKPROTECTOR && CC_HAVE_STACKPROTECTOR_SYSREG

endmenu

menu "Boot options"

config ARM64_ACPI_PARKING_PROTOCOL
	bool "Enable support for the ARM64 ACPI parking protocol"
	depends on ACPI
	help
	  Enable support for the ARM64 ACPI parking protocol. If disabled
	  the kernel will not allow booting through the ARM64 ACPI parking
	  protocol even if the corresponding data is present in the ACPI
	  MADT table.

config CMDLINE
	string "Default kernel command string"
	default ""
	help
	  Provide a set of default command-line options at build time by
	  entering them here. As a minimum, you should specify the the
	  root device (e.g. root=/dev/nfs).

config CMDLINE_FORCE
	bool "Always use the default kernel command string"
	help
	  Always use the default kernel command string, even if the boot
	  loader passes other arguments to the kernel.
	  This is useful if you cannot or don't want to change the
	  command-line options your boot loader passes to the kernel.

config EFI_STUB
	bool

config EFI
	bool "UEFI runtime support"
	depends on OF && !CPU_BIG_ENDIAN
	depends on KERNEL_MODE_NEON
	select ARCH_SUPPORTS_ACPI
	select LIBFDT
	select UCS2_STRING
	select EFI_PARAMS_FROM_FDT
	select EFI_RUNTIME_WRAPPERS
	select EFI_STUB
	select EFI_ARMSTUB
	default y
	help
	  This option provides support for runtime services provided
	  by UEFI firmware (such as non-volatile variables, realtime
          clock, and platform reset). A UEFI stub is also provided to
	  allow the kernel to be booted as an EFI application. This
	  is only useful on systems that have UEFI firmware.

config DMI
	bool "Enable support for SMBIOS (DMI) tables"
	depends on EFI
	default y
	help
	  This enables SMBIOS/DMI feature for systems.

	  This option is only useful on systems that have UEFI firmware.
	  However, even with this option, the resultant kernel should
	  continue to boot on existing non-UEFI platforms.

endmenu

config COMPAT
	bool "Kernel support for 32-bit EL0"
	depends on ARM64_4K_PAGES || EXPERT
	select COMPAT_BINFMT_ELF if BINFMT_ELF
	select HAVE_UID16
	select OLD_SIGSUSPEND3
	select COMPAT_OLD_SIGACTION
	help
	  This option enables support for a 32-bit EL0 running under a 64-bit
	  kernel at EL1. AArch32-specific components such as system calls,
	  the user helper functions, VFP support and the ptrace interface are
	  handled appropriately by the kernel.

	  If you use a page size other than 4KB (i.e, 16KB or 64KB), please be aware
	  that you will only be able to execute AArch32 binaries that were compiled
	  with page size aligned segments.

	  If you want to execute 32-bit userspace applications, say Y.

config SYSVIPC_COMPAT
	def_bool y
	depends on COMPAT && SYSVIPC

menu "Power management options"

source "kernel/power/Kconfig"

config ARCH_HIBERNATION_POSSIBLE
	def_bool y
	depends on CPU_PM

config ARCH_HIBERNATION_HEADER
	def_bool y
	depends on HIBERNATION

config ARCH_SUSPEND_POSSIBLE
	def_bool y

endmenu

menu "CPU Power Management"

source "drivers/cpuidle/Kconfig"

source "drivers/cpufreq/Kconfig"

endmenu

source "drivers/firmware/Kconfig"

source "drivers/acpi/Kconfig"

source "arch/arm64/kvm/Kconfig"

if CRYPTO
source "arch/arm64/crypto/Kconfig"
endif<|MERGE_RESOLUTION|>--- conflicted
+++ resolved
@@ -488,8 +488,6 @@
 
 	  If unsure, say Y.
 
-<<<<<<< HEAD
-=======
 config ARM64_ERRATUM_1165522
 	bool "Cortex-A76: Speculative AT instruction using out-of-context translation regime could cause subsequent request to generate an incorrect translation"
 	default y
@@ -502,7 +500,6 @@
 
 	  If unsure, say Y.
 
->>>>>>> cf26057a
 config ARM64_ERRATUM_1286807
 	bool "Cortex-A76: Modification of the translation table for a virtual address might lead to read-after-read ordering violation"
 	default y
