--- conflicted
+++ resolved
@@ -233,15 +233,9 @@
 {
 	arm64_show_signal(signo, str);
 	if (signo == SIGKILL)
-<<<<<<< HEAD
-		force_sig(SIGKILL, current);
-	else
-		force_sig_fault(signo, code, addr, current);
-=======
 		force_sig(SIGKILL);
 	else
 		force_sig_fault(signo, code, addr);
->>>>>>> 6fb08f1a
 }
 
 void arm64_force_sig_mceerr(int code, void __user *addr, short lsb,
