--- conflicted
+++ resolved
@@ -349,11 +349,7 @@
  * If configured, or requested by the commandline, devtmpfs will be
  * auto-mounted after the kernel mounted the root filesystem.
  */
-<<<<<<< HEAD
 int __init devtmpfs_mount(void)
-=======
-int devtmpfs_mount(void)
->>>>>>> d2dfd78c
 {
 	int err;
 
@@ -389,13 +385,8 @@
 	err = ksys_unshare(CLONE_NEWNS);
 	if (err)
 		goto out;
-<<<<<<< HEAD
 	err = do_mount("devtmpfs", "/", "devtmpfs", MS_SILENT, NULL);
 	if (err)
-=======
-	*err = do_mount("devtmpfs", "/", "devtmpfs", MS_SILENT, NULL);
-	if (*err)
->>>>>>> d2dfd78c
 		goto out;
 	ksys_chdir("/.."); /* will traverse into overmounted root */
 	ksys_chroot(".");
