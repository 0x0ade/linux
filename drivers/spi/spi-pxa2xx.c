--- conflicted
+++ resolved
@@ -920,11 +920,7 @@
 {
 	struct driver_data *drv_data = spi_controller_get_devdata(controller);
 	struct spi_message *message = controller->cur_msg;
-<<<<<<< HEAD
-	struct chip_data *chip = spi_get_ctldata(message->spi);
-=======
 	struct chip_data *chip = spi_get_ctldata(spi);
->>>>>>> 0ecfebd2
 	u32 dma_thresh = chip->dma_threshold;
 	u32 dma_burst = chip->dma_burst_size;
 	u32 change_mask = pxa2xx_spi_get_ssrc1_change_mask(drv_data);
@@ -1006,11 +1002,7 @@
 	}
 
 	dma_mapped = controller->can_dma &&
-<<<<<<< HEAD
-		     controller->can_dma(controller, message->spi, transfer) &&
-=======
 		     controller->can_dma(controller, spi, transfer) &&
->>>>>>> 0ecfebd2
 		     controller->cur_msg_mapped;
 	if (dma_mapped) {
 
@@ -1038,20 +1030,12 @@
 	/* NOTE:  PXA25x_SSP _could_ use external clocking ... */
 	cr0 = pxa2xx_configure_sscr0(drv_data, clk_div, bits);
 	if (!pxa25x_ssp_comp(drv_data))
-<<<<<<< HEAD
-		dev_dbg(&message->spi->dev, "%u Hz actual, %s\n",
-=======
 		dev_dbg(&spi->dev, "%u Hz actual, %s\n",
->>>>>>> 0ecfebd2
 			controller->max_speed_hz
 				/ (1 + ((cr0 & SSCR0_SCR(0xfff)) >> 8)),
 			dma_mapped ? "DMA" : "PIO");
 	else
-<<<<<<< HEAD
-		dev_dbg(&message->spi->dev, "%u Hz actual, %s\n",
-=======
 		dev_dbg(&spi->dev, "%u Hz actual, %s\n",
->>>>>>> 0ecfebd2
 			controller->max_speed_hz / 2
 				/ (1 + ((cr0 & SSCR0_SCR(0x0ff)) >> 8)),
 			dma_mapped ? "DMA" : "PIO");
