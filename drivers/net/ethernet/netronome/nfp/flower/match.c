// SPDX-License-Identifier: (GPL-2.0-only OR BSD-2-Clause)
/* Copyright (C) 2017-2018 Netronome Systems, Inc. */

#include <linux/bitfield.h>
#include <net/pkt_cls.h>

#include "cmsg.h"
#include "main.h"

static void
nfp_flower_compile_meta_tci(struct nfp_flower_meta_tci *ext,
			    struct nfp_flower_meta_tci *msk,
			    struct flow_cls_offload *flow, u8 key_type)
{
	struct flow_rule *rule = flow_cls_offload_flow_rule(flow);
	u16 tmp_tci;

	memset(ext, 0, sizeof(struct nfp_flower_meta_tci));
	memset(msk, 0, sizeof(struct nfp_flower_meta_tci));

	/* Populate the metadata frame. */
	ext->nfp_flow_key_layer = key_type;
	ext->mask_id = ~0;

	msk->nfp_flow_key_layer = key_type;
	msk->mask_id = ~0;

	if (flow_rule_match_key(rule, FLOW_DISSECTOR_KEY_VLAN)) {
		struct flow_match_vlan match;

		flow_rule_match_vlan(rule, &match);
		/* Populate the tci field. */
		tmp_tci = NFP_FLOWER_MASK_VLAN_PRESENT;
		tmp_tci |= FIELD_PREP(NFP_FLOWER_MASK_VLAN_PRIO,
				      match.key->vlan_priority) |
			   FIELD_PREP(NFP_FLOWER_MASK_VLAN_VID,
				      match.key->vlan_id);
		ext->tci = cpu_to_be16(tmp_tci);

		tmp_tci = NFP_FLOWER_MASK_VLAN_PRESENT;
		tmp_tci |= FIELD_PREP(NFP_FLOWER_MASK_VLAN_PRIO,
				      match.mask->vlan_priority) |
			   FIELD_PREP(NFP_FLOWER_MASK_VLAN_VID,
				      match.mask->vlan_id);
		msk->tci = cpu_to_be16(tmp_tci);
	}
}

static void
nfp_flower_compile_ext_meta(struct nfp_flower_ext_meta *frame, u32 key_ext)
{
	frame->nfp_flow_key_layer2 = cpu_to_be32(key_ext);
}

static int
nfp_flower_compile_port(struct nfp_flower_in_port *frame, u32 cmsg_port,
			bool mask_version, enum nfp_flower_tun_type tun_type,
			struct netlink_ext_ack *extack)
{
	if (mask_version) {
		frame->in_port = cpu_to_be32(~0);
		return 0;
	}

	if (tun_type) {
		frame->in_port = cpu_to_be32(NFP_FL_PORT_TYPE_TUN | tun_type);
	} else {
		if (!cmsg_port) {
			NL_SET_ERR_MSG_MOD(extack, "unsupported offload: invalid ingress interface for match offload");
			return -EOPNOTSUPP;
		}
		frame->in_port = cpu_to_be32(cmsg_port);
	}

	return 0;
}

static void
nfp_flower_compile_mac(struct nfp_flower_mac_mpls *ext,
		       struct nfp_flower_mac_mpls *msk,
		       struct flow_cls_offload *flow)
{
	struct flow_rule *rule = flow_cls_offload_flow_rule(flow);

	memset(ext, 0, sizeof(struct nfp_flower_mac_mpls));
	memset(msk, 0, sizeof(struct nfp_flower_mac_mpls));

	if (flow_rule_match_key(rule, FLOW_DISSECTOR_KEY_ETH_ADDRS)) {
		struct flow_match_eth_addrs match;

		flow_rule_match_eth_addrs(rule, &match);
		/* Populate mac frame. */
		ether_addr_copy(ext->mac_dst, &match.key->dst[0]);
		ether_addr_copy(ext->mac_src, &match.key->src[0]);
		ether_addr_copy(msk->mac_dst, &match.mask->dst[0]);
		ether_addr_copy(msk->mac_src, &match.mask->src[0]);
	}

	if (flow_rule_match_key(rule, FLOW_DISSECTOR_KEY_MPLS)) {
		struct flow_match_mpls match;
		u32 t_mpls;

		flow_rule_match_mpls(rule, &match);
		t_mpls = FIELD_PREP(NFP_FLOWER_MASK_MPLS_LB, match.key->mpls_label) |
			 FIELD_PREP(NFP_FLOWER_MASK_MPLS_TC, match.key->mpls_tc) |
			 FIELD_PREP(NFP_FLOWER_MASK_MPLS_BOS, match.key->mpls_bos) |
			 NFP_FLOWER_MASK_MPLS_Q;
		ext->mpls_lse = cpu_to_be32(t_mpls);
		t_mpls = FIELD_PREP(NFP_FLOWER_MASK_MPLS_LB, match.mask->mpls_label) |
			 FIELD_PREP(NFP_FLOWER_MASK_MPLS_TC, match.mask->mpls_tc) |
			 FIELD_PREP(NFP_FLOWER_MASK_MPLS_BOS, match.mask->mpls_bos) |
			 NFP_FLOWER_MASK_MPLS_Q;
		msk->mpls_lse = cpu_to_be32(t_mpls);
	} else if (flow_rule_match_key(rule, FLOW_DISSECTOR_KEY_BASIC)) {
		/* Check for mpls ether type and set NFP_FLOWER_MASK_MPLS_Q
		 * bit, which indicates an mpls ether type but without any
		 * mpls fields.
		 */
		struct flow_match_basic match;

		flow_rule_match_basic(rule, &match);
		if (match.key->n_proto == cpu_to_be16(ETH_P_MPLS_UC) ||
		    match.key->n_proto == cpu_to_be16(ETH_P_MPLS_MC)) {
			ext->mpls_lse = cpu_to_be32(NFP_FLOWER_MASK_MPLS_Q);
			msk->mpls_lse = cpu_to_be32(NFP_FLOWER_MASK_MPLS_Q);
		}
	}
}

static void
nfp_flower_compile_tport(struct nfp_flower_tp_ports *ext,
			 struct nfp_flower_tp_ports *msk,
			 struct flow_cls_offload *flow)
{
	struct flow_rule *rule = flow_cls_offload_flow_rule(flow);

	memset(ext, 0, sizeof(struct nfp_flower_tp_ports));
	memset(msk, 0, sizeof(struct nfp_flower_tp_ports));

	if (flow_rule_match_key(rule, FLOW_DISSECTOR_KEY_PORTS)) {
		struct flow_match_ports match;

		flow_rule_match_ports(rule, &match);
		ext->port_src = match.key->src;
		ext->port_dst = match.key->dst;
		msk->port_src = match.mask->src;
		msk->port_dst = match.mask->dst;
	}
}

static void
nfp_flower_compile_ip_ext(struct nfp_flower_ip_ext *ext,
			  struct nfp_flower_ip_ext *msk,
			  struct flow_cls_offload *flow)
{
	struct flow_rule *rule = flow_cls_offload_flow_rule(flow);

	if (flow_rule_match_key(rule, FLOW_DISSECTOR_KEY_BASIC)) {
		struct flow_match_basic match;

		flow_rule_match_basic(rule, &match);
		ext->proto = match.key->ip_proto;
		msk->proto = match.mask->ip_proto;
	}

	if (flow_rule_match_key(rule, FLOW_DISSECTOR_KEY_IP)) {
		struct flow_match_ip match;

		flow_rule_match_ip(rule, &match);
		ext->tos = match.key->tos;
		ext->ttl = match.key->ttl;
		msk->tos = match.mask->tos;
		msk->ttl = match.mask->ttl;
	}

	if (flow_rule_match_key(rule, FLOW_DISSECTOR_KEY_TCP)) {
		u16 tcp_flags, tcp_flags_mask;
		struct flow_match_tcp match;

		flow_rule_match_tcp(rule, &match);
		tcp_flags = be16_to_cpu(match.key->flags);
		tcp_flags_mask = be16_to_cpu(match.mask->flags);

		if (tcp_flags & TCPHDR_FIN)
			ext->flags |= NFP_FL_TCP_FLAG_FIN;
		if (tcp_flags_mask & TCPHDR_FIN)
			msk->flags |= NFP_FL_TCP_FLAG_FIN;

		if (tcp_flags & TCPHDR_SYN)
			ext->flags |= NFP_FL_TCP_FLAG_SYN;
		if (tcp_flags_mask & TCPHDR_SYN)
			msk->flags |= NFP_FL_TCP_FLAG_SYN;

		if (tcp_flags & TCPHDR_RST)
			ext->flags |= NFP_FL_TCP_FLAG_RST;
		if (tcp_flags_mask & TCPHDR_RST)
			msk->flags |= NFP_FL_TCP_FLAG_RST;

		if (tcp_flags & TCPHDR_PSH)
			ext->flags |= NFP_FL_TCP_FLAG_PSH;
		if (tcp_flags_mask & TCPHDR_PSH)
			msk->flags |= NFP_FL_TCP_FLAG_PSH;

		if (tcp_flags & TCPHDR_URG)
			ext->flags |= NFP_FL_TCP_FLAG_URG;
		if (tcp_flags_mask & TCPHDR_URG)
			msk->flags |= NFP_FL_TCP_FLAG_URG;
	}

	if (flow_rule_match_key(rule, FLOW_DISSECTOR_KEY_CONTROL)) {
		struct flow_match_control match;

		flow_rule_match_control(rule, &match);
		if (match.key->flags & FLOW_DIS_IS_FRAGMENT)
			ext->flags |= NFP_FL_IP_FRAGMENTED;
		if (match.mask->flags & FLOW_DIS_IS_FRAGMENT)
			msk->flags |= NFP_FL_IP_FRAGMENTED;
		if (match.key->flags & FLOW_DIS_FIRST_FRAG)
			ext->flags |= NFP_FL_IP_FRAG_FIRST;
		if (match.mask->flags & FLOW_DIS_FIRST_FRAG)
			msk->flags |= NFP_FL_IP_FRAG_FIRST;
	}
}

static void
nfp_flower_compile_ipv4(struct nfp_flower_ipv4 *ext,
			struct nfp_flower_ipv4 *msk,
			struct flow_cls_offload *flow)
{
	struct flow_rule *rule = flow_cls_offload_flow_rule(flow);
	struct flow_match_ipv4_addrs match;

	memset(ext, 0, sizeof(struct nfp_flower_ipv4));
	memset(msk, 0, sizeof(struct nfp_flower_ipv4));

	if (flow_rule_match_key(rule, FLOW_DISSECTOR_KEY_IPV4_ADDRS)) {
		flow_rule_match_ipv4_addrs(rule, &match);
		ext->ipv4_src = match.key->src;
		ext->ipv4_dst = match.key->dst;
		msk->ipv4_src = match.mask->src;
		msk->ipv4_dst = match.mask->dst;
	}

	nfp_flower_compile_ip_ext(&ext->ip_ext, &msk->ip_ext, flow);
}

static void
nfp_flower_compile_ipv6(struct nfp_flower_ipv6 *ext,
			struct nfp_flower_ipv6 *msk,
			struct flow_cls_offload *flow)
{
	struct flow_rule *rule = flow_cls_offload_flow_rule(flow);

	memset(ext, 0, sizeof(struct nfp_flower_ipv6));
	memset(msk, 0, sizeof(struct nfp_flower_ipv6));

	if (flow_rule_match_key(rule, FLOW_DISSECTOR_KEY_IPV6_ADDRS)) {
		struct flow_match_ipv6_addrs match;

		flow_rule_match_ipv6_addrs(rule, &match);
		ext->ipv6_src = match.key->src;
		ext->ipv6_dst = match.key->dst;
		msk->ipv6_src = match.mask->src;
		msk->ipv6_dst = match.mask->dst;
	}

	nfp_flower_compile_ip_ext(&ext->ip_ext, &msk->ip_ext, flow);
}

static int
nfp_flower_compile_geneve_opt(void *ext, void *msk,
			      struct flow_cls_offload *flow)
{
	struct flow_match_enc_opts match;

	flow_rule_match_enc_opts(flow->rule, &match);
	memcpy(ext, match.key->data, match.key->len);
	memcpy(msk, match.mask->data, match.mask->len);

	return 0;
}

static void
nfp_flower_compile_tun_ipv4_addrs(struct nfp_flower_tun_ipv4 *ext,
				  struct nfp_flower_tun_ipv4 *msk,
				  struct flow_cls_offload *flow)
{
	struct flow_rule *rule = flow_cls_offload_flow_rule(flow);

	if (flow_rule_match_key(rule, FLOW_DISSECTOR_KEY_ENC_IPV4_ADDRS)) {
		struct flow_match_ipv4_addrs match;

		flow_rule_match_enc_ipv4_addrs(rule, &match);
		ext->src = match.key->src;
		ext->dst = match.key->dst;
		msk->src = match.mask->src;
		msk->dst = match.mask->dst;
	}
}

static void
nfp_flower_compile_tun_ip_ext(struct nfp_flower_tun_ip_ext *ext,
			      struct nfp_flower_tun_ip_ext *msk,
			      struct flow_cls_offload *flow)
{
	struct flow_rule *rule = flow_cls_offload_flow_rule(flow);

	if (flow_rule_match_key(rule, FLOW_DISSECTOR_KEY_ENC_IP)) {
		struct flow_match_ip match;

		flow_rule_match_enc_ip(rule, &match);
		ext->tos = match.key->tos;
		ext->ttl = match.key->ttl;
		msk->tos = match.mask->tos;
		msk->ttl = match.mask->ttl;
	}
}

static void
nfp_flower_compile_ipv4_gre_tun(struct nfp_flower_ipv4_gre_tun *ext,
				struct nfp_flower_ipv4_gre_tun *msk,
				struct flow_cls_offload *flow)
{
	struct flow_rule *rule = flow_cls_offload_flow_rule(flow);

	memset(ext, 0, sizeof(struct nfp_flower_ipv4_gre_tun));
	memset(msk, 0, sizeof(struct nfp_flower_ipv4_gre_tun));

	/* NVGRE is the only supported GRE tunnel type */
	ext->ethertype = cpu_to_be16(ETH_P_TEB);
	msk->ethertype = cpu_to_be16(~0);

	if (flow_rule_match_key(rule, FLOW_DISSECTOR_KEY_ENC_KEYID)) {
		struct flow_match_enc_keyid match;

		flow_rule_match_enc_keyid(rule, &match);
		ext->tun_key = match.key->keyid;
		msk->tun_key = match.mask->keyid;

		ext->tun_flags = cpu_to_be16(NFP_FL_GRE_FLAG_KEY);
		msk->tun_flags = cpu_to_be16(NFP_FL_GRE_FLAG_KEY);
	}

	nfp_flower_compile_tun_ipv4_addrs(&ext->ipv4, &msk->ipv4, flow);
	nfp_flower_compile_tun_ip_ext(&ext->ip_ext, &msk->ip_ext, flow);
}

static void
nfp_flower_compile_ipv4_udp_tun(struct nfp_flower_ipv4_udp_tun *ext,
				struct nfp_flower_ipv4_udp_tun *msk,
				struct flow_cls_offload *flow)
{
	struct flow_rule *rule = flow_cls_offload_flow_rule(flow);

	memset(ext, 0, sizeof(struct nfp_flower_ipv4_udp_tun));
	memset(msk, 0, sizeof(struct nfp_flower_ipv4_udp_tun));

	if (flow_rule_match_key(rule, FLOW_DISSECTOR_KEY_ENC_KEYID)) {
		struct flow_match_enc_keyid match;
		u32 temp_vni;

		flow_rule_match_enc_keyid(rule, &match);
		temp_vni = be32_to_cpu(match.key->keyid) << NFP_FL_TUN_VNI_OFFSET;
		ext->tun_id = cpu_to_be32(temp_vni);
		temp_vni = be32_to_cpu(match.mask->keyid) << NFP_FL_TUN_VNI_OFFSET;
		msk->tun_id = cpu_to_be32(temp_vni);
	}

	nfp_flower_compile_tun_ipv4_addrs(&ext->ipv4, &msk->ipv4, flow);
	nfp_flower_compile_tun_ip_ext(&ext->ip_ext, &msk->ip_ext, flow);
}

int nfp_flower_compile_flow_match(struct nfp_app *app,
				  struct flow_cls_offload *flow,
				  struct nfp_fl_key_ls *key_ls,
				  struct net_device *netdev,
				  struct nfp_fl_payload *nfp_flow,
				  enum nfp_flower_tun_type tun_type,
				  struct netlink_ext_ack *extack)
{
	u32 port_id;
	int err;
	u8 *ext;
	u8 *msk;

	port_id = nfp_flower_get_port_id_from_netdev(app, netdev);

	memset(nfp_flow->unmasked_data, 0, key_ls->key_size);
	memset(nfp_flow->mask_data, 0, key_ls->key_size);

	ext = nfp_flow->unmasked_data;
	msk = nfp_flow->mask_data;

	nfp_flower_compile_meta_tci((struct nfp_flower_meta_tci *)ext,
				    (struct nfp_flower_meta_tci *)msk,
				    flow, key_ls->key_layer);
	ext += sizeof(struct nfp_flower_meta_tci);
	msk += sizeof(struct nfp_flower_meta_tci);

	/* Populate Extended Metadata if Required. */
	if (NFP_FLOWER_LAYER_EXT_META & key_ls->key_layer) {
		nfp_flower_compile_ext_meta((struct nfp_flower_ext_meta *)ext,
					    key_ls->key_layer_two);
		nfp_flower_compile_ext_meta((struct nfp_flower_ext_meta *)msk,
					    key_ls->key_layer_two);
		ext += sizeof(struct nfp_flower_ext_meta);
		msk += sizeof(struct nfp_flower_ext_meta);
	}

	/* Populate Exact Port data. */
	err = nfp_flower_compile_port((struct nfp_flower_in_port *)ext,
<<<<<<< HEAD
				      port_id, false, tun_type);
=======
				      port_id, false, tun_type, extack);
>>>>>>> 6fb08f1a
	if (err)
		return err;

	/* Populate Mask Port Data. */
	err = nfp_flower_compile_port((struct nfp_flower_in_port *)msk,
<<<<<<< HEAD
				      port_id, true, tun_type);
=======
				      port_id, true, tun_type, extack);
>>>>>>> 6fb08f1a
	if (err)
		return err;

	ext += sizeof(struct nfp_flower_in_port);
	msk += sizeof(struct nfp_flower_in_port);

	if (NFP_FLOWER_LAYER_MAC & key_ls->key_layer) {
		nfp_flower_compile_mac((struct nfp_flower_mac_mpls *)ext,
				       (struct nfp_flower_mac_mpls *)msk,
				       flow);
		ext += sizeof(struct nfp_flower_mac_mpls);
		msk += sizeof(struct nfp_flower_mac_mpls);
	}

	if (NFP_FLOWER_LAYER_TP & key_ls->key_layer) {
		nfp_flower_compile_tport((struct nfp_flower_tp_ports *)ext,
					 (struct nfp_flower_tp_ports *)msk,
					 flow);
		ext += sizeof(struct nfp_flower_tp_ports);
		msk += sizeof(struct nfp_flower_tp_ports);
	}

	if (NFP_FLOWER_LAYER_IPV4 & key_ls->key_layer) {
		nfp_flower_compile_ipv4((struct nfp_flower_ipv4 *)ext,
					(struct nfp_flower_ipv4 *)msk,
					flow);
		ext += sizeof(struct nfp_flower_ipv4);
		msk += sizeof(struct nfp_flower_ipv4);
	}

	if (NFP_FLOWER_LAYER_IPV6 & key_ls->key_layer) {
		nfp_flower_compile_ipv6((struct nfp_flower_ipv6 *)ext,
					(struct nfp_flower_ipv6 *)msk,
					flow);
		ext += sizeof(struct nfp_flower_ipv6);
		msk += sizeof(struct nfp_flower_ipv6);
	}

	if (key_ls->key_layer_two & NFP_FLOWER_LAYER2_GRE) {
		__be32 tun_dst;

		nfp_flower_compile_ipv4_gre_tun((void *)ext, (void *)msk, flow);
		tun_dst = ((struct nfp_flower_ipv4_gre_tun *)ext)->ipv4.dst;
		ext += sizeof(struct nfp_flower_ipv4_gre_tun);
		msk += sizeof(struct nfp_flower_ipv4_gre_tun);

		/* Store the tunnel destination in the rule data.
		 * This must be present and be an exact match.
		 */
		nfp_flow->nfp_tun_ipv4_addr = tun_dst;
		nfp_tunnel_add_ipv4_off(app, tun_dst);
	}

	if (key_ls->key_layer & NFP_FLOWER_LAYER_VXLAN ||
	    key_ls->key_layer_two & NFP_FLOWER_LAYER2_GENEVE) {
		__be32 tun_dst;

		nfp_flower_compile_ipv4_udp_tun((void *)ext, (void *)msk, flow);
		tun_dst = ((struct nfp_flower_ipv4_udp_tun *)ext)->ipv4.dst;
		ext += sizeof(struct nfp_flower_ipv4_udp_tun);
		msk += sizeof(struct nfp_flower_ipv4_udp_tun);

		/* Store the tunnel destination in the rule data.
		 * This must be present and be an exact match.
		 */
		nfp_flow->nfp_tun_ipv4_addr = tun_dst;
		nfp_tunnel_add_ipv4_off(app, tun_dst);

		if (key_ls->key_layer_two & NFP_FLOWER_LAYER2_GENEVE_OP) {
			err = nfp_flower_compile_geneve_opt(ext, msk, flow);
			if (err)
				return err;
		}
	}

	return 0;
}<|MERGE_RESOLUTION|>--- conflicted
+++ resolved
@@ -409,21 +409,13 @@
 
 	/* Populate Exact Port data. */
 	err = nfp_flower_compile_port((struct nfp_flower_in_port *)ext,
-<<<<<<< HEAD
-				      port_id, false, tun_type);
-=======
 				      port_id, false, tun_type, extack);
->>>>>>> 6fb08f1a
 	if (err)
 		return err;
 
 	/* Populate Mask Port Data. */
 	err = nfp_flower_compile_port((struct nfp_flower_in_port *)msk,
-<<<<<<< HEAD
-				      port_id, true, tun_type);
-=======
 				      port_id, true, tun_type, extack);
->>>>>>> 6fb08f1a
 	if (err)
 		return err;
 
