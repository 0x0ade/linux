--- conflicted
+++ resolved
@@ -229,12 +229,9 @@
 		goto err_dl_unreg;
 	}
 
-<<<<<<< HEAD
-=======
 	devlink_port_attrs_set(&bp->dl_port, DEVLINK_PORT_FLAVOUR_PHYSICAL,
 			       bp->pf.port_id, false, 0,
 			       bp->switch_id, sizeof(bp->switch_id));
->>>>>>> 0ecfebd2
 	rc = devlink_port_register(dl, &bp->dl_port, bp->pf.port_id);
 	if (rc) {
 		netdev_err(bp->dev, "devlink_port_register failed");
