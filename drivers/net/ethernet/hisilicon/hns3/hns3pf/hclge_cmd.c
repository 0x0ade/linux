--- conflicted
+++ resolved
@@ -356,10 +356,6 @@
 
 	clear_bit(HCLGE_STATE_CMD_DISABLE, &hdev->state);
 
-<<<<<<< HEAD
-	spin_unlock_bh(&hdev->hw.cmq.crq.lock);
-	spin_unlock_bh(&hdev->hw.cmq.csq.lock);
-=======
 	/* Check if there is new reset pending, because the higher level
 	 * reset may happen when lower level reset is being processed.
 	 */
@@ -367,7 +363,6 @@
 		set_bit(HCLGE_STATE_CMD_DISABLE, &hdev->state);
 		return -EBUSY;
 	}
->>>>>>> cf26057a
 
 	ret = hclge_cmd_query_firmware_version(&hdev->hw, &version);
 	if (ret) {
