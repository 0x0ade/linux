--- conflicted
+++ resolved
@@ -1057,11 +1057,7 @@
 	sis900_set_mode(sis_priv, HW_SPEED_10_MBPS, FDX_CAPABLE_HALF_SELECTED);
 
 	/* Enable all known interrupts by setting the interrupt mask. */
-<<<<<<< HEAD
-	sw32(imr, RxSOVR | RxORN | RxERR | RxOK | TxURN | TxERR | TxIDLE | TxDESC);
-=======
 	sw32(imr, RxSOVR | RxORN | RxERR | RxOK | TxURN | TxERR | TxDESC);
->>>>>>> 6fb08f1a
 	sw32(cr, RxENA | sr32(cr));
 	sw32(ier, IE);
 
@@ -1582,11 +1578,7 @@
 	sw32(txdp, sis_priv->tx_ring_dma);
 
 	/* Enable all known interrupts by setting the interrupt mask. */
-<<<<<<< HEAD
-	sw32(imr, RxSOVR | RxORN | RxERR | RxOK | TxURN | TxERR | TxIDLE | TxDESC);
-=======
 	sw32(imr, RxSOVR | RxORN | RxERR | RxOK | TxURN | TxERR | TxDESC);
->>>>>>> 6fb08f1a
 }
 
 /**
@@ -1682,13 +1674,8 @@
 	do {
 		status = sr32(isr);
 
-<<<<<<< HEAD
-		if ((status & (HIBERR|TxURN|TxERR|TxIDLE|TxDESC|RxORN|RxERR|RxOK)) == 0)
-			/* nothing intresting happened */
-=======
 		if ((status & (HIBERR|TxURN|TxERR|TxDESC|RxORN|RxERR|RxOK)) == 0)
 			/* nothing interesting happened */
->>>>>>> 6fb08f1a
 			break;
 		handled = 1;
 
@@ -1697,11 +1684,7 @@
 			/* Rx interrupt */
 			sis900_rx(net_dev);
 
-<<<<<<< HEAD
-		if (status & (TxURN | TxERR | TxIDLE | TxDESC))
-=======
 		if (status & (TxURN | TxERR | TxDESC))
->>>>>>> 6fb08f1a
 			/* Tx interrupt */
 			sis900_finish_xmit(net_dev);
 
@@ -1914,11 +1897,7 @@
 		if (tx_status & OWN) {
 			/* The packet is not transmitted yet (owned by hardware) !
 			 * Note: this is an almost impossible condition
-<<<<<<< HEAD
-			 * in case of TxDESC ('descriptor interrupt') */
-=======
 			 * on TxDESC interrupt ('descriptor interrupt') */
->>>>>>> 6fb08f1a
 			break;
 		}
 
@@ -2494,11 +2473,7 @@
 	sis900_set_mode(sis_priv, HW_SPEED_10_MBPS, FDX_CAPABLE_HALF_SELECTED);
 
 	/* Enable all known interrupts by setting the interrupt mask. */
-<<<<<<< HEAD
-	sw32(imr, RxSOVR | RxORN | RxERR | RxOK | TxURN | TxERR | TxIDLE | TxDESC);
-=======
 	sw32(imr, RxSOVR | RxORN | RxERR | RxOK | TxURN | TxERR | TxDESC);
->>>>>>> 6fb08f1a
 	sw32(cr, RxENA | sr32(cr));
 	sw32(ier, IE);
 
