// SPDX-License-Identifier: GPL-2.0-only
/*
 * Copyright (c) 2009, Microsoft Corporation.
 *
 * Authors:
 *   Haiyang Zhang <haiyangz@microsoft.com>
 *   Hank Janssen  <hjanssen@microsoft.com>
 */
#define pr_fmt(fmt) KBUILD_MODNAME ": " fmt

#include <linux/kernel.h>
#include <linux/mm.h>
#include <linux/slab.h>
#include <linux/vmalloc.h>
#include <linux/hyperv.h>
#include <linux/version.h>
#include <linux/random.h>
#include <linux/clockchips.h>
#include <clocksource/hyperv_timer.h>
#include <asm/mshyperv.h>
#include "hyperv_vmbus.h"

/* The one and only */
struct hv_context hv_context;

/*
 * hv_init - Main initialization routine.
 *
 * This routine must be called before any other routines in here are called
 */
int hv_init(void)
{
	hv_context.cpu_context = alloc_percpu(struct hv_per_cpu_context);
	if (!hv_context.cpu_context)
		return -ENOMEM;
	return 0;
}

/*
 * hv_post_message - Post a message using the hypervisor message IPC.
 *
 * This involves a hypercall.
 */
int hv_post_message(union hv_connection_id connection_id,
		  enum hv_message_type message_type,
		  void *payload, size_t payload_size)
{
	struct hv_input_post_message *aligned_msg;
	struct hv_per_cpu_context *hv_cpu;
	u64 status;

	if (payload_size > HV_MESSAGE_PAYLOAD_BYTE_COUNT)
		return -EMSGSIZE;

	hv_cpu = get_cpu_ptr(hv_context.cpu_context);
	aligned_msg = hv_cpu->post_msg_page;
	aligned_msg->connectionid = connection_id;
	aligned_msg->reserved = 0;
	aligned_msg->message_type = message_type;
	aligned_msg->payload_size = payload_size;
	memcpy((void *)aligned_msg->payload, payload, payload_size);

	status = hv_do_hypercall(HVCALL_POST_MESSAGE, aligned_msg, NULL);

	/* Preemption must remain disabled until after the hypercall
	 * so some other thread can't get scheduled onto this cpu and
	 * corrupt the per-cpu post_msg_page
	 */
	put_cpu_ptr(hv_cpu);

	return status & 0xFFFF;
}

int hv_synic_alloc(void)
{
	int cpu;
	struct hv_per_cpu_context *hv_cpu;

	/*
	 * First, zero all per-cpu memory areas so hv_synic_free() can
	 * detect what memory has been allocated and cleanup properly
	 * after any failures.
	 */
	for_each_present_cpu(cpu) {
		hv_cpu = per_cpu_ptr(hv_context.cpu_context, cpu);
		memset(hv_cpu, 0, sizeof(*hv_cpu));
	}

	hv_context.hv_numa_map = kcalloc(nr_node_ids, sizeof(struct cpumask),
					 GFP_KERNEL);
	if (hv_context.hv_numa_map == NULL) {
		pr_err("Unable to allocate NUMA map\n");
		goto err;
	}

	for_each_present_cpu(cpu) {
		hv_cpu = per_cpu_ptr(hv_context.cpu_context, cpu);

		tasklet_init(&hv_cpu->msg_dpc,
			     vmbus_on_msg_dpc, (unsigned long) hv_cpu);

		hv_cpu->synic_message_page =
			(void *)get_zeroed_page(GFP_ATOMIC);
		if (hv_cpu->synic_message_page == NULL) {
			pr_err("Unable to allocate SYNIC message page\n");
			goto err;
		}

		hv_cpu->synic_event_page = (void *)get_zeroed_page(GFP_ATOMIC);
		if (hv_cpu->synic_event_page == NULL) {
			pr_err("Unable to allocate SYNIC event page\n");
			goto err;
		}

		hv_cpu->post_msg_page = (void *)get_zeroed_page(GFP_ATOMIC);
		if (hv_cpu->post_msg_page == NULL) {
			pr_err("Unable to allocate post msg page\n");
			goto err;
		}

		INIT_LIST_HEAD(&hv_cpu->chan_list);
	}

	return 0;
err:
	/*
	 * Any memory allocations that succeeded will be freed when
	 * the caller cleans up by calling hv_synic_free()
	 */
	return -ENOMEM;
}


void hv_synic_free(void)
{
	int cpu;

	for_each_present_cpu(cpu) {
		struct hv_per_cpu_context *hv_cpu
			= per_cpu_ptr(hv_context.cpu_context, cpu);

		free_page((unsigned long)hv_cpu->synic_event_page);
		free_page((unsigned long)hv_cpu->synic_message_page);
		free_page((unsigned long)hv_cpu->post_msg_page);
	}

	kfree(hv_context.hv_numa_map);
}

/*
 * hv_synic_init - Initialize the Synthetic Interrupt Controller.
 *
 * If it is already initialized by another entity (ie x2v shim), we need to
 * retrieve the initialized message and event pages.  Otherwise, we create and
 * initialize the message and event pages.
 */
void hv_synic_enable_regs(unsigned int cpu)
{
	struct hv_per_cpu_context *hv_cpu
		= per_cpu_ptr(hv_context.cpu_context, cpu);
	union hv_synic_simp simp;
	union hv_synic_siefp siefp;
	union hv_synic_sint shared_sint;
	union hv_synic_scontrol sctrl;

	/* Setup the Synic's message page */
	hv_get_simp(simp.as_uint64);
	simp.simp_enabled = 1;
	simp.base_simp_gpa = virt_to_phys(hv_cpu->synic_message_page)
		>> PAGE_SHIFT;

	hv_set_simp(simp.as_uint64);

	/* Setup the Synic's event page */
	hv_get_siefp(siefp.as_uint64);
	siefp.siefp_enabled = 1;
	siefp.base_siefp_gpa = virt_to_phys(hv_cpu->synic_event_page)
		>> PAGE_SHIFT;

	hv_set_siefp(siefp.as_uint64);

	/* Setup the shared SINT. */
	hv_get_synint_state(VMBUS_MESSAGE_SINT, shared_sint.as_uint64);

	shared_sint.vector = HYPERVISOR_CALLBACK_VECTOR;
	shared_sint.masked = false;
	if (ms_hyperv.hints & HV_DEPRECATING_AEOI_RECOMMENDED)
		shared_sint.auto_eoi = false;
	else
		shared_sint.auto_eoi = true;

	hv_set_synint_state(VMBUS_MESSAGE_SINT, shared_sint.as_uint64);

	/* Enable the global synic bit */
	hv_get_synic_state(sctrl.as_uint64);
	sctrl.enable = 1;

	hv_set_synic_state(sctrl.as_uint64);
}

int hv_synic_init(unsigned int cpu)
{
	hv_synic_enable_regs(cpu);

	hv_stimer_legacy_init(cpu, VMBUS_MESSAGE_SINT);

	return 0;
}

/*
 * hv_synic_cleanup - Cleanup routine for hv_synic_init().
 */
void hv_synic_disable_regs(unsigned int cpu)
{
	union hv_synic_sint shared_sint;
	union hv_synic_simp simp;
	union hv_synic_siefp siefp;
	union hv_synic_scontrol sctrl;

	hv_get_synint_state(VMBUS_MESSAGE_SINT, shared_sint.as_uint64);

	shared_sint.masked = 1;

	/* Need to correctly cleanup in the case of SMP!!! */
	/* Disable the interrupt */
	hv_set_synint_state(VMBUS_MESSAGE_SINT, shared_sint.as_uint64);

	hv_get_simp(simp.as_uint64);
	simp.simp_enabled = 0;
	simp.base_simp_gpa = 0;

	hv_set_simp(simp.as_uint64);

	hv_get_siefp(siefp.as_uint64);
	siefp.siefp_enabled = 0;
	siefp.base_siefp_gpa = 0;

	hv_set_siefp(siefp.as_uint64);

	/* Disable the global synic bit */
	hv_get_synic_state(sctrl.as_uint64);
	sctrl.enable = 0;
	hv_set_synic_state(sctrl.as_uint64);
}

int hv_synic_cleanup(unsigned int cpu)
{
	struct vmbus_channel *channel, *sc;
	bool channel_found = false;
	unsigned long flags;

	/*
	 * Search for channels which are bound to the CPU we're about to
	 * cleanup. In case we find one and vmbus is still connected we need to
	 * fail, this will effectively prevent CPU offlining. There is no way
	 * we can re-bind channels to different CPUs for now.
	 */
	mutex_lock(&vmbus_connection.channel_mutex);
	list_for_each_entry(channel, &vmbus_connection.chn_list, listentry) {
		if (channel->target_cpu == cpu) {
			channel_found = true;
			break;
		}
		spin_lock_irqsave(&channel->lock, flags);
		list_for_each_entry(sc, &channel->sc_list, sc_list) {
			if (sc->target_cpu == cpu) {
				channel_found = true;
				break;
			}
		}
		spin_unlock_irqrestore(&channel->lock, flags);
		if (channel_found)
			break;
	}
	mutex_unlock(&vmbus_connection.channel_mutex);

	if (channel_found && vmbus_connection.conn_state == CONNECTED)
		return -EBUSY;

<<<<<<< HEAD
	hv_stimer_cleanup(cpu);
=======
	hv_stimer_legacy_cleanup(cpu);
>>>>>>> 348b80b2

	hv_synic_disable_regs(cpu);

	return 0;
}<|MERGE_RESOLUTION|>--- conflicted
+++ resolved
@@ -277,11 +277,7 @@
 	if (channel_found && vmbus_connection.conn_state == CONNECTED)
 		return -EBUSY;
 
-<<<<<<< HEAD
-	hv_stimer_cleanup(cpu);
-=======
 	hv_stimer_legacy_cleanup(cpu);
->>>>>>> 348b80b2
 
 	hv_synic_disable_regs(cpu);
 
