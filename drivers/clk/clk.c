--- conflicted
+++ resolved
@@ -3472,26 +3472,18 @@
 		unsigned long flags;
 
 		ret = clk_core_prepare(core);
-<<<<<<< HEAD
-		if (ret)
-			goto out;
-=======
 		if (ret) {
 			pr_warn("%s: critical clk '%s' failed to prepare\n",
 			       __func__, core->name);
 			goto out;
 		}
->>>>>>> 85842de7
 
 		flags = clk_enable_lock();
 		ret = clk_core_enable(core);
 		clk_enable_unlock(flags);
 		if (ret) {
-<<<<<<< HEAD
-=======
 			pr_warn("%s: critical clk '%s' failed to enable\n",
 			       __func__, core->name);
->>>>>>> 85842de7
 			clk_core_unprepare(core);
 			goto out;
 		}
