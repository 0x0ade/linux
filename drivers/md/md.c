--- conflicted
+++ resolved
@@ -266,8 +266,6 @@
  * call has finished, the bio has been linked into some internal structure
  * and so is visible to ->quiesce(), so we don't need the refcount any more.
  */
-<<<<<<< HEAD
-=======
 static bool is_suspended(struct mddev *mddev, struct bio *bio)
 {
 	if (mddev->suspended)
@@ -283,25 +281,16 @@
 	return true;
 }
 
->>>>>>> 9abd04af
 void md_handle_request(struct mddev *mddev, struct bio *bio)
 {
 check_suspended:
 	rcu_read_lock();
-<<<<<<< HEAD
-	if (mddev->suspended) {
-=======
 	if (is_suspended(mddev, bio)) {
->>>>>>> 9abd04af
 		DEFINE_WAIT(__wait);
 		for (;;) {
 			prepare_to_wait(&mddev->sb_wait, &__wait,
 					TASK_UNINTERRUPTIBLE);
-<<<<<<< HEAD
-			if (!mddev->suspended)
-=======
 			if (!is_suspended(mddev, bio))
->>>>>>> 9abd04af
 				break;
 			rcu_read_unlock();
 			schedule();
