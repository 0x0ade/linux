// SPDX-License-Identifier: GPL-2.0-or-later
/*
 * vimc-debayer.c Virtual Media Controller Driver
 *
 * Copyright (C) 2015-2017 Helen Koike <helen.fornazier@gmail.com>
 */

#include <linux/component.h>
#include <linux/module.h>
#include <linux/mod_devicetable.h>
#include <linux/platform_device.h>
#include <linux/vmalloc.h>
#include <linux/v4l2-mediabus.h>
#include <media/v4l2-subdev.h>

#include "vimc-common.h"

#define VIMC_DEB_DRV_NAME "vimc-debayer"
<<<<<<< HEAD
/* This module only supports tranforming a bayer format to V4L2_PIX_FMT_RGB24 */
=======
/* This module only supports transforming a bayer format
 * to V4L2_PIX_FMT_RGB24
 */
>>>>>>> 6fb08f1a
#define VIMC_DEB_SRC_PIXFMT V4L2_PIX_FMT_RGB24
#define VIMC_DEB_SRC_MBUS_FMT_DEFAULT MEDIA_BUS_FMT_RGB888_1X24

static unsigned int deb_mean_win_size = 3;
module_param(deb_mean_win_size, uint, 0000);
MODULE_PARM_DESC(deb_mean_win_size, " the window size to calculate the mean.\n"
	"NOTE: the window size needs to be an odd number, as the main pixel "
	"stays in the center of the window, otherwise the next odd number "
	"is considered");

#define IS_SINK(pad) (!pad)
#define IS_SRC(pad)  (pad)

enum vimc_deb_rgb_colors {
	VIMC_DEB_RED = 0,
	VIMC_DEB_GREEN = 1,
	VIMC_DEB_BLUE = 2,
};

struct vimc_deb_pix_map {
	u32 pixelformat;
	u32 code;
	enum vimc_deb_rgb_colors order[2][2];
};

struct vimc_deb_device {
	struct vimc_ent_device ved;
	struct v4l2_subdev sd;
	struct device *dev;
	/* The active format */
	struct v4l2_mbus_framefmt sink_fmt;
	u32 src_code;
	void (*set_rgb_src)(struct vimc_deb_device *vdeb, unsigned int lin,
			    unsigned int col, unsigned int rgb[3]);
	/* Values calculated when the stream starts */
	u8 *src_frame;
	const struct vimc_deb_pix_map *sink_pix_map;
	unsigned int sink_bpp;
};

static const struct v4l2_mbus_framefmt sink_fmt_default = {
	.width = 640,
	.height = 480,
	.code = MEDIA_BUS_FMT_SRGGB8_1X8,
	.field = V4L2_FIELD_NONE,
	.colorspace = V4L2_COLORSPACE_DEFAULT,
};

static const struct vimc_deb_pix_map vimc_deb_pix_map_list[] = {
	{
		.pixelformat = V4L2_PIX_FMT_SBGGR8,
		.code = MEDIA_BUS_FMT_SBGGR8_1X8,
		.order = { { VIMC_DEB_BLUE, VIMC_DEB_GREEN },
			   { VIMC_DEB_GREEN, VIMC_DEB_RED } }
	},
	{
		.pixelformat = V4L2_PIX_FMT_SGBRG8,
		.code = MEDIA_BUS_FMT_SGBRG8_1X8,
		.order = { { VIMC_DEB_GREEN, VIMC_DEB_BLUE },
			   { VIMC_DEB_RED, VIMC_DEB_GREEN } }
	},
	{
		.pixelformat = V4L2_PIX_FMT_SGRBG8,
		.code = MEDIA_BUS_FMT_SGRBG8_1X8,
		.order = { { VIMC_DEB_GREEN, VIMC_DEB_RED },
			   { VIMC_DEB_BLUE, VIMC_DEB_GREEN } }
	},
	{
		.pixelformat = V4L2_PIX_FMT_SRGGB8,
		.code = MEDIA_BUS_FMT_SRGGB8_1X8,
		.order = { { VIMC_DEB_RED, VIMC_DEB_GREEN },
			   { VIMC_DEB_GREEN, VIMC_DEB_BLUE } }
	},
	{
		.pixelformat = V4L2_PIX_FMT_SBGGR10,
		.code = MEDIA_BUS_FMT_SBGGR10_1X10,
		.order = { { VIMC_DEB_BLUE, VIMC_DEB_GREEN },
			   { VIMC_DEB_GREEN, VIMC_DEB_RED } }
	},
	{
		.pixelformat = V4L2_PIX_FMT_SGBRG10,
		.code = MEDIA_BUS_FMT_SGBRG10_1X10,
		.order = { { VIMC_DEB_GREEN, VIMC_DEB_BLUE },
			   { VIMC_DEB_RED, VIMC_DEB_GREEN } }
	},
	{
		.pixelformat = V4L2_PIX_FMT_SGRBG10,
		.code = MEDIA_BUS_FMT_SGRBG10_1X10,
		.order = { { VIMC_DEB_GREEN, VIMC_DEB_RED },
			   { VIMC_DEB_BLUE, VIMC_DEB_GREEN } }
	},
	{
		.pixelformat = V4L2_PIX_FMT_SRGGB10,
		.code = MEDIA_BUS_FMT_SRGGB10_1X10,
		.order = { { VIMC_DEB_RED, VIMC_DEB_GREEN },
			   { VIMC_DEB_GREEN, VIMC_DEB_BLUE } }
	},
	{
		.pixelformat = V4L2_PIX_FMT_SBGGR12,
		.code = MEDIA_BUS_FMT_SBGGR12_1X12,
		.order = { { VIMC_DEB_BLUE, VIMC_DEB_GREEN },
			   { VIMC_DEB_GREEN, VIMC_DEB_RED } }
	},
	{
		.pixelformat = V4L2_PIX_FMT_SGBRG12,
		.code = MEDIA_BUS_FMT_SGBRG12_1X12,
		.order = { { VIMC_DEB_GREEN, VIMC_DEB_BLUE },
			   { VIMC_DEB_RED, VIMC_DEB_GREEN } }
	},
	{
		.pixelformat = V4L2_PIX_FMT_SGRBG12,
		.code = MEDIA_BUS_FMT_SGRBG12_1X12,
		.order = { { VIMC_DEB_GREEN, VIMC_DEB_RED },
			   { VIMC_DEB_BLUE, VIMC_DEB_GREEN } }
	},
	{
		.pixelformat = V4L2_PIX_FMT_SRGGB12,
		.code = MEDIA_BUS_FMT_SRGGB12_1X12,
		.order = { { VIMC_DEB_RED, VIMC_DEB_GREEN },
			   { VIMC_DEB_GREEN, VIMC_DEB_BLUE } }
	},
};

static const struct vimc_deb_pix_map *vimc_deb_pix_map_by_code(u32 code)
{
	unsigned int i;

	for (i = 0; i < ARRAY_SIZE(vimc_deb_pix_map_list); i++)
		if (vimc_deb_pix_map_list[i].code == code)
			return &vimc_deb_pix_map_list[i];

	return NULL;
}

static int vimc_deb_init_cfg(struct v4l2_subdev *sd,
			     struct v4l2_subdev_pad_config *cfg)
{
	struct vimc_deb_device *vdeb = v4l2_get_subdevdata(sd);
	struct v4l2_mbus_framefmt *mf;
	unsigned int i;

	mf = v4l2_subdev_get_try_format(sd, cfg, 0);
	*mf = sink_fmt_default;

	for (i = 1; i < sd->entity.num_pads; i++) {
		mf = v4l2_subdev_get_try_format(sd, cfg, i);
		*mf = sink_fmt_default;
		mf->code = vdeb->src_code;
	}

	return 0;
}

static int vimc_deb_enum_mbus_code(struct v4l2_subdev *sd,
				   struct v4l2_subdev_pad_config *cfg,
				   struct v4l2_subdev_mbus_code_enum *code)
{
	/* For the sink pad we only support codes in the map_list */
	if (IS_SINK(code->pad)) {
		if (code->index >= ARRAY_SIZE(vimc_deb_pix_map_list))
			return -EINVAL;

		code->code = vimc_deb_pix_map_list[code->index].code;
		return 0;
	}

	return vimc_enum_mbus_code(sd, cfg, code);
}

static int vimc_deb_enum_frame_size(struct v4l2_subdev *sd,
				    struct v4l2_subdev_pad_config *cfg,
				    struct v4l2_subdev_frame_size_enum *fse)
{
	if (fse->index)
		return -EINVAL;

	/* For the sink pad we only support codes in the map_list */
	if (IS_SINK(fse->pad)) {
		const struct vimc_deb_pix_map *vpix =
			vimc_deb_pix_map_by_code(fse->code);

		if (!vpix)
			return -EINVAL;
	}

	fse->min_width = VIMC_FRAME_MIN_WIDTH;
	fse->max_width = VIMC_FRAME_MAX_WIDTH;
	fse->min_height = VIMC_FRAME_MIN_HEIGHT;
	fse->max_height = VIMC_FRAME_MAX_HEIGHT;

	return 0;
}

static int vimc_deb_get_fmt(struct v4l2_subdev *sd,
			    struct v4l2_subdev_pad_config *cfg,
			    struct v4l2_subdev_format *fmt)
{
	struct vimc_deb_device *vdeb = v4l2_get_subdevdata(sd);

	/* Get the current sink format */
	fmt->format = fmt->which == V4L2_SUBDEV_FORMAT_TRY ?
		      *v4l2_subdev_get_try_format(sd, cfg, 0) :
		      vdeb->sink_fmt;

	/* Set the right code for the source pad */
	if (IS_SRC(fmt->pad))
		fmt->format.code = vdeb->src_code;

	return 0;
}

static void vimc_deb_adjust_sink_fmt(struct v4l2_mbus_framefmt *fmt)
{
	const struct vimc_deb_pix_map *vpix;

	/* Don't accept a code that is not on the debayer table */
	vpix = vimc_deb_pix_map_by_code(fmt->code);
	if (!vpix)
		fmt->code = sink_fmt_default.code;

	fmt->width = clamp_t(u32, fmt->width, VIMC_FRAME_MIN_WIDTH,
			     VIMC_FRAME_MAX_WIDTH) & ~1;
	fmt->height = clamp_t(u32, fmt->height, VIMC_FRAME_MIN_HEIGHT,
			      VIMC_FRAME_MAX_HEIGHT) & ~1;

	if (fmt->field == V4L2_FIELD_ANY)
		fmt->field = sink_fmt_default.field;

	vimc_colorimetry_clamp(fmt);
}

static int vimc_deb_set_fmt(struct v4l2_subdev *sd,
			    struct v4l2_subdev_pad_config *cfg,
			    struct v4l2_subdev_format *fmt)
{
	struct vimc_deb_device *vdeb = v4l2_get_subdevdata(sd);
	struct v4l2_mbus_framefmt *sink_fmt;

	if (!vimc_mbus_code_supported(fmt->format.code))
		fmt->format.code = sink_fmt_default.code;

	if (fmt->which == V4L2_SUBDEV_FORMAT_ACTIVE) {
		/* Do not change the format while stream is on */
		if (vdeb->ved.stream)
			return -EBUSY;

		sink_fmt = &vdeb->sink_fmt;
	} else {
		sink_fmt = v4l2_subdev_get_try_format(sd, cfg, 0);
	}

	/*
	 * Do not change the format of the source pad,
	 * it is propagated from the sink (except for the code)
	 */
	if (IS_SRC(fmt->pad)) {
		vdeb->src_code = fmt->format.code;
		fmt->format = *sink_fmt;
		fmt->format.code = vdeb->src_code;
	} else {
		/* Set the new format in the sink pad */
		vimc_deb_adjust_sink_fmt(&fmt->format);

		dev_dbg(vdeb->dev, "%s: sink format update: "
			"old:%dx%d (0x%x, %d, %d, %d, %d) "
			"new:%dx%d (0x%x, %d, %d, %d, %d)\n", vdeb->sd.name,
			/* old */
			sink_fmt->width, sink_fmt->height, sink_fmt->code,
			sink_fmt->colorspace, sink_fmt->quantization,
			sink_fmt->xfer_func, sink_fmt->ycbcr_enc,
			/* new */
			fmt->format.width, fmt->format.height, fmt->format.code,
			fmt->format.colorspace,	fmt->format.quantization,
			fmt->format.xfer_func, fmt->format.ycbcr_enc);

		*sink_fmt = fmt->format;
	}

	return 0;
}

static const struct v4l2_subdev_pad_ops vimc_deb_pad_ops = {
	.init_cfg		= vimc_deb_init_cfg,
	.enum_mbus_code		= vimc_deb_enum_mbus_code,
	.enum_frame_size	= vimc_deb_enum_frame_size,
	.get_fmt		= vimc_deb_get_fmt,
	.set_fmt		= vimc_deb_set_fmt,
};

static void vimc_deb_set_rgb_pix_rgb24(struct vimc_deb_device *vdeb,
						  unsigned int lin,
						  unsigned int col,
						  unsigned int rgb[3])
{
	unsigned int i, index;

	index = VIMC_FRAME_INDEX(lin, col, vdeb->sink_fmt.width, 3);
	for (i = 0; i < 3; i++)
		vdeb->src_frame[index + i] = rgb[i];
}

static int vimc_deb_s_stream(struct v4l2_subdev *sd, int enable)
{
	struct vimc_deb_device *vdeb = v4l2_get_subdevdata(sd);

	if (enable) {
		u32 src_pixelformat = vdeb->ved.stream->producer_pixfmt;
		const struct v4l2_format_info *pix_info;
		unsigned int frame_size;

<<<<<<< HEAD
		if (vdeb->src_frame)
			return 0;

=======
>>>>>>> 6fb08f1a
		/* We only support translating bayer to RGB24 */
		if (src_pixelformat != V4L2_PIX_FMT_RGB24) {
			dev_err(vdeb->dev,
				"translating to pixfmt (0x%08x) is not supported\n",
				src_pixelformat);
			return -EINVAL;
		}

		/* Get the corresponding pixel map from the table */
		vdeb->sink_pix_map =
			vimc_deb_pix_map_by_code(vdeb->sink_fmt.code);

		/* Request bayer format from the pipeline for the sink pad */
		vdeb->ved.stream->producer_pixfmt =
			vdeb->sink_pix_map->pixelformat;

		/* Calculate frame_size of the source */
		pix_info = v4l2_format_info(src_pixelformat);
		frame_size = vdeb->sink_fmt.width * vdeb->sink_fmt.height *
			     pix_info->bpp[0];

		/* Get bpp from the sink */
		pix_info = v4l2_format_info(vdeb->sink_pix_map->pixelformat);
		vdeb->sink_bpp = pix_info->bpp[0];

		/*
		 * Allocate the frame buffer. Use vmalloc to be able to
		 * allocate a large amount of memory
		 */
		vdeb->src_frame = vmalloc(frame_size);
		if (!vdeb->src_frame)
			return -ENOMEM;

	} else {
		if (!vdeb->src_frame)
			return 0;

		vfree(vdeb->src_frame);
		vdeb->src_frame = NULL;
	}

	return 0;
}

static const struct v4l2_subdev_video_ops vimc_deb_video_ops = {
	.s_stream = vimc_deb_s_stream,
};

static const struct v4l2_subdev_ops vimc_deb_ops = {
	.pad = &vimc_deb_pad_ops,
	.video = &vimc_deb_video_ops,
};

static unsigned int vimc_deb_get_val(const u8 *bytes,
				     const unsigned int n_bytes)
{
	unsigned int i;
	unsigned int acc = 0;

	for (i = 0; i < n_bytes; i++)
		acc = acc + (bytes[i] << (8 * i));

	return acc;
}

static void vimc_deb_calc_rgb_sink(struct vimc_deb_device *vdeb,
				   const u8 *frame,
				   const unsigned int lin,
				   const unsigned int col,
				   unsigned int rgb[3])
{
	unsigned int i, seek, wlin, wcol;
	unsigned int n_rgb[3] = {0, 0, 0};

	for (i = 0; i < 3; i++)
		rgb[i] = 0;

	/*
	 * Calculate how many we need to subtract to get to the pixel in
	 * the top left corner of the mean window (considering the current
	 * pixel as the center)
	 */
	seek = deb_mean_win_size / 2;

	/* Sum the values of the colors in the mean window */

	dev_dbg(vdeb->dev,
		"deb: %s: --- Calc pixel %dx%d, window mean %d, seek %d ---\n",
		vdeb->sd.name, lin, col, vdeb->sink_fmt.height, seek);

	/*
	 * Iterate through all the lines in the mean window, start
	 * with zero if the pixel is outside the frame and don't pass
	 * the height when the pixel is in the bottom border of the
	 * frame
	 */
	for (wlin = seek > lin ? 0 : lin - seek;
	     wlin < lin + seek + 1 && wlin < vdeb->sink_fmt.height;
	     wlin++) {

		/*
		 * Iterate through all the columns in the mean window, start
		 * with zero if the pixel is outside the frame and don't pass
		 * the width when the pixel is in the right border of the
		 * frame
		 */
		for (wcol = seek > col ? 0 : col - seek;
		     wcol < col + seek + 1 && wcol < vdeb->sink_fmt.width;
		     wcol++) {
			enum vimc_deb_rgb_colors color;
			unsigned int index;

			/* Check which color this pixel is */
			color = vdeb->sink_pix_map->order[wlin % 2][wcol % 2];

			index = VIMC_FRAME_INDEX(wlin, wcol,
						 vdeb->sink_fmt.width,
						 vdeb->sink_bpp);

			dev_dbg(vdeb->dev,
				"deb: %s: RGB CALC: frame index %d, win pos %dx%d, color %d\n",
				vdeb->sd.name, index, wlin, wcol, color);

			/* Get its value */
			rgb[color] = rgb[color] +
				vimc_deb_get_val(&frame[index], vdeb->sink_bpp);

			/* Save how many values we already added */
			n_rgb[color]++;

			dev_dbg(vdeb->dev, "deb: %s: RGB CALC: val %d, n %d\n",
				vdeb->sd.name, rgb[color], n_rgb[color]);
		}
	}

	/* Calculate the mean */
	for (i = 0; i < 3; i++) {
		dev_dbg(vdeb->dev,
			"deb: %s: PRE CALC: %dx%d Color %d, val %d, n %d\n",
			vdeb->sd.name, lin, col, i, rgb[i], n_rgb[i]);

		if (n_rgb[i])
			rgb[i] = rgb[i] / n_rgb[i];

		dev_dbg(vdeb->dev,
			"deb: %s: FINAL CALC: %dx%d Color %d, val %d\n",
			vdeb->sd.name, lin, col, i, rgb[i]);
	}
}

static void *vimc_deb_process_frame(struct vimc_ent_device *ved,
				    const void *sink_frame)
{
	struct vimc_deb_device *vdeb = container_of(ved, struct vimc_deb_device,
						    ved);
	unsigned int rgb[3];
	unsigned int i, j;

	/* If the stream in this node is not active, just return */
	if (!vdeb->src_frame)
		return ERR_PTR(-EINVAL);

	for (i = 0; i < vdeb->sink_fmt.height; i++)
		for (j = 0; j < vdeb->sink_fmt.width; j++) {
			vimc_deb_calc_rgb_sink(vdeb, sink_frame, i, j, rgb);
			vdeb->set_rgb_src(vdeb, i, j, rgb);
		}

	return vdeb->src_frame;

}

static void vimc_deb_release(struct v4l2_subdev *sd)
{
	struct vimc_deb_device *vdeb =
				container_of(sd, struct vimc_deb_device, sd);

	kfree(vdeb);
}

static const struct v4l2_subdev_internal_ops vimc_deb_int_ops = {
	.release = vimc_deb_release,
};

static void vimc_deb_comp_unbind(struct device *comp, struct device *master,
				 void *master_data)
{
	struct vimc_ent_device *ved = dev_get_drvdata(comp);
	struct vimc_deb_device *vdeb = container_of(ved, struct vimc_deb_device,
						    ved);

	vimc_ent_sd_unregister(ved, &vdeb->sd);
}

static int vimc_deb_comp_bind(struct device *comp, struct device *master,
			      void *master_data)
{
	struct v4l2_device *v4l2_dev = master_data;
	struct vimc_platform_data *pdata = comp->platform_data;
	struct vimc_deb_device *vdeb;
	int ret;

	/* Allocate the vdeb struct */
	vdeb = kzalloc(sizeof(*vdeb), GFP_KERNEL);
	if (!vdeb)
		return -ENOMEM;

	/* Initialize ved and sd */
	ret = vimc_ent_sd_register(&vdeb->ved, &vdeb->sd, v4l2_dev,
				   pdata->entity_name,
				   MEDIA_ENT_F_PROC_VIDEO_PIXEL_ENC_CONV, 2,
				   (const unsigned long[2]) {MEDIA_PAD_FL_SINK,
				   MEDIA_PAD_FL_SOURCE},
				   &vimc_deb_int_ops, &vimc_deb_ops);
	if (ret) {
		kfree(vdeb);
		return ret;
	}

	vdeb->ved.process_frame = vimc_deb_process_frame;
	dev_set_drvdata(comp, &vdeb->ved);
	vdeb->dev = comp;

	/* Initialize the frame format */
	vdeb->sink_fmt = sink_fmt_default;
	vdeb->src_code = VIMC_DEB_SRC_MBUS_FMT_DEFAULT;
	/*
	 * TODO: Add support for more output formats, we only support
	 * RGB24 for now.
	 * NOTE: the src format is always the same as the sink, except
	 * for the code
	 */
	vdeb->set_rgb_src = vimc_deb_set_rgb_pix_rgb24;

	return 0;
}

static const struct component_ops vimc_deb_comp_ops = {
	.bind = vimc_deb_comp_bind,
	.unbind = vimc_deb_comp_unbind,
};

static int vimc_deb_probe(struct platform_device *pdev)
{
	return component_add(&pdev->dev, &vimc_deb_comp_ops);
}

static int vimc_deb_remove(struct platform_device *pdev)
{
	component_del(&pdev->dev, &vimc_deb_comp_ops);

	return 0;
}

static const struct platform_device_id vimc_deb_driver_ids[] = {
	{
		.name           = VIMC_DEB_DRV_NAME,
	},
	{ }
};

static struct platform_driver vimc_deb_pdrv = {
	.probe		= vimc_deb_probe,
	.remove		= vimc_deb_remove,
	.id_table	= vimc_deb_driver_ids,
	.driver		= {
		.name	= VIMC_DEB_DRV_NAME,
	},
};

module_platform_driver(vimc_deb_pdrv);

MODULE_DEVICE_TABLE(platform, vimc_deb_driver_ids);

MODULE_DESCRIPTION("Virtual Media Controller Driver (VIMC) Debayer");
MODULE_AUTHOR("Helen Mae Koike Fornazier <helen.fornazier@gmail.com>");
MODULE_LICENSE("GPL");<|MERGE_RESOLUTION|>--- conflicted
+++ resolved
@@ -16,13 +16,9 @@
 #include "vimc-common.h"
 
 #define VIMC_DEB_DRV_NAME "vimc-debayer"
-<<<<<<< HEAD
-/* This module only supports tranforming a bayer format to V4L2_PIX_FMT_RGB24 */
-=======
 /* This module only supports transforming a bayer format
  * to V4L2_PIX_FMT_RGB24
  */
->>>>>>> 6fb08f1a
 #define VIMC_DEB_SRC_PIXFMT V4L2_PIX_FMT_RGB24
 #define VIMC_DEB_SRC_MBUS_FMT_DEFAULT MEDIA_BUS_FMT_RGB888_1X24
 
@@ -333,12 +329,6 @@
 		const struct v4l2_format_info *pix_info;
 		unsigned int frame_size;
 
-<<<<<<< HEAD
-		if (vdeb->src_frame)
-			return 0;
-
-=======
->>>>>>> 6fb08f1a
 		/* We only support translating bayer to RGB24 */
 		if (src_pixelformat != V4L2_PIX_FMT_RGB24) {
 			dev_err(vdeb->dev,
