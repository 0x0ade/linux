/*
 * SPDX-License-Identifier: MIT
 *
 * Copyright © 2018 Intel Corporation
 */

#include <linux/prime_numbers.h>

#include "gem/i915_gem_pm.h"
#include "gt/intel_engine_heartbeat.h"
#include "gt/intel_reset.h"

#include "i915_selftest.h"
#include "selftests/i915_random.h"
#include "selftests/igt_flush_test.h"
#include "selftests/igt_live_test.h"
#include "selftests/igt_spinner.h"
#include "selftests/lib_sw_fence.h"

#include "gem/selftests/igt_gem_utils.h"
#include "gem/selftests/mock_context.h"

#define CS_GPR(engine, n) ((engine)->mmio_base + 0x600 + (n) * 4)
#define NUM_GPR_DW (16 * 2) /* each GPR is 2 dwords */

static struct i915_vma *create_scratch(struct intel_gt *gt)
{
	struct drm_i915_gem_object *obj;
	struct i915_vma *vma;
	int err;

	obj = i915_gem_object_create_internal(gt->i915, PAGE_SIZE);
	if (IS_ERR(obj))
		return ERR_CAST(obj);

	i915_gem_object_set_cache_coherency(obj, I915_CACHING_CACHED);

	vma = i915_vma_instance(obj, &gt->ggtt->vm, NULL);
	if (IS_ERR(vma)) {
		i915_gem_object_put(obj);
		return vma;
	}

	err = i915_vma_pin(vma, 0, 0, PIN_GLOBAL);
	if (err) {
		i915_gem_object_put(obj);
		return ERR_PTR(err);
	}

	return vma;
}

static void engine_heartbeat_disable(struct intel_engine_cs *engine,
				     unsigned long *saved)
{
	*saved = engine->props.heartbeat_interval_ms;
	engine->props.heartbeat_interval_ms = 0;

	intel_engine_pm_get(engine);
	intel_engine_park_heartbeat(engine);
}

static void engine_heartbeat_enable(struct intel_engine_cs *engine,
				    unsigned long saved)
{
	intel_engine_pm_put(engine);

	engine->props.heartbeat_interval_ms = saved;
}

static int wait_for_submit(struct intel_engine_cs *engine,
			   struct i915_request *rq,
			   unsigned long timeout)
{
	timeout += jiffies;
	do {
		cond_resched();
		intel_engine_flush_submission(engine);

		if (i915_request_is_active(rq) &&
		    !READ_ONCE(engine->execlists.pending[0])) {
			tasklet_unlock_wait(&engine->execlists.tasklet);
			return 0;
		}

		if (i915_request_completed(rq)) /* that was quick! */
			return 0;
	} while (time_before(jiffies, timeout));

	return -ETIME;
}

static int live_sanitycheck(void *arg)
{
	struct intel_gt *gt = arg;
	struct intel_engine_cs *engine;
	enum intel_engine_id id;
	struct igt_spinner spin;
	int err = 0;

	if (!HAS_LOGICAL_RING_CONTEXTS(gt->i915))
		return 0;

	if (igt_spinner_init(&spin, gt))
		return -ENOMEM;

	for_each_engine(engine, gt, id) {
		struct intel_context *ce;
		struct i915_request *rq;

		ce = intel_context_create(engine);
		if (IS_ERR(ce)) {
			err = PTR_ERR(ce);
			break;
		}

		rq = igt_spinner_create_request(&spin, ce, MI_NOOP);
		if (IS_ERR(rq)) {
			err = PTR_ERR(rq);
			goto out_ctx;
		}

		i915_request_add(rq);
		if (!igt_wait_for_spinner(&spin, rq)) {
			GEM_TRACE("spinner failed to start\n");
			GEM_TRACE_DUMP();
			intel_gt_set_wedged(gt);
			err = -EIO;
			goto out_ctx;
		}

		igt_spinner_end(&spin);
		if (igt_flush_test(gt->i915)) {
			err = -EIO;
			goto out_ctx;
		}

out_ctx:
		intel_context_put(ce);
		if (err)
			break;
	}

	igt_spinner_fini(&spin);
	return err;
}

static int live_unlite_restore(struct intel_gt *gt, int prio)
{
	struct intel_engine_cs *engine;
	enum intel_engine_id id;
	struct igt_spinner spin;
	int err = -ENOMEM;

	/*
	 * Check that we can correctly context switch between 2 instances
	 * on the same engine from the same parent context.
	 */

	if (igt_spinner_init(&spin, gt))
		return err;

	err = 0;
	for_each_engine(engine, gt, id) {
		struct intel_context *ce[2] = {};
		struct i915_request *rq[2];
		struct igt_live_test t;
		unsigned long saved;
		int n;

		if (prio && !intel_engine_has_preemption(engine))
			continue;

		if (!intel_engine_can_store_dword(engine))
			continue;

		if (igt_live_test_begin(&t, gt->i915, __func__, engine->name)) {
			err = -EIO;
			break;
		}
		engine_heartbeat_disable(engine, &saved);

		for (n = 0; n < ARRAY_SIZE(ce); n++) {
			struct intel_context *tmp;

			tmp = intel_context_create(engine);
			if (IS_ERR(tmp)) {
				err = PTR_ERR(tmp);
				goto err_ce;
			}

			err = intel_context_pin(tmp);
			if (err) {
				intel_context_put(tmp);
				goto err_ce;
			}

			/*
			 * Setup the pair of contexts such that if we
			 * lite-restore using the RING_TAIL from ce[1] it
			 * will execute garbage from ce[0]->ring.
			 */
			memset(tmp->ring->vaddr,
			       POISON_INUSE, /* IPEHR: 0x5a5a5a5a [hung!] */
			       tmp->ring->vma->size);

			ce[n] = tmp;
		}
		GEM_BUG_ON(!ce[1]->ring->size);
		intel_ring_reset(ce[1]->ring, ce[1]->ring->size / 2);
		__execlists_update_reg_state(ce[1], engine, ce[1]->ring->head);

		rq[0] = igt_spinner_create_request(&spin, ce[0], MI_ARB_CHECK);
		if (IS_ERR(rq[0])) {
			err = PTR_ERR(rq[0]);
			goto err_ce;
		}

		i915_request_get(rq[0]);
		i915_request_add(rq[0]);
		GEM_BUG_ON(rq[0]->postfix > ce[1]->ring->emit);

		if (!igt_wait_for_spinner(&spin, rq[0])) {
			i915_request_put(rq[0]);
			goto err_ce;
		}

		rq[1] = i915_request_create(ce[1]);
		if (IS_ERR(rq[1])) {
			err = PTR_ERR(rq[1]);
			i915_request_put(rq[0]);
			goto err_ce;
		}

		if (!prio) {
			/*
			 * Ensure we do the switch to ce[1] on completion.
			 *
			 * rq[0] is already submitted, so this should reduce
			 * to a no-op (a wait on a request on the same engine
			 * uses the submit fence, not the completion fence),
			 * but it will install a dependency on rq[1] for rq[0]
			 * that will prevent the pair being reordered by
			 * timeslicing.
			 */
			i915_request_await_dma_fence(rq[1], &rq[0]->fence);
		}

		i915_request_get(rq[1]);
		i915_request_add(rq[1]);
		GEM_BUG_ON(rq[1]->postfix <= rq[0]->postfix);
		i915_request_put(rq[0]);

		if (prio) {
			struct i915_sched_attr attr = {
				.priority = prio,
			};

			/* Alternatively preempt the spinner with ce[1] */
			engine->schedule(rq[1], &attr);
		}

		/* And switch back to ce[0] for good measure */
		rq[0] = i915_request_create(ce[0]);
		if (IS_ERR(rq[0])) {
			err = PTR_ERR(rq[0]);
			i915_request_put(rq[1]);
			goto err_ce;
		}

		i915_request_await_dma_fence(rq[0], &rq[1]->fence);
		i915_request_get(rq[0]);
		i915_request_add(rq[0]);
		GEM_BUG_ON(rq[0]->postfix > rq[1]->postfix);
		i915_request_put(rq[1]);
		i915_request_put(rq[0]);

err_ce:
		tasklet_kill(&engine->execlists.tasklet); /* flush submission */
		igt_spinner_end(&spin);
		for (n = 0; n < ARRAY_SIZE(ce); n++) {
			if (IS_ERR_OR_NULL(ce[n]))
				break;

			intel_context_unpin(ce[n]);
			intel_context_put(ce[n]);
		}

		engine_heartbeat_enable(engine, saved);
		if (igt_live_test_end(&t))
			err = -EIO;
		if (err)
			break;
	}

	igt_spinner_fini(&spin);
	return err;
}

static int live_unlite_switch(void *arg)
{
	return live_unlite_restore(arg, 0);
}

static int live_unlite_preempt(void *arg)
{
	return live_unlite_restore(arg, I915_USER_PRIORITY(I915_PRIORITY_MAX));
}

<<<<<<< HEAD
=======
static int live_pin_rewind(void *arg)
{
	struct intel_gt *gt = arg;
	struct intel_engine_cs *engine;
	enum intel_engine_id id;
	int err = 0;

	/*
	 * We have to be careful not to trust intel_ring too much, for example
	 * ring->head is updated upon retire which is out of sync with pinning
	 * the context. Thus we cannot use ring->head to set CTX_RING_HEAD,
	 * or else we risk writing an older, stale value.
	 *
	 * To simulate this, let's apply a bit of deliberate sabotague.
	 */

	for_each_engine(engine, gt, id) {
		struct intel_context *ce;
		struct i915_request *rq;
		struct intel_ring *ring;
		struct igt_live_test t;

		if (igt_live_test_begin(&t, gt->i915, __func__, engine->name)) {
			err = -EIO;
			break;
		}

		ce = intel_context_create(engine);
		if (IS_ERR(ce)) {
			err = PTR_ERR(ce);
			break;
		}

		err = intel_context_pin(ce);
		if (err) {
			intel_context_put(ce);
			break;
		}

		/* Keep the context awake while we play games */
		err = i915_active_acquire(&ce->active);
		if (err) {
			intel_context_unpin(ce);
			intel_context_put(ce);
			break;
		}
		ring = ce->ring;

		/* Poison the ring, and offset the next request from HEAD */
		memset32(ring->vaddr, STACK_MAGIC, ring->size / sizeof(u32));
		ring->emit = ring->size / 2;
		ring->tail = ring->emit;
		GEM_BUG_ON(ring->head);

		intel_context_unpin(ce);

		/* Submit a simple nop request */
		GEM_BUG_ON(intel_context_is_pinned(ce));
		rq = intel_context_create_request(ce);
		i915_active_release(&ce->active); /* e.g. async retire */
		intel_context_put(ce);
		if (IS_ERR(rq)) {
			err = PTR_ERR(rq);
			break;
		}
		GEM_BUG_ON(!rq->head);
		i915_request_add(rq);

		/* Expect not to hang! */
		if (igt_live_test_end(&t)) {
			err = -EIO;
			break;
		}
	}

	return err;
}

>>>>>>> 8d6cae6f
static int live_hold_reset(void *arg)
{
	struct intel_gt *gt = arg;
	struct intel_engine_cs *engine;
	enum intel_engine_id id;
	struct igt_spinner spin;
	int err = 0;

	/*
	 * In order to support offline error capture for fast preempt reset,
	 * we need to decouple the guilty request and ensure that it and its
	 * descendents are not executed while the capture is in progress.
	 */

	if (!intel_has_reset_engine(gt))
		return 0;

	if (igt_spinner_init(&spin, gt))
		return -ENOMEM;

	for_each_engine(engine, gt, id) {
		struct intel_context *ce;
		unsigned long heartbeat;
		struct i915_request *rq;

		ce = intel_context_create(engine);
		if (IS_ERR(ce)) {
			err = PTR_ERR(ce);
			break;
		}

		engine_heartbeat_disable(engine, &heartbeat);

		rq = igt_spinner_create_request(&spin, ce, MI_ARB_CHECK);
		if (IS_ERR(rq)) {
			err = PTR_ERR(rq);
			goto out;
		}
		i915_request_add(rq);

		if (!igt_wait_for_spinner(&spin, rq)) {
			intel_gt_set_wedged(gt);
			err = -ETIME;
			goto out;
		}

		/* We have our request executing, now remove it and reset */

		if (test_and_set_bit(I915_RESET_ENGINE + id,
				     &gt->reset.flags)) {
			intel_gt_set_wedged(gt);
			err = -EBUSY;
			goto out;
		}
		tasklet_disable(&engine->execlists.tasklet);

		engine->execlists.tasklet.func(engine->execlists.tasklet.data);
		GEM_BUG_ON(execlists_active(&engine->execlists) != rq);

		i915_request_get(rq);
		execlists_hold(engine, rq);
		GEM_BUG_ON(!i915_request_on_hold(rq));

		intel_engine_reset(engine, NULL);
		GEM_BUG_ON(rq->fence.error != -EIO);

		tasklet_enable(&engine->execlists.tasklet);
		clear_and_wake_up_bit(I915_RESET_ENGINE + id,
				      &gt->reset.flags);

		/* Check that we do not resubmit the held request */
		if (!i915_request_wait(rq, 0, HZ / 5)) {
			pr_err("%s: on hold request completed!\n",
			       engine->name);
			i915_request_put(rq);
			err = -EIO;
			goto out;
		}
		GEM_BUG_ON(!i915_request_on_hold(rq));

		/* But is resubmitted on release */
		execlists_unhold(engine, rq);
		if (i915_request_wait(rq, 0, HZ / 5) < 0) {
			pr_err("%s: held request did not complete!\n",
			       engine->name);
			intel_gt_set_wedged(gt);
			err = -ETIME;
		}
		i915_request_put(rq);

out:
		engine_heartbeat_enable(engine, heartbeat);
		intel_context_put(ce);
		if (err)
			break;
	}

	igt_spinner_fini(&spin);
	return err;
}

<<<<<<< HEAD
=======
static const char *error_repr(int err)
{
	return err ? "bad" : "good";
}

static int live_error_interrupt(void *arg)
{
	static const struct error_phase {
		enum { GOOD = 0, BAD = -EIO } error[2];
	} phases[] = {
		{ { BAD,  GOOD } },
		{ { BAD,  BAD  } },
		{ { BAD,  GOOD } },
		{ { GOOD, GOOD } }, /* sentinel */
	};
	struct intel_gt *gt = arg;
	struct intel_engine_cs *engine;
	enum intel_engine_id id;

	/*
	 * We hook up the CS_MASTER_ERROR_INTERRUPT to have forewarning
	 * of invalid commands in user batches that will cause a GPU hang.
	 * This is a faster mechanism than using hangcheck/heartbeats, but
	 * only detects problems the HW knows about -- it will not warn when
	 * we kill the HW!
	 *
	 * To verify our detection and reset, we throw some invalid commands
	 * at the HW and wait for the interrupt.
	 */

	if (!intel_has_reset_engine(gt))
		return 0;

	for_each_engine(engine, gt, id) {
		const struct error_phase *p;
		unsigned long heartbeat;
		int err = 0;

		engine_heartbeat_disable(engine, &heartbeat);

		for (p = phases; p->error[0] != GOOD; p++) {
			struct i915_request *client[ARRAY_SIZE(phases->error)];
			u32 *cs;
			int i;

			memset(client, 0, sizeof(*client));
			for (i = 0; i < ARRAY_SIZE(client); i++) {
				struct intel_context *ce;
				struct i915_request *rq;

				ce = intel_context_create(engine);
				if (IS_ERR(ce)) {
					err = PTR_ERR(ce);
					goto out;
				}

				rq = intel_context_create_request(ce);
				intel_context_put(ce);
				if (IS_ERR(rq)) {
					err = PTR_ERR(rq);
					goto out;
				}

				if (rq->engine->emit_init_breadcrumb) {
					err = rq->engine->emit_init_breadcrumb(rq);
					if (err) {
						i915_request_add(rq);
						goto out;
					}
				}

				cs = intel_ring_begin(rq, 2);
				if (IS_ERR(cs)) {
					i915_request_add(rq);
					err = PTR_ERR(cs);
					goto out;
				}

				if (p->error[i]) {
					*cs++ = 0xdeadbeef;
					*cs++ = 0xdeadbeef;
				} else {
					*cs++ = MI_NOOP;
					*cs++ = MI_NOOP;
				}

				client[i] = i915_request_get(rq);
				i915_request_add(rq);
			}

			err = wait_for_submit(engine, client[0], HZ / 2);
			if (err) {
				pr_err("%s: first request did not start within time!\n",
				       engine->name);
				err = -ETIME;
				goto out;
			}

			for (i = 0; i < ARRAY_SIZE(client); i++) {
				if (i915_request_wait(client[i], 0, HZ / 5) < 0)
					pr_debug("%s: %s request incomplete!\n",
						 engine->name,
						 error_repr(p->error[i]));

				if (!i915_request_started(client[i])) {
					pr_debug("%s: %s request not stated!\n",
						 engine->name,
						 error_repr(p->error[i]));
					err = -ETIME;
					goto out;
				}

				/* Kick the tasklet to process the error */
				intel_engine_flush_submission(engine);
				if (client[i]->fence.error != p->error[i]) {
					pr_err("%s: %s request completed with wrong error code: %d\n",
					       engine->name,
					       error_repr(p->error[i]),
					       client[i]->fence.error);
					err = -EINVAL;
					goto out;
				}
			}

out:
			for (i = 0; i < ARRAY_SIZE(client); i++)
				if (client[i])
					i915_request_put(client[i]);
			if (err) {
				pr_err("%s: failed at phase[%zd] { %d, %d }\n",
				       engine->name, p - phases,
				       p->error[0], p->error[1]);
				break;
			}
		}

		engine_heartbeat_enable(engine, heartbeat);
		if (err) {
			intel_gt_set_wedged(gt);
			return err;
		}
	}

	return 0;
}

>>>>>>> 8d6cae6f
static int
emit_semaphore_chain(struct i915_request *rq, struct i915_vma *vma, int idx)
{
	u32 *cs;

	cs = intel_ring_begin(rq, 10);
	if (IS_ERR(cs))
		return PTR_ERR(cs);

	*cs++ = MI_ARB_ON_OFF | MI_ARB_ENABLE;

	*cs++ = MI_SEMAPHORE_WAIT |
		MI_SEMAPHORE_GLOBAL_GTT |
		MI_SEMAPHORE_POLL |
		MI_SEMAPHORE_SAD_NEQ_SDD;
	*cs++ = 0;
	*cs++ = i915_ggtt_offset(vma) + 4 * idx;
	*cs++ = 0;

	if (idx > 0) {
		*cs++ = MI_STORE_DWORD_IMM_GEN4 | MI_USE_GGTT;
		*cs++ = i915_ggtt_offset(vma) + 4 * (idx - 1);
		*cs++ = 0;
		*cs++ = 1;
	} else {
		*cs++ = MI_NOOP;
		*cs++ = MI_NOOP;
		*cs++ = MI_NOOP;
		*cs++ = MI_NOOP;
	}

	*cs++ = MI_ARB_ON_OFF | MI_ARB_DISABLE;

	intel_ring_advance(rq, cs);
	return 0;
}

static struct i915_request *
semaphore_queue(struct intel_engine_cs *engine, struct i915_vma *vma, int idx)
{
	struct intel_context *ce;
	struct i915_request *rq;
	int err;

	ce = intel_context_create(engine);
	if (IS_ERR(ce))
		return ERR_CAST(ce);

	rq = intel_context_create_request(ce);
	if (IS_ERR(rq))
		goto out_ce;

	err = 0;
	if (rq->engine->emit_init_breadcrumb)
		err = rq->engine->emit_init_breadcrumb(rq);
	if (err == 0)
		err = emit_semaphore_chain(rq, vma, idx);
	if (err == 0)
		i915_request_get(rq);
	i915_request_add(rq);
	if (err)
		rq = ERR_PTR(err);

out_ce:
	intel_context_put(ce);
	return rq;
}

static int
release_queue(struct intel_engine_cs *engine,
	      struct i915_vma *vma,
	      int idx, int prio)
{
	struct i915_sched_attr attr = {
		.priority = prio,
	};
	struct i915_request *rq;
	u32 *cs;

	rq = intel_engine_create_kernel_request(engine);
	if (IS_ERR(rq))
		return PTR_ERR(rq);

	cs = intel_ring_begin(rq, 4);
	if (IS_ERR(cs)) {
		i915_request_add(rq);
		return PTR_ERR(cs);
	}

	*cs++ = MI_STORE_DWORD_IMM_GEN4 | MI_USE_GGTT;
	*cs++ = i915_ggtt_offset(vma) + 4 * (idx - 1);
	*cs++ = 0;
	*cs++ = 1;

	intel_ring_advance(rq, cs);

	i915_request_get(rq);
	i915_request_add(rq);

	local_bh_disable();
	engine->schedule(rq, &attr);
	local_bh_enable(); /* kick tasklet */

	i915_request_put(rq);

	return 0;
}

static int
slice_semaphore_queue(struct intel_engine_cs *outer,
		      struct i915_vma *vma,
		      int count)
{
	struct intel_engine_cs *engine;
	struct i915_request *head;
	enum intel_engine_id id;
	int err, i, n = 0;

	head = semaphore_queue(outer, vma, n++);
	if (IS_ERR(head))
		return PTR_ERR(head);

	for_each_engine(engine, outer->gt, id) {
		for (i = 0; i < count; i++) {
			struct i915_request *rq;

			rq = semaphore_queue(engine, vma, n++);
			if (IS_ERR(rq)) {
				err = PTR_ERR(rq);
				goto out;
			}

			i915_request_put(rq);
		}
	}

	err = release_queue(outer, vma, n, INT_MAX);
	if (err)
		goto out;

	if (i915_request_wait(head, 0,
			      2 * RUNTIME_INFO(outer->i915)->num_engines * (count + 2) * (count + 3)) < 0) {
		pr_err("Failed to slice along semaphore chain of length (%d, %d)!\n",
		       count, n);
		GEM_TRACE_DUMP();
		intel_gt_set_wedged(outer->gt);
		err = -EIO;
	}

out:
	i915_request_put(head);
	return err;
}

static int live_timeslice_preempt(void *arg)
{
	struct intel_gt *gt = arg;
	struct drm_i915_gem_object *obj;
	struct i915_vma *vma;
	void *vaddr;
	int err = 0;
	int count;

	/*
	 * If a request takes too long, we would like to give other users
	 * a fair go on the GPU. In particular, users may create batches
	 * that wait upon external input, where that input may even be
	 * supplied by another GPU job. To avoid blocking forever, we
	 * need to preempt the current task and replace it with another
	 * ready task.
	 */
	if (!IS_ACTIVE(CONFIG_DRM_I915_TIMESLICE_DURATION))
		return 0;

	obj = i915_gem_object_create_internal(gt->i915, PAGE_SIZE);
	if (IS_ERR(obj))
		return PTR_ERR(obj);

	vma = i915_vma_instance(obj, &gt->ggtt->vm, NULL);
	if (IS_ERR(vma)) {
		err = PTR_ERR(vma);
		goto err_obj;
	}

	vaddr = i915_gem_object_pin_map(obj, I915_MAP_WC);
	if (IS_ERR(vaddr)) {
		err = PTR_ERR(vaddr);
		goto err_obj;
	}

	err = i915_vma_pin(vma, 0, 0, PIN_GLOBAL);
	if (err)
		goto err_map;

	err = i915_vma_sync(vma);
	if (err)
		goto err_pin;

	for_each_prime_number_from(count, 1, 16) {
		struct intel_engine_cs *engine;
		enum intel_engine_id id;

		for_each_engine(engine, gt, id) {
			unsigned long saved;

			if (!intel_engine_has_preemption(engine))
				continue;

			memset(vaddr, 0, PAGE_SIZE);

			engine_heartbeat_disable(engine, &saved);
			err = slice_semaphore_queue(engine, vma, count);
			engine_heartbeat_enable(engine, saved);
			if (err)
				goto err_pin;

			if (igt_flush_test(gt->i915)) {
				err = -EIO;
				goto err_pin;
			}
		}
	}

err_pin:
	i915_vma_unpin(vma);
err_map:
	i915_gem_object_unpin_map(obj);
err_obj:
	i915_gem_object_put(obj);
	return err;
}

static struct i915_request *
create_rewinder(struct intel_context *ce,
		struct i915_request *wait,
		void *slot, int idx)
{
	const u32 offset =
		i915_ggtt_offset(ce->engine->status_page.vma) +
		offset_in_page(slot);
	struct i915_request *rq;
	u32 *cs;
	int err;

	rq = intel_context_create_request(ce);
	if (IS_ERR(rq))
		return rq;

	if (wait) {
		err = i915_request_await_dma_fence(rq, &wait->fence);
		if (err)
			goto err;
	}

	cs = intel_ring_begin(rq, 10);
	if (IS_ERR(cs)) {
		err = PTR_ERR(cs);
		goto err;
	}

	*cs++ = MI_ARB_ON_OFF | MI_ARB_ENABLE;
	*cs++ = MI_NOOP;

	*cs++ = MI_SEMAPHORE_WAIT |
		MI_SEMAPHORE_GLOBAL_GTT |
		MI_SEMAPHORE_POLL |
		MI_SEMAPHORE_SAD_NEQ_SDD;
	*cs++ = 0;
	*cs++ = offset;
	*cs++ = 0;

	*cs++ = MI_STORE_REGISTER_MEM_GEN8 | MI_USE_GGTT;
	*cs++ = i915_mmio_reg_offset(RING_TIMESTAMP(rq->engine->mmio_base));
	*cs++ = offset + idx * sizeof(u32);
	*cs++ = 0;

	intel_ring_advance(rq, cs);

	rq->sched.attr.priority = I915_PRIORITY_MASK;
	err = 0;
err:
	i915_request_get(rq);
	i915_request_add(rq);
	if (err) {
		i915_request_put(rq);
		return ERR_PTR(err);
	}

	return rq;
}

static int live_timeslice_rewind(void *arg)
{
	struct intel_gt *gt = arg;
	struct intel_engine_cs *engine;
	enum intel_engine_id id;

	/*
	 * The usual presumption on timeslice expiration is that we replace
	 * the active context with another. However, given a chain of
	 * dependencies we may end up with replacing the context with itself,
	 * but only a few of those requests, forcing us to rewind the
	 * RING_TAIL of the original request.
	 */
	if (!IS_ACTIVE(CONFIG_DRM_I915_TIMESLICE_DURATION))
		return 0;

	for_each_engine(engine, gt, id) {
		enum { A1, A2, B1 };
		enum { X = 1, Y, Z };
		struct i915_request *rq[3] = {};
		struct intel_context *ce;
		unsigned long heartbeat;
		unsigned long timeslice;
		int i, err = 0;
		u32 *slot;

		if (!intel_engine_has_timeslices(engine))
			continue;

		/*
		 * A:rq1 -- semaphore wait, timestamp X
		 * A:rq2 -- write timestamp Y
		 *
		 * B:rq1 [await A:rq1] -- write timestamp Z
		 *
		 * Force timeslice, release semaphore.
		 *
		 * Expect execution/evaluation order XZY
		 */

		engine_heartbeat_disable(engine, &heartbeat);
		timeslice = xchg(&engine->props.timeslice_duration_ms, 1);

		slot = memset32(engine->status_page.addr + 1000, 0, 4);

		ce = intel_context_create(engine);
		if (IS_ERR(ce)) {
			err = PTR_ERR(ce);
			goto err;
		}

		rq[0] = create_rewinder(ce, NULL, slot, 1);
		if (IS_ERR(rq[0])) {
			intel_context_put(ce);
			goto err;
		}

		rq[1] = create_rewinder(ce, NULL, slot, 2);
		intel_context_put(ce);
		if (IS_ERR(rq[1]))
			goto err;

		err = wait_for_submit(engine, rq[1], HZ / 2);
		if (err) {
			pr_err("%s: failed to submit first context\n",
			       engine->name);
			goto err;
		}

		ce = intel_context_create(engine);
		if (IS_ERR(ce)) {
			err = PTR_ERR(ce);
			goto err;
		}

		rq[2] = create_rewinder(ce, rq[0], slot, 3);
		intel_context_put(ce);
		if (IS_ERR(rq[2]))
			goto err;

		err = wait_for_submit(engine, rq[2], HZ / 2);
		if (err) {
			pr_err("%s: failed to submit second context\n",
			       engine->name);
			goto err;
		}
		GEM_BUG_ON(!timer_pending(&engine->execlists.timer));

		/* ELSP[] = { { A:rq1, A:rq2 }, { B:rq1 } } */
		GEM_BUG_ON(!i915_request_is_active(rq[A1]));
		GEM_BUG_ON(!i915_request_is_active(rq[A2]));
		GEM_BUG_ON(!i915_request_is_active(rq[B1]));

		/* Wait for the timeslice to kick in */
		del_timer(&engine->execlists.timer);
		tasklet_hi_schedule(&engine->execlists.tasklet);
		intel_engine_flush_submission(engine);

		/* -> ELSP[] = { { A:rq1 }, { B:rq1 } } */
		GEM_BUG_ON(!i915_request_is_active(rq[A1]));
		GEM_BUG_ON(!i915_request_is_active(rq[B1]));
		GEM_BUG_ON(i915_request_is_active(rq[A2]));

		/* Release the hounds! */
		slot[0] = 1;
		wmb(); /* "pairs" with GPU; paranoid kick of internal CPU$ */

		for (i = 1; i <= 3; i++) {
			unsigned long timeout = jiffies + HZ / 2;

			while (!READ_ONCE(slot[i]) &&
			       time_before(jiffies, timeout))
				;

			if (!time_before(jiffies, timeout)) {
				pr_err("%s: rq[%d] timed out\n",
				       engine->name, i - 1);
				err = -ETIME;
				goto err;
			}

			pr_debug("%s: slot[%d]:%x\n", engine->name, i, slot[i]);
		}

		/* XZY: XZ < XY */
		if (slot[Z] - slot[X] >= slot[Y] - slot[X]) {
			pr_err("%s: timeslicing did not run context B [%u] before A [%u]!\n",
			       engine->name,
			       slot[Z] - slot[X],
			       slot[Y] - slot[X]);
			err = -EINVAL;
		}

err:
		memset32(&slot[0], -1, 4);
		wmb();

		engine->props.timeslice_duration_ms = timeslice;
		engine_heartbeat_enable(engine, heartbeat);
		for (i = 0; i < 3; i++)
			i915_request_put(rq[i]);
		if (igt_flush_test(gt->i915))
			err = -EIO;
		if (err)
			return err;
	}

	return 0;
}

static struct i915_request *nop_request(struct intel_engine_cs *engine)
{
	struct i915_request *rq;

	rq = intel_engine_create_kernel_request(engine);
	if (IS_ERR(rq))
		return rq;

	i915_request_get(rq);
	i915_request_add(rq);

	return rq;
}

static long timeslice_threshold(const struct intel_engine_cs *engine)
{
	return 2 * msecs_to_jiffies_timeout(timeslice(engine)) + 1;
}

static int live_timeslice_queue(void *arg)
{
	struct intel_gt *gt = arg;
	struct drm_i915_gem_object *obj;
	struct intel_engine_cs *engine;
	enum intel_engine_id id;
	struct i915_vma *vma;
	void *vaddr;
	int err = 0;

	/*
	 * Make sure that even if ELSP[0] and ELSP[1] are filled with
	 * timeslicing between them disabled, we *do* enable timeslicing
	 * if the queue demands it. (Normally, we do not submit if
	 * ELSP[1] is already occupied, so must rely on timeslicing to
	 * eject ELSP[0] in favour of the queue.)
	 */
	if (!IS_ACTIVE(CONFIG_DRM_I915_TIMESLICE_DURATION))
		return 0;

	obj = i915_gem_object_create_internal(gt->i915, PAGE_SIZE);
	if (IS_ERR(obj))
		return PTR_ERR(obj);

	vma = i915_vma_instance(obj, &gt->ggtt->vm, NULL);
	if (IS_ERR(vma)) {
		err = PTR_ERR(vma);
		goto err_obj;
	}

	vaddr = i915_gem_object_pin_map(obj, I915_MAP_WC);
	if (IS_ERR(vaddr)) {
		err = PTR_ERR(vaddr);
		goto err_obj;
	}

	err = i915_vma_pin(vma, 0, 0, PIN_GLOBAL);
	if (err)
		goto err_map;

	err = i915_vma_sync(vma);
	if (err)
		goto err_pin;

	for_each_engine(engine, gt, id) {
		struct i915_sched_attr attr = {
			.priority = I915_USER_PRIORITY(I915_PRIORITY_MAX),
		};
		struct i915_request *rq, *nop;
		unsigned long saved;

		if (!intel_engine_has_preemption(engine))
			continue;

		engine_heartbeat_disable(engine, &saved);
		memset(vaddr, 0, PAGE_SIZE);

		/* ELSP[0]: semaphore wait */
		rq = semaphore_queue(engine, vma, 0);
		if (IS_ERR(rq)) {
			err = PTR_ERR(rq);
			goto err_heartbeat;
		}
		engine->schedule(rq, &attr);
		err = wait_for_submit(engine, rq, HZ / 2);
		if (err) {
			pr_err("%s: Timed out trying to submit semaphores\n",
			       engine->name);
			goto err_rq;
		}

		/* ELSP[1]: nop request */
		nop = nop_request(engine);
		if (IS_ERR(nop)) {
			err = PTR_ERR(nop);
			goto err_rq;
		}
		err = wait_for_submit(engine, nop, HZ / 2);
		i915_request_put(nop);
		if (err) {
			pr_err("%s: Timed out trying to submit nop\n",
			       engine->name);
			goto err_rq;
		}

		GEM_BUG_ON(i915_request_completed(rq));
		GEM_BUG_ON(execlists_active(&engine->execlists) != rq);

		/* Queue: semaphore signal, matching priority as semaphore */
		err = release_queue(engine, vma, 1, effective_prio(rq));
		if (err)
			goto err_rq;

		intel_engine_flush_submission(engine);
		if (!READ_ONCE(engine->execlists.timer.expires) &&
		    !i915_request_completed(rq)) {
			struct drm_printer p =
				drm_info_printer(gt->i915->drm.dev);

			GEM_TRACE_ERR("%s: Failed to enable timeslicing!\n",
				      engine->name);
			intel_engine_dump(engine, &p,
					  "%s\n", engine->name);
			GEM_TRACE_DUMP();

			memset(vaddr, 0xff, PAGE_SIZE);
			err = -EINVAL;
		}

		/* Timeslice every jiffy, so within 2 we should signal */
		if (i915_request_wait(rq, 0, timeslice_threshold(engine)) < 0) {
			struct drm_printer p =
				drm_info_printer(gt->i915->drm.dev);

			pr_err("%s: Failed to timeslice into queue\n",
			       engine->name);
			intel_engine_dump(engine, &p,
					  "%s\n", engine->name);

			memset(vaddr, 0xff, PAGE_SIZE);
			err = -EIO;
		}
err_rq:
		i915_request_put(rq);
err_heartbeat:
		engine_heartbeat_enable(engine, saved);
		if (err)
			break;
	}

err_pin:
	i915_vma_unpin(vma);
err_map:
	i915_gem_object_unpin_map(obj);
err_obj:
	i915_gem_object_put(obj);
	return err;
}

static int live_busywait_preempt(void *arg)
{
	struct intel_gt *gt = arg;
	struct i915_gem_context *ctx_hi, *ctx_lo;
	struct intel_engine_cs *engine;
	struct drm_i915_gem_object *obj;
	struct i915_vma *vma;
	enum intel_engine_id id;
	int err = -ENOMEM;
	u32 *map;

	/*
	 * Verify that even without HAS_LOGICAL_RING_PREEMPTION, we can
	 * preempt the busywaits used to synchronise between rings.
	 */

	ctx_hi = kernel_context(gt->i915);
	if (!ctx_hi)
		return -ENOMEM;
	ctx_hi->sched.priority =
		I915_USER_PRIORITY(I915_CONTEXT_MAX_USER_PRIORITY);

	ctx_lo = kernel_context(gt->i915);
	if (!ctx_lo)
		goto err_ctx_hi;
	ctx_lo->sched.priority =
		I915_USER_PRIORITY(I915_CONTEXT_MIN_USER_PRIORITY);

	obj = i915_gem_object_create_internal(gt->i915, PAGE_SIZE);
	if (IS_ERR(obj)) {
		err = PTR_ERR(obj);
		goto err_ctx_lo;
	}

	map = i915_gem_object_pin_map(obj, I915_MAP_WC);
	if (IS_ERR(map)) {
		err = PTR_ERR(map);
		goto err_obj;
	}

	vma = i915_vma_instance(obj, &gt->ggtt->vm, NULL);
	if (IS_ERR(vma)) {
		err = PTR_ERR(vma);
		goto err_map;
	}

	err = i915_vma_pin(vma, 0, 0, PIN_GLOBAL);
	if (err)
		goto err_map;

	err = i915_vma_sync(vma);
	if (err)
		goto err_vma;

	for_each_engine(engine, gt, id) {
		struct i915_request *lo, *hi;
		struct igt_live_test t;
		u32 *cs;

		if (!intel_engine_has_preemption(engine))
			continue;

		if (!intel_engine_can_store_dword(engine))
			continue;

		if (igt_live_test_begin(&t, gt->i915, __func__, engine->name)) {
			err = -EIO;
			goto err_vma;
		}

		/*
		 * We create two requests. The low priority request
		 * busywaits on a semaphore (inside the ringbuffer where
		 * is should be preemptible) and the high priority requests
		 * uses a MI_STORE_DWORD_IMM to update the semaphore value
		 * allowing the first request to complete. If preemption
		 * fails, we hang instead.
		 */

		lo = igt_request_alloc(ctx_lo, engine);
		if (IS_ERR(lo)) {
			err = PTR_ERR(lo);
			goto err_vma;
		}

		cs = intel_ring_begin(lo, 8);
		if (IS_ERR(cs)) {
			err = PTR_ERR(cs);
			i915_request_add(lo);
			goto err_vma;
		}

		*cs++ = MI_STORE_DWORD_IMM_GEN4 | MI_USE_GGTT;
		*cs++ = i915_ggtt_offset(vma);
		*cs++ = 0;
		*cs++ = 1;

		/* XXX Do we need a flush + invalidate here? */

		*cs++ = MI_SEMAPHORE_WAIT |
			MI_SEMAPHORE_GLOBAL_GTT |
			MI_SEMAPHORE_POLL |
			MI_SEMAPHORE_SAD_EQ_SDD;
		*cs++ = 0;
		*cs++ = i915_ggtt_offset(vma);
		*cs++ = 0;

		intel_ring_advance(lo, cs);

		i915_request_get(lo);
		i915_request_add(lo);

		if (wait_for(READ_ONCE(*map), 10)) {
			i915_request_put(lo);
			err = -ETIMEDOUT;
			goto err_vma;
		}

		/* Low priority request should be busywaiting now */
		if (i915_request_wait(lo, 0, 1) != -ETIME) {
			i915_request_put(lo);
			pr_err("%s: Busywaiting request did not!\n",
			       engine->name);
			err = -EIO;
			goto err_vma;
		}

		hi = igt_request_alloc(ctx_hi, engine);
		if (IS_ERR(hi)) {
			err = PTR_ERR(hi);
			i915_request_put(lo);
			goto err_vma;
		}

		cs = intel_ring_begin(hi, 4);
		if (IS_ERR(cs)) {
			err = PTR_ERR(cs);
			i915_request_add(hi);
			i915_request_put(lo);
			goto err_vma;
		}

		*cs++ = MI_STORE_DWORD_IMM_GEN4 | MI_USE_GGTT;
		*cs++ = i915_ggtt_offset(vma);
		*cs++ = 0;
		*cs++ = 0;

		intel_ring_advance(hi, cs);
		i915_request_add(hi);

		if (i915_request_wait(lo, 0, HZ / 5) < 0) {
			struct drm_printer p = drm_info_printer(gt->i915->drm.dev);

			pr_err("%s: Failed to preempt semaphore busywait!\n",
			       engine->name);

			intel_engine_dump(engine, &p, "%s\n", engine->name);
			GEM_TRACE_DUMP();

			i915_request_put(lo);
			intel_gt_set_wedged(gt);
			err = -EIO;
			goto err_vma;
		}
		GEM_BUG_ON(READ_ONCE(*map));
		i915_request_put(lo);

		if (igt_live_test_end(&t)) {
			err = -EIO;
			goto err_vma;
		}
	}

	err = 0;
err_vma:
	i915_vma_unpin(vma);
err_map:
	i915_gem_object_unpin_map(obj);
err_obj:
	i915_gem_object_put(obj);
err_ctx_lo:
	kernel_context_close(ctx_lo);
err_ctx_hi:
	kernel_context_close(ctx_hi);
	return err;
}

static struct i915_request *
spinner_create_request(struct igt_spinner *spin,
		       struct i915_gem_context *ctx,
		       struct intel_engine_cs *engine,
		       u32 arb)
{
	struct intel_context *ce;
	struct i915_request *rq;

	ce = i915_gem_context_get_engine(ctx, engine->legacy_idx);
	if (IS_ERR(ce))
		return ERR_CAST(ce);

	rq = igt_spinner_create_request(spin, ce, arb);
	intel_context_put(ce);
	return rq;
}

static int live_preempt(void *arg)
{
	struct intel_gt *gt = arg;
	struct i915_gem_context *ctx_hi, *ctx_lo;
	struct igt_spinner spin_hi, spin_lo;
	struct intel_engine_cs *engine;
	enum intel_engine_id id;
	int err = -ENOMEM;

	if (!HAS_LOGICAL_RING_PREEMPTION(gt->i915))
		return 0;

	if (!(gt->i915->caps.scheduler & I915_SCHEDULER_CAP_PREEMPTION))
		pr_err("Logical preemption supported, but not exposed\n");

	if (igt_spinner_init(&spin_hi, gt))
		return -ENOMEM;

	if (igt_spinner_init(&spin_lo, gt))
		goto err_spin_hi;

	ctx_hi = kernel_context(gt->i915);
	if (!ctx_hi)
		goto err_spin_lo;
	ctx_hi->sched.priority =
		I915_USER_PRIORITY(I915_CONTEXT_MAX_USER_PRIORITY);

	ctx_lo = kernel_context(gt->i915);
	if (!ctx_lo)
		goto err_ctx_hi;
	ctx_lo->sched.priority =
		I915_USER_PRIORITY(I915_CONTEXT_MIN_USER_PRIORITY);

	for_each_engine(engine, gt, id) {
		struct igt_live_test t;
		struct i915_request *rq;

		if (!intel_engine_has_preemption(engine))
			continue;

		if (igt_live_test_begin(&t, gt->i915, __func__, engine->name)) {
			err = -EIO;
			goto err_ctx_lo;
		}

		rq = spinner_create_request(&spin_lo, ctx_lo, engine,
					    MI_ARB_CHECK);
		if (IS_ERR(rq)) {
			err = PTR_ERR(rq);
			goto err_ctx_lo;
		}

		i915_request_add(rq);
		if (!igt_wait_for_spinner(&spin_lo, rq)) {
			GEM_TRACE("lo spinner failed to start\n");
			GEM_TRACE_DUMP();
			intel_gt_set_wedged(gt);
			err = -EIO;
			goto err_ctx_lo;
		}

		rq = spinner_create_request(&spin_hi, ctx_hi, engine,
					    MI_ARB_CHECK);
		if (IS_ERR(rq)) {
			igt_spinner_end(&spin_lo);
			err = PTR_ERR(rq);
			goto err_ctx_lo;
		}

		i915_request_add(rq);
		if (!igt_wait_for_spinner(&spin_hi, rq)) {
			GEM_TRACE("hi spinner failed to start\n");
			GEM_TRACE_DUMP();
			intel_gt_set_wedged(gt);
			err = -EIO;
			goto err_ctx_lo;
		}

		igt_spinner_end(&spin_hi);
		igt_spinner_end(&spin_lo);

		if (igt_live_test_end(&t)) {
			err = -EIO;
			goto err_ctx_lo;
		}
	}

	err = 0;
err_ctx_lo:
	kernel_context_close(ctx_lo);
err_ctx_hi:
	kernel_context_close(ctx_hi);
err_spin_lo:
	igt_spinner_fini(&spin_lo);
err_spin_hi:
	igt_spinner_fini(&spin_hi);
	return err;
}

static int live_late_preempt(void *arg)
{
	struct intel_gt *gt = arg;
	struct i915_gem_context *ctx_hi, *ctx_lo;
	struct igt_spinner spin_hi, spin_lo;
	struct intel_engine_cs *engine;
	struct i915_sched_attr attr = {};
	enum intel_engine_id id;
	int err = -ENOMEM;

	if (!HAS_LOGICAL_RING_PREEMPTION(gt->i915))
		return 0;

	if (igt_spinner_init(&spin_hi, gt))
		return -ENOMEM;

	if (igt_spinner_init(&spin_lo, gt))
		goto err_spin_hi;

	ctx_hi = kernel_context(gt->i915);
	if (!ctx_hi)
		goto err_spin_lo;

	ctx_lo = kernel_context(gt->i915);
	if (!ctx_lo)
		goto err_ctx_hi;

	/* Make sure ctx_lo stays before ctx_hi until we trigger preemption. */
	ctx_lo->sched.priority = I915_USER_PRIORITY(1);

	for_each_engine(engine, gt, id) {
		struct igt_live_test t;
		struct i915_request *rq;

		if (!intel_engine_has_preemption(engine))
			continue;

		if (igt_live_test_begin(&t, gt->i915, __func__, engine->name)) {
			err = -EIO;
			goto err_ctx_lo;
		}

		rq = spinner_create_request(&spin_lo, ctx_lo, engine,
					    MI_ARB_CHECK);
		if (IS_ERR(rq)) {
			err = PTR_ERR(rq);
			goto err_ctx_lo;
		}

		i915_request_add(rq);
		if (!igt_wait_for_spinner(&spin_lo, rq)) {
			pr_err("First context failed to start\n");
			goto err_wedged;
		}

		rq = spinner_create_request(&spin_hi, ctx_hi, engine,
					    MI_NOOP);
		if (IS_ERR(rq)) {
			igt_spinner_end(&spin_lo);
			err = PTR_ERR(rq);
			goto err_ctx_lo;
		}

		i915_request_add(rq);
		if (igt_wait_for_spinner(&spin_hi, rq)) {
			pr_err("Second context overtook first?\n");
			goto err_wedged;
		}

		attr.priority = I915_USER_PRIORITY(I915_PRIORITY_MAX);
		engine->schedule(rq, &attr);

		if (!igt_wait_for_spinner(&spin_hi, rq)) {
			pr_err("High priority context failed to preempt the low priority context\n");
			GEM_TRACE_DUMP();
			goto err_wedged;
		}

		igt_spinner_end(&spin_hi);
		igt_spinner_end(&spin_lo);

		if (igt_live_test_end(&t)) {
			err = -EIO;
			goto err_ctx_lo;
		}
	}

	err = 0;
err_ctx_lo:
	kernel_context_close(ctx_lo);
err_ctx_hi:
	kernel_context_close(ctx_hi);
err_spin_lo:
	igt_spinner_fini(&spin_lo);
err_spin_hi:
	igt_spinner_fini(&spin_hi);
	return err;

err_wedged:
	igt_spinner_end(&spin_hi);
	igt_spinner_end(&spin_lo);
	intel_gt_set_wedged(gt);
	err = -EIO;
	goto err_ctx_lo;
}

struct preempt_client {
	struct igt_spinner spin;
	struct i915_gem_context *ctx;
};

static int preempt_client_init(struct intel_gt *gt, struct preempt_client *c)
{
	c->ctx = kernel_context(gt->i915);
	if (!c->ctx)
		return -ENOMEM;

	if (igt_spinner_init(&c->spin, gt))
		goto err_ctx;

	return 0;

err_ctx:
	kernel_context_close(c->ctx);
	return -ENOMEM;
}

static void preempt_client_fini(struct preempt_client *c)
{
	igt_spinner_fini(&c->spin);
	kernel_context_close(c->ctx);
}

static int live_nopreempt(void *arg)
{
	struct intel_gt *gt = arg;
	struct intel_engine_cs *engine;
	struct preempt_client a, b;
	enum intel_engine_id id;
	int err = -ENOMEM;

	/*
	 * Verify that we can disable preemption for an individual request
	 * that may be being observed and not want to be interrupted.
	 */

	if (!HAS_LOGICAL_RING_PREEMPTION(gt->i915))
		return 0;

	if (preempt_client_init(gt, &a))
		return -ENOMEM;
	if (preempt_client_init(gt, &b))
		goto err_client_a;
	b.ctx->sched.priority = I915_USER_PRIORITY(I915_PRIORITY_MAX);

	for_each_engine(engine, gt, id) {
		struct i915_request *rq_a, *rq_b;

		if (!intel_engine_has_preemption(engine))
			continue;

		engine->execlists.preempt_hang.count = 0;

		rq_a = spinner_create_request(&a.spin,
					      a.ctx, engine,
					      MI_ARB_CHECK);
		if (IS_ERR(rq_a)) {
			err = PTR_ERR(rq_a);
			goto err_client_b;
		}

		/* Low priority client, but unpreemptable! */
		__set_bit(I915_FENCE_FLAG_NOPREEMPT, &rq_a->fence.flags);

		i915_request_add(rq_a);
		if (!igt_wait_for_spinner(&a.spin, rq_a)) {
			pr_err("First client failed to start\n");
			goto err_wedged;
		}

		rq_b = spinner_create_request(&b.spin,
					      b.ctx, engine,
					      MI_ARB_CHECK);
		if (IS_ERR(rq_b)) {
			err = PTR_ERR(rq_b);
			goto err_client_b;
		}

		i915_request_add(rq_b);

		/* B is much more important than A! (But A is unpreemptable.) */
		GEM_BUG_ON(rq_prio(rq_b) <= rq_prio(rq_a));

		/* Wait long enough for preemption and timeslicing */
		if (igt_wait_for_spinner(&b.spin, rq_b)) {
			pr_err("Second client started too early!\n");
			goto err_wedged;
		}

		igt_spinner_end(&a.spin);

		if (!igt_wait_for_spinner(&b.spin, rq_b)) {
			pr_err("Second client failed to start\n");
			goto err_wedged;
		}

		igt_spinner_end(&b.spin);

		if (engine->execlists.preempt_hang.count) {
			pr_err("Preemption recorded x%d; should have been suppressed!\n",
			       engine->execlists.preempt_hang.count);
			err = -EINVAL;
			goto err_wedged;
		}

		if (igt_flush_test(gt->i915))
			goto err_wedged;
	}

	err = 0;
err_client_b:
	preempt_client_fini(&b);
err_client_a:
	preempt_client_fini(&a);
	return err;

err_wedged:
	igt_spinner_end(&b.spin);
	igt_spinner_end(&a.spin);
	intel_gt_set_wedged(gt);
	err = -EIO;
	goto err_client_b;
}

struct live_preempt_cancel {
	struct intel_engine_cs *engine;
	struct preempt_client a, b;
};

static int __cancel_active0(struct live_preempt_cancel *arg)
{
	struct i915_request *rq;
	struct igt_live_test t;
	int err;

	/* Preempt cancel of ELSP0 */
	GEM_TRACE("%s(%s)\n", __func__, arg->engine->name);
	if (igt_live_test_begin(&t, arg->engine->i915,
				__func__, arg->engine->name))
		return -EIO;

	rq = spinner_create_request(&arg->a.spin,
				    arg->a.ctx, arg->engine,
				    MI_ARB_CHECK);
	if (IS_ERR(rq))
		return PTR_ERR(rq);

	clear_bit(CONTEXT_BANNED, &rq->context->flags);
	i915_request_get(rq);
	i915_request_add(rq);
	if (!igt_wait_for_spinner(&arg->a.spin, rq)) {
		err = -EIO;
		goto out;
	}

	intel_context_set_banned(rq->context);
	err = intel_engine_pulse(arg->engine);
	if (err)
		goto out;

	if (i915_request_wait(rq, 0, HZ / 5) < 0) {
		err = -EIO;
		goto out;
	}

	if (rq->fence.error != -EIO) {
		pr_err("Cancelled inflight0 request did not report -EIO\n");
		err = -EINVAL;
		goto out;
	}

out:
	i915_request_put(rq);
	if (igt_live_test_end(&t))
		err = -EIO;
	return err;
}

static int __cancel_active1(struct live_preempt_cancel *arg)
{
	struct i915_request *rq[2] = {};
	struct igt_live_test t;
	int err;

	/* Preempt cancel of ELSP1 */
	GEM_TRACE("%s(%s)\n", __func__, arg->engine->name);
	if (igt_live_test_begin(&t, arg->engine->i915,
				__func__, arg->engine->name))
		return -EIO;

	rq[0] = spinner_create_request(&arg->a.spin,
				       arg->a.ctx, arg->engine,
				       MI_NOOP); /* no preemption */
	if (IS_ERR(rq[0]))
		return PTR_ERR(rq[0]);

	clear_bit(CONTEXT_BANNED, &rq[0]->context->flags);
	i915_request_get(rq[0]);
	i915_request_add(rq[0]);
	if (!igt_wait_for_spinner(&arg->a.spin, rq[0])) {
		err = -EIO;
		goto out;
	}

	rq[1] = spinner_create_request(&arg->b.spin,
				       arg->b.ctx, arg->engine,
				       MI_ARB_CHECK);
	if (IS_ERR(rq[1])) {
		err = PTR_ERR(rq[1]);
		goto out;
	}

	clear_bit(CONTEXT_BANNED, &rq[1]->context->flags);
	i915_request_get(rq[1]);
	err = i915_request_await_dma_fence(rq[1], &rq[0]->fence);
	i915_request_add(rq[1]);
	if (err)
		goto out;

	intel_context_set_banned(rq[1]->context);
	err = intel_engine_pulse(arg->engine);
	if (err)
		goto out;

	igt_spinner_end(&arg->a.spin);
	if (i915_request_wait(rq[1], 0, HZ / 5) < 0) {
		err = -EIO;
		goto out;
	}

	if (rq[0]->fence.error != 0) {
		pr_err("Normal inflight0 request did not complete\n");
		err = -EINVAL;
		goto out;
	}

	if (rq[1]->fence.error != -EIO) {
		pr_err("Cancelled inflight1 request did not report -EIO\n");
		err = -EINVAL;
		goto out;
	}

out:
	i915_request_put(rq[1]);
	i915_request_put(rq[0]);
	if (igt_live_test_end(&t))
		err = -EIO;
	return err;
}

static int __cancel_queued(struct live_preempt_cancel *arg)
{
	struct i915_request *rq[3] = {};
	struct igt_live_test t;
	int err;

	/* Full ELSP and one in the wings */
	GEM_TRACE("%s(%s)\n", __func__, arg->engine->name);
	if (igt_live_test_begin(&t, arg->engine->i915,
				__func__, arg->engine->name))
		return -EIO;

	rq[0] = spinner_create_request(&arg->a.spin,
				       arg->a.ctx, arg->engine,
				       MI_ARB_CHECK);
	if (IS_ERR(rq[0]))
		return PTR_ERR(rq[0]);

	clear_bit(CONTEXT_BANNED, &rq[0]->context->flags);
	i915_request_get(rq[0]);
	i915_request_add(rq[0]);
	if (!igt_wait_for_spinner(&arg->a.spin, rq[0])) {
		err = -EIO;
		goto out;
	}

	rq[1] = igt_request_alloc(arg->b.ctx, arg->engine);
	if (IS_ERR(rq[1])) {
		err = PTR_ERR(rq[1]);
		goto out;
	}

	clear_bit(CONTEXT_BANNED, &rq[1]->context->flags);
	i915_request_get(rq[1]);
	err = i915_request_await_dma_fence(rq[1], &rq[0]->fence);
	i915_request_add(rq[1]);
	if (err)
		goto out;

	rq[2] = spinner_create_request(&arg->b.spin,
				       arg->a.ctx, arg->engine,
				       MI_ARB_CHECK);
	if (IS_ERR(rq[2])) {
		err = PTR_ERR(rq[2]);
		goto out;
	}

	i915_request_get(rq[2]);
	err = i915_request_await_dma_fence(rq[2], &rq[1]->fence);
	i915_request_add(rq[2]);
	if (err)
		goto out;

	intel_context_set_banned(rq[2]->context);
	err = intel_engine_pulse(arg->engine);
	if (err)
		goto out;

	if (i915_request_wait(rq[2], 0, HZ / 5) < 0) {
		err = -EIO;
		goto out;
	}

	if (rq[0]->fence.error != -EIO) {
		pr_err("Cancelled inflight0 request did not report -EIO\n");
		err = -EINVAL;
		goto out;
	}

	if (rq[1]->fence.error != 0) {
		pr_err("Normal inflight1 request did not complete\n");
		err = -EINVAL;
		goto out;
	}

	if (rq[2]->fence.error != -EIO) {
		pr_err("Cancelled queued request did not report -EIO\n");
		err = -EINVAL;
		goto out;
	}

out:
	i915_request_put(rq[2]);
	i915_request_put(rq[1]);
	i915_request_put(rq[0]);
	if (igt_live_test_end(&t))
		err = -EIO;
	return err;
}

static int __cancel_hostile(struct live_preempt_cancel *arg)
{
	struct i915_request *rq;
	int err;

	/* Preempt cancel non-preemptible spinner in ELSP0 */
	if (!IS_ACTIVE(CONFIG_DRM_I915_PREEMPT_TIMEOUT))
		return 0;

	GEM_TRACE("%s(%s)\n", __func__, arg->engine->name);
	rq = spinner_create_request(&arg->a.spin,
				    arg->a.ctx, arg->engine,
				    MI_NOOP); /* preemption disabled */
	if (IS_ERR(rq))
		return PTR_ERR(rq);

	clear_bit(CONTEXT_BANNED, &rq->context->flags);
	i915_request_get(rq);
	i915_request_add(rq);
	if (!igt_wait_for_spinner(&arg->a.spin, rq)) {
		err = -EIO;
		goto out;
	}

	intel_context_set_banned(rq->context);
	err = intel_engine_pulse(arg->engine); /* force reset */
	if (err)
		goto out;

	if (i915_request_wait(rq, 0, HZ / 5) < 0) {
		err = -EIO;
		goto out;
	}

	if (rq->fence.error != -EIO) {
		pr_err("Cancelled inflight0 request did not report -EIO\n");
		err = -EINVAL;
		goto out;
	}

out:
	i915_request_put(rq);
	if (igt_flush_test(arg->engine->i915))
		err = -EIO;
	return err;
}

static int live_preempt_cancel(void *arg)
{
	struct intel_gt *gt = arg;
	struct live_preempt_cancel data;
	enum intel_engine_id id;
	int err = -ENOMEM;

	/*
	 * To cancel an inflight context, we need to first remove it from the
	 * GPU. That sounds like preemption! Plus a little bit of bookkeeping.
	 */

	if (!HAS_LOGICAL_RING_PREEMPTION(gt->i915))
		return 0;

	if (preempt_client_init(gt, &data.a))
		return -ENOMEM;
	if (preempt_client_init(gt, &data.b))
		goto err_client_a;

	for_each_engine(data.engine, gt, id) {
		if (!intel_engine_has_preemption(data.engine))
			continue;

		err = __cancel_active0(&data);
		if (err)
			goto err_wedged;

		err = __cancel_active1(&data);
		if (err)
			goto err_wedged;

		err = __cancel_queued(&data);
		if (err)
			goto err_wedged;

		err = __cancel_hostile(&data);
		if (err)
			goto err_wedged;
	}

	err = 0;
err_client_b:
	preempt_client_fini(&data.b);
err_client_a:
	preempt_client_fini(&data.a);
	return err;

err_wedged:
	GEM_TRACE_DUMP();
	igt_spinner_end(&data.b.spin);
	igt_spinner_end(&data.a.spin);
	intel_gt_set_wedged(gt);
	goto err_client_b;
}

static int live_suppress_self_preempt(void *arg)
{
	struct intel_gt *gt = arg;
	struct intel_engine_cs *engine;
	struct i915_sched_attr attr = {
		.priority = I915_USER_PRIORITY(I915_PRIORITY_MAX)
	};
	struct preempt_client a, b;
	enum intel_engine_id id;
	int err = -ENOMEM;

	/*
	 * Verify that if a preemption request does not cause a change in
	 * the current execution order, the preempt-to-idle injection is
	 * skipped and that we do not accidentally apply it after the CS
	 * completion event.
	 */

	if (!HAS_LOGICAL_RING_PREEMPTION(gt->i915))
		return 0;

	if (USES_GUC_SUBMISSION(gt->i915))
		return 0; /* presume black blox */

	if (intel_vgpu_active(gt->i915))
		return 0; /* GVT forces single port & request submission */

	if (preempt_client_init(gt, &a))
		return -ENOMEM;
	if (preempt_client_init(gt, &b))
		goto err_client_a;

	for_each_engine(engine, gt, id) {
		struct i915_request *rq_a, *rq_b;
		int depth;

		if (!intel_engine_has_preemption(engine))
			continue;

		if (igt_flush_test(gt->i915))
			goto err_wedged;

		intel_engine_pm_get(engine);
		engine->execlists.preempt_hang.count = 0;

		rq_a = spinner_create_request(&a.spin,
					      a.ctx, engine,
					      MI_NOOP);
		if (IS_ERR(rq_a)) {
			err = PTR_ERR(rq_a);
			intel_engine_pm_put(engine);
			goto err_client_b;
		}

		i915_request_add(rq_a);
		if (!igt_wait_for_spinner(&a.spin, rq_a)) {
			pr_err("First client failed to start\n");
			intel_engine_pm_put(engine);
			goto err_wedged;
		}

		/* Keep postponing the timer to avoid premature slicing */
		mod_timer(&engine->execlists.timer, jiffies + HZ);
		for (depth = 0; depth < 8; depth++) {
			rq_b = spinner_create_request(&b.spin,
						      b.ctx, engine,
						      MI_NOOP);
			if (IS_ERR(rq_b)) {
				err = PTR_ERR(rq_b);
				intel_engine_pm_put(engine);
				goto err_client_b;
			}
			i915_request_add(rq_b);

			GEM_BUG_ON(i915_request_completed(rq_a));
			engine->schedule(rq_a, &attr);
			igt_spinner_end(&a.spin);

			if (!igt_wait_for_spinner(&b.spin, rq_b)) {
				pr_err("Second client failed to start\n");
				intel_engine_pm_put(engine);
				goto err_wedged;
			}

			swap(a, b);
			rq_a = rq_b;
		}
		igt_spinner_end(&a.spin);

		if (engine->execlists.preempt_hang.count) {
			pr_err("Preemption on %s recorded x%d, depth %d; should have been suppressed!\n",
			       engine->name,
			       engine->execlists.preempt_hang.count,
			       depth);
			intel_engine_pm_put(engine);
			err = -EINVAL;
			goto err_client_b;
		}

		intel_engine_pm_put(engine);
		if (igt_flush_test(gt->i915))
			goto err_wedged;
	}

	err = 0;
err_client_b:
	preempt_client_fini(&b);
err_client_a:
	preempt_client_fini(&a);
	return err;

err_wedged:
	igt_spinner_end(&b.spin);
	igt_spinner_end(&a.spin);
	intel_gt_set_wedged(gt);
	err = -EIO;
	goto err_client_b;
}

static int __i915_sw_fence_call
dummy_notify(struct i915_sw_fence *fence, enum i915_sw_fence_notify state)
{
	return NOTIFY_DONE;
}

static struct i915_request *dummy_request(struct intel_engine_cs *engine)
{
	struct i915_request *rq;

	rq = kzalloc(sizeof(*rq), GFP_KERNEL);
	if (!rq)
		return NULL;

	rq->engine = engine;

	spin_lock_init(&rq->lock);
	INIT_LIST_HEAD(&rq->fence.cb_list);
	rq->fence.lock = &rq->lock;
	rq->fence.ops = &i915_fence_ops;

	i915_sched_node_init(&rq->sched);

	/* mark this request as permanently incomplete */
	rq->fence.seqno = 1;
	BUILD_BUG_ON(sizeof(rq->fence.seqno) != 8); /* upper 32b == 0 */
	rq->hwsp_seqno = (u32 *)&rq->fence.seqno + 1;
	GEM_BUG_ON(i915_request_completed(rq));

	i915_sw_fence_init(&rq->submit, dummy_notify);
	set_bit(I915_FENCE_FLAG_ACTIVE, &rq->fence.flags);

	spin_lock_init(&rq->lock);
	rq->fence.lock = &rq->lock;
	INIT_LIST_HEAD(&rq->fence.cb_list);

	return rq;
}

static void dummy_request_free(struct i915_request *dummy)
{
	/* We have to fake the CS interrupt to kick the next request */
	i915_sw_fence_commit(&dummy->submit);

	i915_request_mark_complete(dummy);
	dma_fence_signal(&dummy->fence);

	i915_sched_node_fini(&dummy->sched);
	i915_sw_fence_fini(&dummy->submit);

	dma_fence_free(&dummy->fence);
}

static int live_suppress_wait_preempt(void *arg)
{
	struct intel_gt *gt = arg;
	struct preempt_client client[4];
	struct i915_request *rq[ARRAY_SIZE(client)] = {};
	struct intel_engine_cs *engine;
	enum intel_engine_id id;
	int err = -ENOMEM;
	int i;

	/*
	 * Waiters are given a little priority nudge, but not enough
	 * to actually cause any preemption. Double check that we do
	 * not needlessly generate preempt-to-idle cycles.
	 */

	if (!HAS_LOGICAL_RING_PREEMPTION(gt->i915))
		return 0;

	if (preempt_client_init(gt, &client[0])) /* ELSP[0] */
		return -ENOMEM;
	if (preempt_client_init(gt, &client[1])) /* ELSP[1] */
		goto err_client_0;
	if (preempt_client_init(gt, &client[2])) /* head of queue */
		goto err_client_1;
	if (preempt_client_init(gt, &client[3])) /* bystander */
		goto err_client_2;

	for_each_engine(engine, gt, id) {
		int depth;

		if (!intel_engine_has_preemption(engine))
			continue;

		if (!engine->emit_init_breadcrumb)
			continue;

		for (depth = 0; depth < ARRAY_SIZE(client); depth++) {
			struct i915_request *dummy;

			engine->execlists.preempt_hang.count = 0;

			dummy = dummy_request(engine);
			if (!dummy)
				goto err_client_3;

			for (i = 0; i < ARRAY_SIZE(client); i++) {
				struct i915_request *this;

				this = spinner_create_request(&client[i].spin,
							      client[i].ctx, engine,
							      MI_NOOP);
				if (IS_ERR(this)) {
					err = PTR_ERR(this);
					goto err_wedged;
				}

				/* Disable NEWCLIENT promotion */
				__i915_active_fence_set(&i915_request_timeline(this)->last_request,
							&dummy->fence);

				rq[i] = i915_request_get(this);
				i915_request_add(this);
			}

			dummy_request_free(dummy);

			GEM_BUG_ON(i915_request_completed(rq[0]));
			if (!igt_wait_for_spinner(&client[0].spin, rq[0])) {
				pr_err("%s: First client failed to start\n",
				       engine->name);
				goto err_wedged;
			}
			GEM_BUG_ON(!i915_request_started(rq[0]));

			if (i915_request_wait(rq[depth],
					      I915_WAIT_PRIORITY,
					      1) != -ETIME) {
				pr_err("%s: Waiter depth:%d completed!\n",
				       engine->name, depth);
				goto err_wedged;
			}

			for (i = 0; i < ARRAY_SIZE(client); i++) {
				igt_spinner_end(&client[i].spin);
				i915_request_put(rq[i]);
				rq[i] = NULL;
			}

			if (igt_flush_test(gt->i915))
				goto err_wedged;

			if (engine->execlists.preempt_hang.count) {
				pr_err("%s: Preemption recorded x%d, depth %d; should have been suppressed!\n",
				       engine->name,
				       engine->execlists.preempt_hang.count,
				       depth);
				err = -EINVAL;
				goto err_client_3;
			}
		}
	}

	err = 0;
err_client_3:
	preempt_client_fini(&client[3]);
err_client_2:
	preempt_client_fini(&client[2]);
err_client_1:
	preempt_client_fini(&client[1]);
err_client_0:
	preempt_client_fini(&client[0]);
	return err;

err_wedged:
	for (i = 0; i < ARRAY_SIZE(client); i++) {
		igt_spinner_end(&client[i].spin);
		i915_request_put(rq[i]);
	}
	intel_gt_set_wedged(gt);
	err = -EIO;
	goto err_client_3;
}

static int live_chain_preempt(void *arg)
{
	struct intel_gt *gt = arg;
	struct intel_engine_cs *engine;
	struct preempt_client hi, lo;
	enum intel_engine_id id;
	int err = -ENOMEM;

	/*
	 * Build a chain AB...BA between two contexts (A, B) and request
	 * preemption of the last request. It should then complete before
	 * the previously submitted spinner in B.
	 */

	if (!HAS_LOGICAL_RING_PREEMPTION(gt->i915))
		return 0;

	if (preempt_client_init(gt, &hi))
		return -ENOMEM;

	if (preempt_client_init(gt, &lo))
		goto err_client_hi;

	for_each_engine(engine, gt, id) {
		struct i915_sched_attr attr = {
			.priority = I915_USER_PRIORITY(I915_PRIORITY_MAX),
		};
		struct igt_live_test t;
		struct i915_request *rq;
		int ring_size, count, i;

		if (!intel_engine_has_preemption(engine))
			continue;

		rq = spinner_create_request(&lo.spin,
					    lo.ctx, engine,
					    MI_ARB_CHECK);
		if (IS_ERR(rq))
			goto err_wedged;

		i915_request_get(rq);
		i915_request_add(rq);

		ring_size = rq->wa_tail - rq->head;
		if (ring_size < 0)
			ring_size += rq->ring->size;
		ring_size = rq->ring->size / ring_size;
		pr_debug("%s(%s): Using maximum of %d requests\n",
			 __func__, engine->name, ring_size);

		igt_spinner_end(&lo.spin);
		if (i915_request_wait(rq, 0, HZ / 2) < 0) {
			pr_err("Timed out waiting to flush %s\n", engine->name);
			i915_request_put(rq);
			goto err_wedged;
		}
		i915_request_put(rq);

		if (igt_live_test_begin(&t, gt->i915, __func__, engine->name)) {
			err = -EIO;
			goto err_wedged;
		}

		for_each_prime_number_from(count, 1, ring_size) {
			rq = spinner_create_request(&hi.spin,
						    hi.ctx, engine,
						    MI_ARB_CHECK);
			if (IS_ERR(rq))
				goto err_wedged;
			i915_request_add(rq);
			if (!igt_wait_for_spinner(&hi.spin, rq))
				goto err_wedged;

			rq = spinner_create_request(&lo.spin,
						    lo.ctx, engine,
						    MI_ARB_CHECK);
			if (IS_ERR(rq))
				goto err_wedged;
			i915_request_add(rq);

			for (i = 0; i < count; i++) {
				rq = igt_request_alloc(lo.ctx, engine);
				if (IS_ERR(rq))
					goto err_wedged;
				i915_request_add(rq);
			}

			rq = igt_request_alloc(hi.ctx, engine);
			if (IS_ERR(rq))
				goto err_wedged;

			i915_request_get(rq);
			i915_request_add(rq);
			engine->schedule(rq, &attr);

			igt_spinner_end(&hi.spin);
			if (i915_request_wait(rq, 0, HZ / 5) < 0) {
				struct drm_printer p =
					drm_info_printer(gt->i915->drm.dev);

				pr_err("Failed to preempt over chain of %d\n",
				       count);
				intel_engine_dump(engine, &p,
						  "%s\n", engine->name);
				i915_request_put(rq);
				goto err_wedged;
			}
			igt_spinner_end(&lo.spin);
			i915_request_put(rq);

			rq = igt_request_alloc(lo.ctx, engine);
			if (IS_ERR(rq))
				goto err_wedged;

			i915_request_get(rq);
			i915_request_add(rq);

			if (i915_request_wait(rq, 0, HZ / 5) < 0) {
				struct drm_printer p =
					drm_info_printer(gt->i915->drm.dev);

				pr_err("Failed to flush low priority chain of %d requests\n",
				       count);
				intel_engine_dump(engine, &p,
						  "%s\n", engine->name);

				i915_request_put(rq);
				goto err_wedged;
			}
			i915_request_put(rq);
		}

		if (igt_live_test_end(&t)) {
			err = -EIO;
			goto err_wedged;
		}
	}

	err = 0;
err_client_lo:
	preempt_client_fini(&lo);
err_client_hi:
	preempt_client_fini(&hi);
	return err;

err_wedged:
	igt_spinner_end(&hi.spin);
	igt_spinner_end(&lo.spin);
	intel_gt_set_wedged(gt);
	err = -EIO;
	goto err_client_lo;
}

static int create_gang(struct intel_engine_cs *engine,
		       struct i915_request **prev)
{
	struct drm_i915_gem_object *obj;
	struct intel_context *ce;
	struct i915_request *rq;
	struct i915_vma *vma;
	u32 *cs;
	int err;

	ce = intel_context_create(engine);
	if (IS_ERR(ce))
		return PTR_ERR(ce);

	obj = i915_gem_object_create_internal(engine->i915, 4096);
	if (IS_ERR(obj)) {
		err = PTR_ERR(obj);
		goto err_ce;
	}

	vma = i915_vma_instance(obj, ce->vm, NULL);
	if (IS_ERR(vma)) {
		err = PTR_ERR(vma);
		goto err_obj;
	}

	err = i915_vma_pin(vma, 0, 0, PIN_USER);
	if (err)
		goto err_obj;

	cs = i915_gem_object_pin_map(obj, I915_MAP_WC);
	if (IS_ERR(cs))
		goto err_obj;

	/* Semaphore target: spin until zero */
	*cs++ = MI_ARB_ON_OFF | MI_ARB_ENABLE;

	*cs++ = MI_SEMAPHORE_WAIT |
		MI_SEMAPHORE_POLL |
		MI_SEMAPHORE_SAD_EQ_SDD;
	*cs++ = 0;
	*cs++ = lower_32_bits(vma->node.start);
	*cs++ = upper_32_bits(vma->node.start);

	if (*prev) {
		u64 offset = (*prev)->batch->node.start;

		/* Terminate the spinner in the next lower priority batch. */
		*cs++ = MI_STORE_DWORD_IMM_GEN4;
		*cs++ = lower_32_bits(offset);
		*cs++ = upper_32_bits(offset);
		*cs++ = 0;
	}

	*cs++ = MI_BATCH_BUFFER_END;
	i915_gem_object_flush_map(obj);
	i915_gem_object_unpin_map(obj);

	rq = intel_context_create_request(ce);
	if (IS_ERR(rq))
		goto err_obj;

	rq->batch = vma;
	i915_request_get(rq);

	i915_vma_lock(vma);
	err = i915_request_await_object(rq, vma->obj, false);
	if (!err)
		err = i915_vma_move_to_active(vma, rq, 0);
	if (!err)
		err = rq->engine->emit_bb_start(rq,
						vma->node.start,
						PAGE_SIZE, 0);
	i915_vma_unlock(vma);
	i915_request_add(rq);
	if (err)
		goto err_rq;

	i915_gem_object_put(obj);
	intel_context_put(ce);

	rq->client_link.next = &(*prev)->client_link;
	*prev = rq;
	return 0;

err_rq:
	i915_request_put(rq);
err_obj:
	i915_gem_object_put(obj);
err_ce:
	intel_context_put(ce);
	return err;
}

static int live_preempt_gang(void *arg)
{
	struct intel_gt *gt = arg;
	struct intel_engine_cs *engine;
	enum intel_engine_id id;

	if (!HAS_LOGICAL_RING_PREEMPTION(gt->i915))
		return 0;

	/*
	 * Build as long a chain of preempters as we can, with each
	 * request higher priority than the last. Once we are ready, we release
	 * the last batch which then precolates down the chain, each releasing
	 * the next oldest in turn. The intent is to simply push as hard as we
	 * can with the number of preemptions, trying to exceed narrow HW
	 * limits. At a minimum, we insist that we can sort all the user
	 * high priority levels into execution order.
	 */

	for_each_engine(engine, gt, id) {
		struct i915_request *rq = NULL;
		struct igt_live_test t;
		IGT_TIMEOUT(end_time);
		int prio = 0;
		int err = 0;
		u32 *cs;

		if (!intel_engine_has_preemption(engine))
			continue;

		if (igt_live_test_begin(&t, gt->i915, __func__, engine->name))
			return -EIO;

		do {
			struct i915_sched_attr attr = {
				.priority = I915_USER_PRIORITY(prio++),
			};

			err = create_gang(engine, &rq);
			if (err)
				break;

			/* Submit each spinner at increasing priority */
			engine->schedule(rq, &attr);

			if (prio <= I915_PRIORITY_MAX)
				continue;

			if (prio > (INT_MAX >> I915_USER_PRIORITY_SHIFT))
				break;

			if (__igt_timeout(end_time, NULL))
				break;
		} while (1);
		pr_debug("%s: Preempt chain of %d requests\n",
			 engine->name, prio);

		/*
		 * Such that the last spinner is the highest priority and
		 * should execute first. When that spinner completes,
		 * it will terminate the next lowest spinner until there
		 * are no more spinners and the gang is complete.
		 */
		cs = i915_gem_object_pin_map(rq->batch->obj, I915_MAP_WC);
		if (!IS_ERR(cs)) {
			*cs = 0;
			i915_gem_object_unpin_map(rq->batch->obj);
		} else {
			err = PTR_ERR(cs);
			intel_gt_set_wedged(gt);
		}

		while (rq) { /* wait for each rq from highest to lowest prio */
			struct i915_request *n =
				list_next_entry(rq, client_link);

			if (err == 0 && i915_request_wait(rq, 0, HZ / 5) < 0) {
				struct drm_printer p =
					drm_info_printer(engine->i915->drm.dev);

				pr_err("Failed to flush chain of %d requests, at %d\n",
				       prio, rq_prio(rq) >> I915_USER_PRIORITY_SHIFT);
				intel_engine_dump(engine, &p,
						  "%s\n", engine->name);

				err = -ETIME;
			}

			i915_request_put(rq);
			rq = n;
		}

		if (igt_live_test_end(&t))
			err = -EIO;
		if (err)
			return err;
	}

	return 0;
}

static int live_preempt_timeout(void *arg)
{
	struct intel_gt *gt = arg;
	struct i915_gem_context *ctx_hi, *ctx_lo;
	struct igt_spinner spin_lo;
	struct intel_engine_cs *engine;
	enum intel_engine_id id;
	int err = -ENOMEM;

	/*
	 * Check that we force preemption to occur by cancelling the previous
	 * context if it refuses to yield the GPU.
	 */
	if (!IS_ACTIVE(CONFIG_DRM_I915_PREEMPT_TIMEOUT))
		return 0;

	if (!HAS_LOGICAL_RING_PREEMPTION(gt->i915))
		return 0;

	if (!intel_has_reset_engine(gt))
		return 0;

	if (igt_spinner_init(&spin_lo, gt))
		return -ENOMEM;

	ctx_hi = kernel_context(gt->i915);
	if (!ctx_hi)
		goto err_spin_lo;
	ctx_hi->sched.priority =
		I915_USER_PRIORITY(I915_CONTEXT_MAX_USER_PRIORITY);

	ctx_lo = kernel_context(gt->i915);
	if (!ctx_lo)
		goto err_ctx_hi;
	ctx_lo->sched.priority =
		I915_USER_PRIORITY(I915_CONTEXT_MIN_USER_PRIORITY);

	for_each_engine(engine, gt, id) {
		unsigned long saved_timeout;
		struct i915_request *rq;

		if (!intel_engine_has_preemption(engine))
			continue;

		rq = spinner_create_request(&spin_lo, ctx_lo, engine,
					    MI_NOOP); /* preemption disabled */
		if (IS_ERR(rq)) {
			err = PTR_ERR(rq);
			goto err_ctx_lo;
		}

		i915_request_add(rq);
		if (!igt_wait_for_spinner(&spin_lo, rq)) {
			intel_gt_set_wedged(gt);
			err = -EIO;
			goto err_ctx_lo;
		}

		rq = igt_request_alloc(ctx_hi, engine);
		if (IS_ERR(rq)) {
			igt_spinner_end(&spin_lo);
			err = PTR_ERR(rq);
			goto err_ctx_lo;
		}

		/* Flush the previous CS ack before changing timeouts */
		while (READ_ONCE(engine->execlists.pending[0]))
			cpu_relax();

		saved_timeout = engine->props.preempt_timeout_ms;
		engine->props.preempt_timeout_ms = 1; /* in ms, -> 1 jiffie */

		i915_request_get(rq);
		i915_request_add(rq);

		intel_engine_flush_submission(engine);
		engine->props.preempt_timeout_ms = saved_timeout;

		if (i915_request_wait(rq, 0, HZ / 10) < 0) {
			intel_gt_set_wedged(gt);
			i915_request_put(rq);
			err = -ETIME;
			goto err_ctx_lo;
		}

		igt_spinner_end(&spin_lo);
		i915_request_put(rq);
	}

	err = 0;
err_ctx_lo:
	kernel_context_close(ctx_lo);
err_ctx_hi:
	kernel_context_close(ctx_hi);
err_spin_lo:
	igt_spinner_fini(&spin_lo);
	return err;
}

static int random_range(struct rnd_state *rnd, int min, int max)
{
	return i915_prandom_u32_max_state(max - min, rnd) + min;
}

static int random_priority(struct rnd_state *rnd)
{
	return random_range(rnd, I915_PRIORITY_MIN, I915_PRIORITY_MAX);
}

struct preempt_smoke {
	struct intel_gt *gt;
	struct i915_gem_context **contexts;
	struct intel_engine_cs *engine;
	struct drm_i915_gem_object *batch;
	unsigned int ncontext;
	struct rnd_state prng;
	unsigned long count;
};

static struct i915_gem_context *smoke_context(struct preempt_smoke *smoke)
{
	return smoke->contexts[i915_prandom_u32_max_state(smoke->ncontext,
							  &smoke->prng)];
}

static int smoke_submit(struct preempt_smoke *smoke,
			struct i915_gem_context *ctx, int prio,
			struct drm_i915_gem_object *batch)
{
	struct i915_request *rq;
	struct i915_vma *vma = NULL;
	int err = 0;

	if (batch) {
		struct i915_address_space *vm;

		vm = i915_gem_context_get_vm_rcu(ctx);
		vma = i915_vma_instance(batch, vm, NULL);
		i915_vm_put(vm);
		if (IS_ERR(vma))
			return PTR_ERR(vma);

		err = i915_vma_pin(vma, 0, 0, PIN_USER);
		if (err)
			return err;
	}

	ctx->sched.priority = prio;

	rq = igt_request_alloc(ctx, smoke->engine);
	if (IS_ERR(rq)) {
		err = PTR_ERR(rq);
		goto unpin;
	}

	if (vma) {
		i915_vma_lock(vma);
		err = i915_request_await_object(rq, vma->obj, false);
		if (!err)
			err = i915_vma_move_to_active(vma, rq, 0);
		if (!err)
			err = rq->engine->emit_bb_start(rq,
							vma->node.start,
							PAGE_SIZE, 0);
		i915_vma_unlock(vma);
	}

	i915_request_add(rq);

unpin:
	if (vma)
		i915_vma_unpin(vma);

	return err;
}

static int smoke_crescendo_thread(void *arg)
{
	struct preempt_smoke *smoke = arg;
	IGT_TIMEOUT(end_time);
	unsigned long count;

	count = 0;
	do {
		struct i915_gem_context *ctx = smoke_context(smoke);
		int err;

		err = smoke_submit(smoke,
				   ctx, count % I915_PRIORITY_MAX,
				   smoke->batch);
		if (err)
			return err;

		count++;
	} while (!__igt_timeout(end_time, NULL));

	smoke->count = count;
	return 0;
}

static int smoke_crescendo(struct preempt_smoke *smoke, unsigned int flags)
#define BATCH BIT(0)
{
	struct task_struct *tsk[I915_NUM_ENGINES] = {};
	struct preempt_smoke arg[I915_NUM_ENGINES];
	struct intel_engine_cs *engine;
	enum intel_engine_id id;
	unsigned long count;
	int err = 0;

	for_each_engine(engine, smoke->gt, id) {
		arg[id] = *smoke;
		arg[id].engine = engine;
		if (!(flags & BATCH))
			arg[id].batch = NULL;
		arg[id].count = 0;

		tsk[id] = kthread_run(smoke_crescendo_thread, &arg,
				      "igt/smoke:%d", id);
		if (IS_ERR(tsk[id])) {
			err = PTR_ERR(tsk[id]);
			break;
		}
		get_task_struct(tsk[id]);
	}

	yield(); /* start all threads before we kthread_stop() */

	count = 0;
	for_each_engine(engine, smoke->gt, id) {
		int status;

		if (IS_ERR_OR_NULL(tsk[id]))
			continue;

		status = kthread_stop(tsk[id]);
		if (status && !err)
			err = status;

		count += arg[id].count;

		put_task_struct(tsk[id]);
	}

	pr_info("Submitted %lu crescendo:%x requests across %d engines and %d contexts\n",
		count, flags,
		RUNTIME_INFO(smoke->gt->i915)->num_engines, smoke->ncontext);
	return 0;
}

static int smoke_random(struct preempt_smoke *smoke, unsigned int flags)
{
	enum intel_engine_id id;
	IGT_TIMEOUT(end_time);
	unsigned long count;

	count = 0;
	do {
		for_each_engine(smoke->engine, smoke->gt, id) {
			struct i915_gem_context *ctx = smoke_context(smoke);
			int err;

			err = smoke_submit(smoke,
					   ctx, random_priority(&smoke->prng),
					   flags & BATCH ? smoke->batch : NULL);
			if (err)
				return err;

			count++;
		}
	} while (!__igt_timeout(end_time, NULL));

	pr_info("Submitted %lu random:%x requests across %d engines and %d contexts\n",
		count, flags,
		RUNTIME_INFO(smoke->gt->i915)->num_engines, smoke->ncontext);
	return 0;
}

static int live_preempt_smoke(void *arg)
{
	struct preempt_smoke smoke = {
		.gt = arg,
		.prng = I915_RND_STATE_INITIALIZER(i915_selftest.random_seed),
		.ncontext = 1024,
	};
	const unsigned int phase[] = { 0, BATCH };
	struct igt_live_test t;
	int err = -ENOMEM;
	u32 *cs;
	int n;

	if (!HAS_LOGICAL_RING_PREEMPTION(smoke.gt->i915))
		return 0;

	smoke.contexts = kmalloc_array(smoke.ncontext,
				       sizeof(*smoke.contexts),
				       GFP_KERNEL);
	if (!smoke.contexts)
		return -ENOMEM;

	smoke.batch =
		i915_gem_object_create_internal(smoke.gt->i915, PAGE_SIZE);
	if (IS_ERR(smoke.batch)) {
		err = PTR_ERR(smoke.batch);
		goto err_free;
	}

	cs = i915_gem_object_pin_map(smoke.batch, I915_MAP_WB);
	if (IS_ERR(cs)) {
		err = PTR_ERR(cs);
		goto err_batch;
	}
	for (n = 0; n < PAGE_SIZE / sizeof(*cs) - 1; n++)
		cs[n] = MI_ARB_CHECK;
	cs[n] = MI_BATCH_BUFFER_END;
	i915_gem_object_flush_map(smoke.batch);
	i915_gem_object_unpin_map(smoke.batch);

	if (igt_live_test_begin(&t, smoke.gt->i915, __func__, "all")) {
		err = -EIO;
		goto err_batch;
	}

	for (n = 0; n < smoke.ncontext; n++) {
		smoke.contexts[n] = kernel_context(smoke.gt->i915);
		if (!smoke.contexts[n])
			goto err_ctx;
	}

	for (n = 0; n < ARRAY_SIZE(phase); n++) {
		err = smoke_crescendo(&smoke, phase[n]);
		if (err)
			goto err_ctx;

		err = smoke_random(&smoke, phase[n]);
		if (err)
			goto err_ctx;
	}

err_ctx:
	if (igt_live_test_end(&t))
		err = -EIO;

	for (n = 0; n < smoke.ncontext; n++) {
		if (!smoke.contexts[n])
			break;
		kernel_context_close(smoke.contexts[n]);
	}

err_batch:
	i915_gem_object_put(smoke.batch);
err_free:
	kfree(smoke.contexts);

	return err;
}

static int nop_virtual_engine(struct intel_gt *gt,
			      struct intel_engine_cs **siblings,
			      unsigned int nsibling,
			      unsigned int nctx,
			      unsigned int flags)
#define CHAIN BIT(0)
{
	IGT_TIMEOUT(end_time);
	struct i915_request *request[16] = {};
	struct intel_context *ve[16];
	unsigned long n, prime, nc;
	struct igt_live_test t;
	ktime_t times[2] = {};
	int err;

	GEM_BUG_ON(!nctx || nctx > ARRAY_SIZE(ve));

	for (n = 0; n < nctx; n++) {
		ve[n] = intel_execlists_create_virtual(siblings, nsibling);
		if (IS_ERR(ve[n])) {
			err = PTR_ERR(ve[n]);
			nctx = n;
			goto out;
		}

		err = intel_context_pin(ve[n]);
		if (err) {
			intel_context_put(ve[n]);
			nctx = n;
			goto out;
		}
	}

	err = igt_live_test_begin(&t, gt->i915, __func__, ve[0]->engine->name);
	if (err)
		goto out;

	for_each_prime_number_from(prime, 1, 8192) {
		times[1] = ktime_get_raw();

		if (flags & CHAIN) {
			for (nc = 0; nc < nctx; nc++) {
				for (n = 0; n < prime; n++) {
					struct i915_request *rq;

					rq = i915_request_create(ve[nc]);
					if (IS_ERR(rq)) {
						err = PTR_ERR(rq);
						goto out;
					}

					if (request[nc])
						i915_request_put(request[nc]);
					request[nc] = i915_request_get(rq);
					i915_request_add(rq);
				}
			}
		} else {
			for (n = 0; n < prime; n++) {
				for (nc = 0; nc < nctx; nc++) {
					struct i915_request *rq;

					rq = i915_request_create(ve[nc]);
					if (IS_ERR(rq)) {
						err = PTR_ERR(rq);
						goto out;
					}

					if (request[nc])
						i915_request_put(request[nc]);
					request[nc] = i915_request_get(rq);
					i915_request_add(rq);
				}
			}
		}

		for (nc = 0; nc < nctx; nc++) {
			if (i915_request_wait(request[nc], 0, HZ / 10) < 0) {
				pr_err("%s(%s): wait for %llx:%lld timed out\n",
				       __func__, ve[0]->engine->name,
				       request[nc]->fence.context,
				       request[nc]->fence.seqno);

				GEM_TRACE("%s(%s) failed at request %llx:%lld\n",
					  __func__, ve[0]->engine->name,
					  request[nc]->fence.context,
					  request[nc]->fence.seqno);
				GEM_TRACE_DUMP();
				intel_gt_set_wedged(gt);
				break;
			}
		}

		times[1] = ktime_sub(ktime_get_raw(), times[1]);
		if (prime == 1)
			times[0] = times[1];

		for (nc = 0; nc < nctx; nc++) {
			i915_request_put(request[nc]);
			request[nc] = NULL;
		}

		if (__igt_timeout(end_time, NULL))
			break;
	}

	err = igt_live_test_end(&t);
	if (err)
		goto out;

	pr_info("Requestx%d latencies on %s: 1 = %lluns, %lu = %lluns\n",
		nctx, ve[0]->engine->name, ktime_to_ns(times[0]),
		prime, div64_u64(ktime_to_ns(times[1]), prime));

out:
	if (igt_flush_test(gt->i915))
		err = -EIO;

	for (nc = 0; nc < nctx; nc++) {
		i915_request_put(request[nc]);
		intel_context_unpin(ve[nc]);
		intel_context_put(ve[nc]);
	}
	return err;
}

static int live_virtual_engine(void *arg)
{
	struct intel_gt *gt = arg;
	struct intel_engine_cs *siblings[MAX_ENGINE_INSTANCE + 1];
	struct intel_engine_cs *engine;
	enum intel_engine_id id;
	unsigned int class, inst;
	int err;

	if (USES_GUC_SUBMISSION(gt->i915))
		return 0;

	for_each_engine(engine, gt, id) {
		err = nop_virtual_engine(gt, &engine, 1, 1, 0);
		if (err) {
			pr_err("Failed to wrap engine %s: err=%d\n",
			       engine->name, err);
			return err;
		}
	}

	for (class = 0; class <= MAX_ENGINE_CLASS; class++) {
		int nsibling, n;

		nsibling = 0;
		for (inst = 0; inst <= MAX_ENGINE_INSTANCE; inst++) {
			if (!gt->engine_class[class][inst])
				continue;

			siblings[nsibling++] = gt->engine_class[class][inst];
		}
		if (nsibling < 2)
			continue;

		for (n = 1; n <= nsibling + 1; n++) {
			err = nop_virtual_engine(gt, siblings, nsibling,
						 n, 0);
			if (err)
				return err;
		}

		err = nop_virtual_engine(gt, siblings, nsibling, n, CHAIN);
		if (err)
			return err;
	}

	return 0;
}

static int mask_virtual_engine(struct intel_gt *gt,
			       struct intel_engine_cs **siblings,
			       unsigned int nsibling)
{
	struct i915_request *request[MAX_ENGINE_INSTANCE + 1];
	struct intel_context *ve;
	struct igt_live_test t;
	unsigned int n;
	int err;

	/*
	 * Check that by setting the execution mask on a request, we can
	 * restrict it to our desired engine within the virtual engine.
	 */

	ve = intel_execlists_create_virtual(siblings, nsibling);
	if (IS_ERR(ve)) {
		err = PTR_ERR(ve);
		goto out_close;
	}

	err = intel_context_pin(ve);
	if (err)
		goto out_put;

	err = igt_live_test_begin(&t, gt->i915, __func__, ve->engine->name);
	if (err)
		goto out_unpin;

	for (n = 0; n < nsibling; n++) {
		request[n] = i915_request_create(ve);
		if (IS_ERR(request[n])) {
			err = PTR_ERR(request[n]);
			nsibling = n;
			goto out;
		}

		/* Reverse order as it's more likely to be unnatural */
		request[n]->execution_mask = siblings[nsibling - n - 1]->mask;

		i915_request_get(request[n]);
		i915_request_add(request[n]);
	}

	for (n = 0; n < nsibling; n++) {
		if (i915_request_wait(request[n], 0, HZ / 10) < 0) {
			pr_err("%s(%s): wait for %llx:%lld timed out\n",
			       __func__, ve->engine->name,
			       request[n]->fence.context,
			       request[n]->fence.seqno);

			GEM_TRACE("%s(%s) failed at request %llx:%lld\n",
				  __func__, ve->engine->name,
				  request[n]->fence.context,
				  request[n]->fence.seqno);
			GEM_TRACE_DUMP();
			intel_gt_set_wedged(gt);
			err = -EIO;
			goto out;
		}

		if (request[n]->engine != siblings[nsibling - n - 1]) {
			pr_err("Executed on wrong sibling '%s', expected '%s'\n",
			       request[n]->engine->name,
			       siblings[nsibling - n - 1]->name);
			err = -EINVAL;
			goto out;
		}
	}

	err = igt_live_test_end(&t);
out:
	if (igt_flush_test(gt->i915))
		err = -EIO;

	for (n = 0; n < nsibling; n++)
		i915_request_put(request[n]);

out_unpin:
	intel_context_unpin(ve);
out_put:
	intel_context_put(ve);
out_close:
	return err;
}

static int live_virtual_mask(void *arg)
{
	struct intel_gt *gt = arg;
	struct intel_engine_cs *siblings[MAX_ENGINE_INSTANCE + 1];
	unsigned int class, inst;
	int err;

	if (USES_GUC_SUBMISSION(gt->i915))
		return 0;

	for (class = 0; class <= MAX_ENGINE_CLASS; class++) {
		unsigned int nsibling;

		nsibling = 0;
		for (inst = 0; inst <= MAX_ENGINE_INSTANCE; inst++) {
			if (!gt->engine_class[class][inst])
				break;

			siblings[nsibling++] = gt->engine_class[class][inst];
		}
		if (nsibling < 2)
			continue;

		err = mask_virtual_engine(gt, siblings, nsibling);
		if (err)
			return err;
	}

	return 0;
}

static int preserved_virtual_engine(struct intel_gt *gt,
				    struct intel_engine_cs **siblings,
				    unsigned int nsibling)
{
	struct i915_request *last = NULL;
	struct intel_context *ve;
	struct i915_vma *scratch;
	struct igt_live_test t;
	unsigned int n;
	int err = 0;
	u32 *cs;

	scratch = create_scratch(siblings[0]->gt);
	if (IS_ERR(scratch))
		return PTR_ERR(scratch);

	err = i915_vma_sync(scratch);
	if (err)
		goto out_scratch;

	ve = intel_execlists_create_virtual(siblings, nsibling);
	if (IS_ERR(ve)) {
		err = PTR_ERR(ve);
		goto out_scratch;
	}

	err = intel_context_pin(ve);
	if (err)
		goto out_put;

	err = igt_live_test_begin(&t, gt->i915, __func__, ve->engine->name);
	if (err)
		goto out_unpin;

	for (n = 0; n < NUM_GPR_DW; n++) {
		struct intel_engine_cs *engine = siblings[n % nsibling];
		struct i915_request *rq;

		rq = i915_request_create(ve);
		if (IS_ERR(rq)) {
			err = PTR_ERR(rq);
			goto out_end;
		}

		i915_request_put(last);
		last = i915_request_get(rq);

		cs = intel_ring_begin(rq, 8);
		if (IS_ERR(cs)) {
			i915_request_add(rq);
			err = PTR_ERR(cs);
			goto out_end;
		}

		*cs++ = MI_STORE_REGISTER_MEM_GEN8 | MI_USE_GGTT;
		*cs++ = CS_GPR(engine, n);
		*cs++ = i915_ggtt_offset(scratch) + n * sizeof(u32);
		*cs++ = 0;

		*cs++ = MI_LOAD_REGISTER_IMM(1);
		*cs++ = CS_GPR(engine, (n + 1) % NUM_GPR_DW);
		*cs++ = n + 1;

		*cs++ = MI_NOOP;
		intel_ring_advance(rq, cs);

		/* Restrict this request to run on a particular engine */
		rq->execution_mask = engine->mask;
		i915_request_add(rq);
	}

	if (i915_request_wait(last, 0, HZ / 5) < 0) {
		err = -ETIME;
		goto out_end;
	}

	cs = i915_gem_object_pin_map(scratch->obj, I915_MAP_WB);
	if (IS_ERR(cs)) {
		err = PTR_ERR(cs);
		goto out_end;
	}

	for (n = 0; n < NUM_GPR_DW; n++) {
		if (cs[n] != n) {
			pr_err("Incorrect value[%d] found for GPR[%d]\n",
			       cs[n], n);
			err = -EINVAL;
			break;
		}
	}

	i915_gem_object_unpin_map(scratch->obj);

out_end:
	if (igt_live_test_end(&t))
		err = -EIO;
	i915_request_put(last);
out_unpin:
	intel_context_unpin(ve);
out_put:
	intel_context_put(ve);
out_scratch:
	i915_vma_unpin_and_release(&scratch, 0);
	return err;
}

static int live_virtual_preserved(void *arg)
{
	struct intel_gt *gt = arg;
	struct intel_engine_cs *siblings[MAX_ENGINE_INSTANCE + 1];
	unsigned int class, inst;

	/*
	 * Check that the context image retains non-privileged (user) registers
	 * from one engine to the next. For this we check that the CS_GPR
	 * are preserved.
	 */

	if (USES_GUC_SUBMISSION(gt->i915))
		return 0;

	/* As we use CS_GPR we cannot run before they existed on all engines. */
	if (INTEL_GEN(gt->i915) < 9)
		return 0;

	for (class = 0; class <= MAX_ENGINE_CLASS; class++) {
		int nsibling, err;

		nsibling = 0;
		for (inst = 0; inst <= MAX_ENGINE_INSTANCE; inst++) {
			if (!gt->engine_class[class][inst])
				continue;

			siblings[nsibling++] = gt->engine_class[class][inst];
		}
		if (nsibling < 2)
			continue;

		err = preserved_virtual_engine(gt, siblings, nsibling);
		if (err)
			return err;
	}

	return 0;
}

static int bond_virtual_engine(struct intel_gt *gt,
			       unsigned int class,
			       struct intel_engine_cs **siblings,
			       unsigned int nsibling,
			       unsigned int flags)
#define BOND_SCHEDULE BIT(0)
{
	struct intel_engine_cs *master;
	struct i915_request *rq[16];
	enum intel_engine_id id;
	struct igt_spinner spin;
	unsigned long n;
	int err;

	/*
	 * A set of bonded requests is intended to be run concurrently
	 * across a number of engines. We use one request per-engine
	 * and a magic fence to schedule each of the bonded requests
	 * at the same time. A consequence of our current scheduler is that
	 * we only move requests to the HW ready queue when the request
	 * becomes ready, that is when all of its prerequisite fences have
	 * been signaled. As one of those fences is the master submit fence,
	 * there is a delay on all secondary fences as the HW may be
	 * currently busy. Equally, as all the requests are independent,
	 * they may have other fences that delay individual request
	 * submission to HW. Ergo, we do not guarantee that all requests are
	 * immediately submitted to HW at the same time, just that if the
	 * rules are abided by, they are ready at the same time as the
	 * first is submitted. Userspace can embed semaphores in its batch
	 * to ensure parallel execution of its phases as it requires.
	 * Though naturally it gets requested that perhaps the scheduler should
	 * take care of parallel execution, even across preemption events on
	 * different HW. (The proper answer is of course "lalalala".)
	 *
	 * With the submit-fence, we have identified three possible phases
	 * of synchronisation depending on the master fence: queued (not
	 * ready), executing, and signaled. The first two are quite simple
	 * and checked below. However, the signaled master fence handling is
	 * contentious. Currently we do not distinguish between a signaled
	 * fence and an expired fence, as once signaled it does not convey
	 * any information about the previous execution. It may even be freed
	 * and hence checking later it may not exist at all. Ergo we currently
	 * do not apply the bonding constraint for an already signaled fence,
	 * as our expectation is that it should not constrain the secondaries
	 * and is outside of the scope of the bonded request API (i.e. all
	 * userspace requests are meant to be running in parallel). As
	 * it imposes no constraint, and is effectively a no-op, we do not
	 * check below as normal execution flows are checked extensively above.
	 *
	 * XXX Is the degenerate handling of signaled submit fences the
	 * expected behaviour for userpace?
	 */

	GEM_BUG_ON(nsibling >= ARRAY_SIZE(rq) - 1);

	if (igt_spinner_init(&spin, gt))
		return -ENOMEM;

	err = 0;
	rq[0] = ERR_PTR(-ENOMEM);
	for_each_engine(master, gt, id) {
		struct i915_sw_fence fence = {};
		struct intel_context *ce;

		if (master->class == class)
			continue;

		ce = intel_context_create(master);
		if (IS_ERR(ce)) {
			err = PTR_ERR(ce);
			goto out;
		}

		memset_p((void *)rq, ERR_PTR(-EINVAL), ARRAY_SIZE(rq));

		rq[0] = igt_spinner_create_request(&spin, ce, MI_NOOP);
		intel_context_put(ce);
		if (IS_ERR(rq[0])) {
			err = PTR_ERR(rq[0]);
			goto out;
		}
		i915_request_get(rq[0]);

		if (flags & BOND_SCHEDULE) {
			onstack_fence_init(&fence);
			err = i915_sw_fence_await_sw_fence_gfp(&rq[0]->submit,
							       &fence,
							       GFP_KERNEL);
		}

		i915_request_add(rq[0]);
		if (err < 0)
			goto out;

		if (!(flags & BOND_SCHEDULE) &&
		    !igt_wait_for_spinner(&spin, rq[0])) {
			err = -EIO;
			goto out;
		}

		for (n = 0; n < nsibling; n++) {
			struct intel_context *ve;

			ve = intel_execlists_create_virtual(siblings, nsibling);
			if (IS_ERR(ve)) {
				err = PTR_ERR(ve);
				onstack_fence_fini(&fence);
				goto out;
			}

			err = intel_virtual_engine_attach_bond(ve->engine,
							       master,
							       siblings[n]);
			if (err) {
				intel_context_put(ve);
				onstack_fence_fini(&fence);
				goto out;
			}

			err = intel_context_pin(ve);
			intel_context_put(ve);
			if (err) {
				onstack_fence_fini(&fence);
				goto out;
			}

			rq[n + 1] = i915_request_create(ve);
			intel_context_unpin(ve);
			if (IS_ERR(rq[n + 1])) {
				err = PTR_ERR(rq[n + 1]);
				onstack_fence_fini(&fence);
				goto out;
			}
			i915_request_get(rq[n + 1]);

			err = i915_request_await_execution(rq[n + 1],
							   &rq[0]->fence,
							   ve->engine->bond_execute);
			i915_request_add(rq[n + 1]);
			if (err < 0) {
				onstack_fence_fini(&fence);
				goto out;
			}
		}
		onstack_fence_fini(&fence);
		intel_engine_flush_submission(master);
		igt_spinner_end(&spin);

		if (i915_request_wait(rq[0], 0, HZ / 10) < 0) {
			pr_err("Master request did not execute (on %s)!\n",
			       rq[0]->engine->name);
			err = -EIO;
			goto out;
		}

		for (n = 0; n < nsibling; n++) {
			if (i915_request_wait(rq[n + 1], 0,
					      MAX_SCHEDULE_TIMEOUT) < 0) {
				err = -EIO;
				goto out;
			}

			if (rq[n + 1]->engine != siblings[n]) {
				pr_err("Bonded request did not execute on target engine: expected %s, used %s; master was %s\n",
				       siblings[n]->name,
				       rq[n + 1]->engine->name,
				       rq[0]->engine->name);
				err = -EINVAL;
				goto out;
			}
		}

		for (n = 0; !IS_ERR(rq[n]); n++)
			i915_request_put(rq[n]);
		rq[0] = ERR_PTR(-ENOMEM);
	}

out:
	for (n = 0; !IS_ERR(rq[n]); n++)
		i915_request_put(rq[n]);
	if (igt_flush_test(gt->i915))
		err = -EIO;

	igt_spinner_fini(&spin);
	return err;
}

static int live_virtual_bond(void *arg)
{
	static const struct phase {
		const char *name;
		unsigned int flags;
	} phases[] = {
		{ "", 0 },
		{ "schedule", BOND_SCHEDULE },
		{ },
	};
	struct intel_gt *gt = arg;
	struct intel_engine_cs *siblings[MAX_ENGINE_INSTANCE + 1];
	unsigned int class, inst;
	int err;

	if (USES_GUC_SUBMISSION(gt->i915))
		return 0;

	for (class = 0; class <= MAX_ENGINE_CLASS; class++) {
		const struct phase *p;
		int nsibling;

		nsibling = 0;
		for (inst = 0; inst <= MAX_ENGINE_INSTANCE; inst++) {
			if (!gt->engine_class[class][inst])
				break;

			GEM_BUG_ON(nsibling == ARRAY_SIZE(siblings));
			siblings[nsibling++] = gt->engine_class[class][inst];
		}
		if (nsibling < 2)
			continue;

		for (p = phases; p->name; p++) {
			err = bond_virtual_engine(gt,
						  class, siblings, nsibling,
						  p->flags);
			if (err) {
				pr_err("%s(%s): failed class=%d, nsibling=%d, err=%d\n",
				       __func__, p->name, class, nsibling, err);
				return err;
			}
		}
	}

	return 0;
}

static int reset_virtual_engine(struct intel_gt *gt,
				struct intel_engine_cs **siblings,
				unsigned int nsibling)
{
	struct intel_engine_cs *engine;
	struct intel_context *ve;
	unsigned long *heartbeat;
	struct igt_spinner spin;
	struct i915_request *rq;
	unsigned int n;
	int err = 0;

	/*
	 * In order to support offline error capture for fast preempt reset,
	 * we need to decouple the guilty request and ensure that it and its
	 * descendents are not executed while the capture is in progress.
	 */

	heartbeat = kmalloc_array(nsibling, sizeof(*heartbeat), GFP_KERNEL);
	if (!heartbeat)
		return -ENOMEM;

	if (igt_spinner_init(&spin, gt)) {
		err = -ENOMEM;
		goto out_free;
	}

	ve = intel_execlists_create_virtual(siblings, nsibling);
	if (IS_ERR(ve)) {
		err = PTR_ERR(ve);
		goto out_spin;
	}

	for (n = 0; n < nsibling; n++)
		engine_heartbeat_disable(siblings[n], &heartbeat[n]);

	rq = igt_spinner_create_request(&spin, ve, MI_ARB_CHECK);
	if (IS_ERR(rq)) {
		err = PTR_ERR(rq);
		goto out_heartbeat;
	}
	i915_request_add(rq);

	if (!igt_wait_for_spinner(&spin, rq)) {
		intel_gt_set_wedged(gt);
		err = -ETIME;
		goto out_heartbeat;
	}

	engine = rq->engine;
	GEM_BUG_ON(engine == ve->engine);

	/* Take ownership of the reset and tasklet */
	if (test_and_set_bit(I915_RESET_ENGINE + engine->id,
			     &gt->reset.flags)) {
		intel_gt_set_wedged(gt);
		err = -EBUSY;
		goto out_heartbeat;
	}
	tasklet_disable(&engine->execlists.tasklet);

	engine->execlists.tasklet.func(engine->execlists.tasklet.data);
	GEM_BUG_ON(execlists_active(&engine->execlists) != rq);

	/* Fake a preemption event; failed of course */
	spin_lock_irq(&engine->active.lock);
	__unwind_incomplete_requests(engine);
	spin_unlock_irq(&engine->active.lock);
	GEM_BUG_ON(rq->engine != ve->engine);

	/* Reset the engine while keeping our active request on hold */
	execlists_hold(engine, rq);
	GEM_BUG_ON(!i915_request_on_hold(rq));

	intel_engine_reset(engine, NULL);
	GEM_BUG_ON(rq->fence.error != -EIO);

	/* Release our grasp on the engine, letting CS flow again */
	tasklet_enable(&engine->execlists.tasklet);
	clear_and_wake_up_bit(I915_RESET_ENGINE + engine->id, &gt->reset.flags);

	/* Check that we do not resubmit the held request */
	i915_request_get(rq);
	if (!i915_request_wait(rq, 0, HZ / 5)) {
		pr_err("%s: on hold request completed!\n",
		       engine->name);
		intel_gt_set_wedged(gt);
		err = -EIO;
		goto out_rq;
	}
	GEM_BUG_ON(!i915_request_on_hold(rq));

	/* But is resubmitted on release */
	execlists_unhold(engine, rq);
	if (i915_request_wait(rq, 0, HZ / 5) < 0) {
		pr_err("%s: held request did not complete!\n",
		       engine->name);
		intel_gt_set_wedged(gt);
		err = -ETIME;
	}

out_rq:
	i915_request_put(rq);
out_heartbeat:
	for (n = 0; n < nsibling; n++)
		engine_heartbeat_enable(siblings[n], heartbeat[n]);

	intel_context_put(ve);
out_spin:
	igt_spinner_fini(&spin);
out_free:
	kfree(heartbeat);
	return err;
}

static int live_virtual_reset(void *arg)
{
	struct intel_gt *gt = arg;
	struct intel_engine_cs *siblings[MAX_ENGINE_INSTANCE + 1];
	unsigned int class, inst;

	/*
	 * Check that we handle a reset event within a virtual engine.
	 * Only the physical engine is reset, but we have to check the flow
	 * of the virtual requests around the reset, and make sure it is not
	 * forgotten.
	 */

	if (USES_GUC_SUBMISSION(gt->i915))
		return 0;

	if (!intel_has_reset_engine(gt))
		return 0;

	for (class = 0; class <= MAX_ENGINE_CLASS; class++) {
		int nsibling, err;

		nsibling = 0;
		for (inst = 0; inst <= MAX_ENGINE_INSTANCE; inst++) {
			if (!gt->engine_class[class][inst])
				continue;

			siblings[nsibling++] = gt->engine_class[class][inst];
		}
		if (nsibling < 2)
			continue;

		err = reset_virtual_engine(gt, siblings, nsibling);
		if (err)
			return err;
	}

	return 0;
}

int intel_execlists_live_selftests(struct drm_i915_private *i915)
{
	static const struct i915_subtest tests[] = {
		SUBTEST(live_sanitycheck),
		SUBTEST(live_unlite_switch),
		SUBTEST(live_unlite_preempt),
<<<<<<< HEAD
		SUBTEST(live_hold_reset),
=======
		SUBTEST(live_pin_rewind),
		SUBTEST(live_hold_reset),
		SUBTEST(live_error_interrupt),
>>>>>>> 8d6cae6f
		SUBTEST(live_timeslice_preempt),
		SUBTEST(live_timeslice_rewind),
		SUBTEST(live_timeslice_queue),
		SUBTEST(live_busywait_preempt),
		SUBTEST(live_preempt),
		SUBTEST(live_late_preempt),
		SUBTEST(live_nopreempt),
		SUBTEST(live_preempt_cancel),
		SUBTEST(live_suppress_self_preempt),
		SUBTEST(live_suppress_wait_preempt),
		SUBTEST(live_chain_preempt),
		SUBTEST(live_preempt_gang),
		SUBTEST(live_preempt_timeout),
		SUBTEST(live_preempt_smoke),
		SUBTEST(live_virtual_engine),
		SUBTEST(live_virtual_mask),
		SUBTEST(live_virtual_preserved),
		SUBTEST(live_virtual_bond),
		SUBTEST(live_virtual_reset),
	};

	if (!HAS_EXECLISTS(i915))
		return 0;

	if (intel_gt_is_wedged(&i915->gt))
		return 0;

	return intel_gt_live_subtests(tests, &i915->gt);
}

static void hexdump(const void *buf, size_t len)
{
	const size_t rowsize = 8 * sizeof(u32);
	const void *prev = NULL;
	bool skip = false;
	size_t pos;

	for (pos = 0; pos < len; pos += rowsize) {
		char line[128];

		if (prev && !memcmp(prev, buf + pos, rowsize)) {
			if (!skip) {
				pr_info("*\n");
				skip = true;
			}
			continue;
		}

		WARN_ON_ONCE(hex_dump_to_buffer(buf + pos, len - pos,
						rowsize, sizeof(u32),
						line, sizeof(line),
						false) >= sizeof(line));
		pr_info("[%04zx] %s\n", pos, line);

		prev = buf + pos;
		skip = false;
	}
}

static int live_lrc_layout(void *arg)
{
	struct intel_gt *gt = arg;
	struct intel_engine_cs *engine;
	enum intel_engine_id id;
	u32 *lrc;
	int err;

	/*
	 * Check the registers offsets we use to create the initial reg state
	 * match the layout saved by HW.
	 */

	lrc = kmalloc(PAGE_SIZE, GFP_KERNEL);
	if (!lrc)
		return -ENOMEM;

	err = 0;
	for_each_engine(engine, gt, id) {
		u32 *hw;
		int dw;

		if (!engine->default_state)
			continue;

		hw = i915_gem_object_pin_map(engine->default_state,
					     I915_MAP_WB);
		if (IS_ERR(hw)) {
			err = PTR_ERR(hw);
			break;
		}
		hw += LRC_STATE_PN * PAGE_SIZE / sizeof(*hw);

		execlists_init_reg_state(memset(lrc, POISON_INUSE, PAGE_SIZE),
					 engine->kernel_context,
					 engine,
					 engine->kernel_context->ring,
					 true);

		dw = 0;
		do {
			u32 lri = hw[dw];

			if (lri == 0) {
				dw++;
				continue;
			}

			if (lrc[dw] == 0) {
				pr_debug("%s: skipped instruction %x at dword %d\n",
					 engine->name, lri, dw);
				dw++;
				continue;
			}

			if ((lri & GENMASK(31, 23)) != MI_INSTR(0x22, 0)) {
				pr_err("%s: Expected LRI command at dword %d, found %08x\n",
				       engine->name, dw, lri);
				err = -EINVAL;
				break;
			}

			if (lrc[dw] != lri) {
				pr_err("%s: LRI command mismatch at dword %d, expected %08x found %08x\n",
				       engine->name, dw, lri, lrc[dw]);
				err = -EINVAL;
				break;
			}

			lri &= 0x7f;
			lri++;
			dw++;

			while (lri) {
				if (hw[dw] != lrc[dw]) {
					pr_err("%s: Different registers found at dword %d, expected %x, found %x\n",
					       engine->name, dw, hw[dw], lrc[dw]);
					err = -EINVAL;
					break;
				}

				/*
				 * Skip over the actual register value as we
				 * expect that to differ.
				 */
				dw += 2;
				lri -= 2;
			}
		} while ((lrc[dw] & ~BIT(0)) != MI_BATCH_BUFFER_END);

		if (err) {
			pr_info("%s: HW register image:\n", engine->name);
			hexdump(hw, PAGE_SIZE);

			pr_info("%s: SW register image:\n", engine->name);
			hexdump(lrc, PAGE_SIZE);
		}

		i915_gem_object_unpin_map(engine->default_state);
		if (err)
			break;
	}

	kfree(lrc);
	return err;
}

static int find_offset(const u32 *lri, u32 offset)
{
	int i;

	for (i = 0; i < PAGE_SIZE / sizeof(u32); i++)
		if (lri[i] == offset)
			return i;

	return -1;
}

static int live_lrc_fixed(void *arg)
{
	struct intel_gt *gt = arg;
	struct intel_engine_cs *engine;
	enum intel_engine_id id;
	int err = 0;

	/*
	 * Check the assumed register offsets match the actual locations in
	 * the context image.
	 */

	for_each_engine(engine, gt, id) {
		const struct {
			u32 reg;
			u32 offset;
			const char *name;
		} tbl[] = {
			{
				i915_mmio_reg_offset(RING_START(engine->mmio_base)),
				CTX_RING_START - 1,
				"RING_START"
			},
			{
				i915_mmio_reg_offset(RING_CTL(engine->mmio_base)),
				CTX_RING_CTL - 1,
				"RING_CTL"
			},
			{
				i915_mmio_reg_offset(RING_HEAD(engine->mmio_base)),
				CTX_RING_HEAD - 1,
				"RING_HEAD"
			},
			{
				i915_mmio_reg_offset(RING_TAIL(engine->mmio_base)),
				CTX_RING_TAIL - 1,
				"RING_TAIL"
			},
			{
				i915_mmio_reg_offset(RING_MI_MODE(engine->mmio_base)),
				lrc_ring_mi_mode(engine),
				"RING_MI_MODE"
			},
			{
				i915_mmio_reg_offset(RING_BBSTATE(engine->mmio_base)),
				CTX_BB_STATE - 1,
				"BB_STATE"
			},
			{
				i915_mmio_reg_offset(RING_CTX_TIMESTAMP(engine->mmio_base)),
				CTX_TIMESTAMP - 1,
				"RING_CTX_TIMESTAMP"
			},
			{ },
		}, *t;
		u32 *hw;

		if (!engine->default_state)
			continue;

		hw = i915_gem_object_pin_map(engine->default_state,
					     I915_MAP_WB);
		if (IS_ERR(hw)) {
			err = PTR_ERR(hw);
			break;
		}
		hw += LRC_STATE_PN * PAGE_SIZE / sizeof(*hw);

		for (t = tbl; t->name; t++) {
			int dw = find_offset(hw, t->reg);

			if (dw != t->offset) {
				pr_err("%s: Offset for %s [0x%x] mismatch, found %x, expected %x\n",
				       engine->name,
				       t->name,
				       t->reg,
				       dw,
				       t->offset);
				err = -EINVAL;
			}
		}

		i915_gem_object_unpin_map(engine->default_state);
	}

	return err;
}

static int __live_lrc_state(struct intel_engine_cs *engine,
			    struct i915_vma *scratch)
{
	struct intel_context *ce;
	struct i915_request *rq;
	enum {
		RING_START_IDX = 0,
		RING_TAIL_IDX,
		MAX_IDX
	};
	u32 expected[MAX_IDX];
	u32 *cs;
	int err;
	int n;

	ce = intel_context_create(engine);
	if (IS_ERR(ce))
		return PTR_ERR(ce);

	err = intel_context_pin(ce);
	if (err)
		goto err_put;

	rq = i915_request_create(ce);
	if (IS_ERR(rq)) {
		err = PTR_ERR(rq);
		goto err_unpin;
	}

	cs = intel_ring_begin(rq, 4 * MAX_IDX);
	if (IS_ERR(cs)) {
		err = PTR_ERR(cs);
		i915_request_add(rq);
		goto err_unpin;
	}

	*cs++ = MI_STORE_REGISTER_MEM_GEN8 | MI_USE_GGTT;
	*cs++ = i915_mmio_reg_offset(RING_START(engine->mmio_base));
	*cs++ = i915_ggtt_offset(scratch) + RING_START_IDX * sizeof(u32);
	*cs++ = 0;

	expected[RING_START_IDX] = i915_ggtt_offset(ce->ring->vma);

	*cs++ = MI_STORE_REGISTER_MEM_GEN8 | MI_USE_GGTT;
	*cs++ = i915_mmio_reg_offset(RING_TAIL(engine->mmio_base));
	*cs++ = i915_ggtt_offset(scratch) + RING_TAIL_IDX * sizeof(u32);
	*cs++ = 0;

	i915_vma_lock(scratch);
	err = i915_request_await_object(rq, scratch->obj, true);
	if (!err)
		err = i915_vma_move_to_active(scratch, rq, EXEC_OBJECT_WRITE);
	i915_vma_unlock(scratch);

	i915_request_get(rq);
	i915_request_add(rq);
	if (err)
		goto err_rq;

	intel_engine_flush_submission(engine);
	expected[RING_TAIL_IDX] = ce->ring->tail;

	if (i915_request_wait(rq, 0, HZ / 5) < 0) {
		err = -ETIME;
		goto err_rq;
	}

	cs = i915_gem_object_pin_map(scratch->obj, I915_MAP_WB);
	if (IS_ERR(cs)) {
		err = PTR_ERR(cs);
		goto err_rq;
	}

	for (n = 0; n < MAX_IDX; n++) {
		if (cs[n] != expected[n]) {
			pr_err("%s: Stored register[%d] value[0x%x] did not match expected[0x%x]\n",
			       engine->name, n, cs[n], expected[n]);
			err = -EINVAL;
			break;
		}
	}

	i915_gem_object_unpin_map(scratch->obj);

err_rq:
	i915_request_put(rq);
err_unpin:
	intel_context_unpin(ce);
err_put:
	intel_context_put(ce);
	return err;
}

static int live_lrc_state(void *arg)
{
	struct intel_gt *gt = arg;
	struct intel_engine_cs *engine;
	struct i915_vma *scratch;
	enum intel_engine_id id;
	int err = 0;

	/*
	 * Check the live register state matches what we expect for this
	 * intel_context.
	 */

	scratch = create_scratch(gt);
	if (IS_ERR(scratch))
		return PTR_ERR(scratch);

	for_each_engine(engine, gt, id) {
		err = __live_lrc_state(engine, scratch);
		if (err)
			break;
	}

	if (igt_flush_test(gt->i915))
		err = -EIO;

	i915_vma_unpin_and_release(&scratch, 0);
	return err;
}

static int gpr_make_dirty(struct intel_engine_cs *engine)
{
	struct i915_request *rq;
	u32 *cs;
	int n;

	rq = intel_engine_create_kernel_request(engine);
	if (IS_ERR(rq))
		return PTR_ERR(rq);

	cs = intel_ring_begin(rq, 2 * NUM_GPR_DW + 2);
	if (IS_ERR(cs)) {
		i915_request_add(rq);
		return PTR_ERR(cs);
	}

	*cs++ = MI_LOAD_REGISTER_IMM(NUM_GPR_DW);
	for (n = 0; n < NUM_GPR_DW; n++) {
		*cs++ = CS_GPR(engine, n);
		*cs++ = STACK_MAGIC;
	}
	*cs++ = MI_NOOP;

	intel_ring_advance(rq, cs);
	i915_request_add(rq);

	return 0;
}

static int __live_gpr_clear(struct intel_engine_cs *engine,
			    struct i915_vma *scratch)
{
	struct intel_context *ce;
	struct i915_request *rq;
	u32 *cs;
	int err;
	int n;

	if (INTEL_GEN(engine->i915) < 9 && engine->class != RENDER_CLASS)
		return 0; /* GPR only on rcs0 for gen8 */

	err = gpr_make_dirty(engine);
	if (err)
		return err;

	ce = intel_context_create(engine);
	if (IS_ERR(ce))
		return PTR_ERR(ce);

	rq = intel_context_create_request(ce);
	if (IS_ERR(rq)) {
		err = PTR_ERR(rq);
		goto err_put;
	}

	cs = intel_ring_begin(rq, 4 * NUM_GPR_DW);
	if (IS_ERR(cs)) {
		err = PTR_ERR(cs);
		i915_request_add(rq);
		goto err_put;
	}

	for (n = 0; n < NUM_GPR_DW; n++) {
		*cs++ = MI_STORE_REGISTER_MEM_GEN8 | MI_USE_GGTT;
		*cs++ = CS_GPR(engine, n);
		*cs++ = i915_ggtt_offset(scratch) + n * sizeof(u32);
		*cs++ = 0;
	}

	i915_vma_lock(scratch);
	err = i915_request_await_object(rq, scratch->obj, true);
	if (!err)
		err = i915_vma_move_to_active(scratch, rq, EXEC_OBJECT_WRITE);
	i915_vma_unlock(scratch);

	i915_request_get(rq);
	i915_request_add(rq);
	if (err)
		goto err_rq;

	if (i915_request_wait(rq, 0, HZ / 5) < 0) {
		err = -ETIME;
		goto err_rq;
	}

	cs = i915_gem_object_pin_map(scratch->obj, I915_MAP_WB);
	if (IS_ERR(cs)) {
		err = PTR_ERR(cs);
		goto err_rq;
	}

	for (n = 0; n < NUM_GPR_DW; n++) {
		if (cs[n]) {
			pr_err("%s: GPR[%d].%s was not zero, found 0x%08x!\n",
			       engine->name,
			       n / 2, n & 1 ? "udw" : "ldw",
			       cs[n]);
			err = -EINVAL;
			break;
		}
	}

	i915_gem_object_unpin_map(scratch->obj);

err_rq:
	i915_request_put(rq);
err_put:
	intel_context_put(ce);
	return err;
}

static int live_gpr_clear(void *arg)
{
	struct intel_gt *gt = arg;
	struct intel_engine_cs *engine;
	struct i915_vma *scratch;
	enum intel_engine_id id;
	int err = 0;

	/*
	 * Check that GPR registers are cleared in new contexts as we need
	 * to avoid leaking any information from previous contexts.
	 */

	scratch = create_scratch(gt);
	if (IS_ERR(scratch))
		return PTR_ERR(scratch);

	for_each_engine(engine, gt, id) {
		err = __live_gpr_clear(engine, scratch);
		if (err)
			break;
	}

	if (igt_flush_test(gt->i915))
		err = -EIO;

	i915_vma_unpin_and_release(&scratch, 0);
	return err;
}

static int __live_pphwsp_runtime(struct intel_engine_cs *engine)
{
	struct intel_context *ce;
	struct i915_request *rq;
	IGT_TIMEOUT(end_time);
	int err;

	ce = intel_context_create(engine);
	if (IS_ERR(ce))
		return PTR_ERR(ce);

	ce->runtime.num_underflow = 0;
	ce->runtime.max_underflow = 0;

	do {
		unsigned int loop = 1024;

		while (loop) {
			rq = intel_context_create_request(ce);
			if (IS_ERR(rq)) {
				err = PTR_ERR(rq);
				goto err_rq;
			}

			if (--loop == 0)
				i915_request_get(rq);

			i915_request_add(rq);
		}

		if (__igt_timeout(end_time, NULL))
			break;

		i915_request_put(rq);
	} while (1);

	err = i915_request_wait(rq, 0, HZ / 5);
	if (err < 0) {
		pr_err("%s: request not completed!\n", engine->name);
		goto err_wait;
	}

	igt_flush_test(engine->i915);

	pr_info("%s: pphwsp runtime %lluns, average %lluns\n",
		engine->name,
		intel_context_get_total_runtime_ns(ce),
		intel_context_get_avg_runtime_ns(ce));

	err = 0;
	if (ce->runtime.num_underflow) {
		pr_err("%s: pphwsp underflow %u time(s), max %u cycles!\n",
		       engine->name,
		       ce->runtime.num_underflow,
		       ce->runtime.max_underflow);
		GEM_TRACE_DUMP();
		err = -EOVERFLOW;
	}

err_wait:
	i915_request_put(rq);
err_rq:
	intel_context_put(ce);
	return err;
}

static int live_pphwsp_runtime(void *arg)
{
	struct intel_gt *gt = arg;
	struct intel_engine_cs *engine;
	enum intel_engine_id id;
	int err = 0;

	/*
	 * Check that cumulative context runtime as stored in the pphwsp[16]
	 * is monotonic.
	 */

	for_each_engine(engine, gt, id) {
		err = __live_pphwsp_runtime(engine);
		if (err)
			break;
	}

	if (igt_flush_test(gt->i915))
		err = -EIO;

	return err;
}

int intel_lrc_live_selftests(struct drm_i915_private *i915)
{
	static const struct i915_subtest tests[] = {
		SUBTEST(live_lrc_layout),
		SUBTEST(live_lrc_fixed),
		SUBTEST(live_lrc_state),
		SUBTEST(live_gpr_clear),
		SUBTEST(live_pphwsp_runtime),
	};

	if (!HAS_LOGICAL_RING_CONTEXTS(i915))
		return 0;

	return intel_gt_live_subtests(tests, &i915->gt);
}<|MERGE_RESOLUTION|>--- conflicted
+++ resolved
@@ -307,8 +307,6 @@
 	return live_unlite_restore(arg, I915_USER_PRIORITY(I915_PRIORITY_MAX));
 }
 
-<<<<<<< HEAD
-=======
 static int live_pin_rewind(void *arg)
 {
 	struct intel_gt *gt = arg;
@@ -387,7 +385,6 @@
 	return err;
 }
 
->>>>>>> 8d6cae6f
 static int live_hold_reset(void *arg)
 {
 	struct intel_gt *gt = arg;
@@ -489,8 +486,6 @@
 	return err;
 }
 
-<<<<<<< HEAD
-=======
 static const char *error_repr(int err)
 {
 	return err ? "bad" : "good";
@@ -637,7 +632,6 @@
 	return 0;
 }
 
->>>>>>> 8d6cae6f
 static int
 emit_semaphore_chain(struct i915_request *rq, struct i915_vma *vma, int idx)
 {
@@ -3929,13 +3923,9 @@
 		SUBTEST(live_sanitycheck),
 		SUBTEST(live_unlite_switch),
 		SUBTEST(live_unlite_preempt),
-<<<<<<< HEAD
-		SUBTEST(live_hold_reset),
-=======
 		SUBTEST(live_pin_rewind),
 		SUBTEST(live_hold_reset),
 		SUBTEST(live_error_interrupt),
->>>>>>> 8d6cae6f
 		SUBTEST(live_timeslice_preempt),
 		SUBTEST(live_timeslice_rewind),
 		SUBTEST(live_timeslice_queue),
