/*
 * Copyright © 2014 Intel Corporation
 *
 * Permission is hereby granted, free of charge, to any person obtaining a
 * copy of this software and associated documentation files (the "Software"),
 * to deal in the Software without restriction, including without limitation
 * the rights to use, copy, modify, merge, publish, distribute, sublicense,
 * and/or sell copies of the Software, and to permit persons to whom the
 * Software is furnished to do so, subject to the following conditions:
 *
 * The above copyright notice and this permission notice (including the next
 * paragraph) shall be included in all copies or substantial portions of the
 * Software.
 *
 * THE SOFTWARE IS PROVIDED "AS IS", WITHOUT WARRANTY OF ANY KIND, EXPRESS OR
 * IMPLIED, INCLUDING BUT NOT LIMITED TO THE WARRANTIES OF MERCHANTABILITY,
 * FITNESS FOR A PARTICULAR PURPOSE AND NONINFRINGEMENT.  IN NO EVENT SHALL
 * THE AUTHORS OR COPYRIGHT HOLDERS BE LIABLE FOR ANY CLAIM, DAMAGES OR OTHER
 * LIABILITY, WHETHER IN AN ACTION OF CONTRACT, TORT OR OTHERWISE, ARISING
 * FROM, OUT OF OR IN CONNECTION WITH THE SOFTWARE OR THE USE OR OTHER DEALINGS
 * IN THE SOFTWARE.
 *
 * Authors:
 *    Ben Widawsky <ben@bwidawsk.net>
 *    Michel Thierry <michel.thierry@intel.com>
 *    Thomas Daniel <thomas.daniel@intel.com>
 *    Oscar Mateo <oscar.mateo@intel.com>
 *
 */

/**
 * DOC: Logical Rings, Logical Ring Contexts and Execlists
 *
 * Motivation:
 * GEN8 brings an expansion of the HW contexts: "Logical Ring Contexts".
 * These expanded contexts enable a number of new abilities, especially
 * "Execlists" (also implemented in this file).
 *
 * One of the main differences with the legacy HW contexts is that logical
 * ring contexts incorporate many more things to the context's state, like
 * PDPs or ringbuffer control registers:
 *
 * The reason why PDPs are included in the context is straightforward: as
 * PPGTTs (per-process GTTs) are actually per-context, having the PDPs
 * contained there mean you don't need to do a ppgtt->switch_mm yourself,
 * instead, the GPU will do it for you on the context switch.
 *
 * But, what about the ringbuffer control registers (head, tail, etc..)?
 * shouldn't we just need a set of those per engine command streamer? This is
 * where the name "Logical Rings" starts to make sense: by virtualizing the
 * rings, the engine cs shifts to a new "ring buffer" with every context
 * switch. When you want to submit a workload to the GPU you: A) choose your
 * context, B) find its appropriate virtualized ring, C) write commands to it
 * and then, finally, D) tell the GPU to switch to that context.
 *
 * Instead of the legacy MI_SET_CONTEXT, the way you tell the GPU to switch
 * to a contexts is via a context execution list, ergo "Execlists".
 *
 * LRC implementation:
 * Regarding the creation of contexts, we have:
 *
 * - One global default context.
 * - One local default context for each opened fd.
 * - One local extra context for each context create ioctl call.
 *
 * Now that ringbuffers belong per-context (and not per-engine, like before)
 * and that contexts are uniquely tied to a given engine (and not reusable,
 * like before) we need:
 *
 * - One ringbuffer per-engine inside each context.
 * - One backing object per-engine inside each context.
 *
 * The global default context starts its life with these new objects fully
 * allocated and populated. The local default context for each opened fd is
 * more complex, because we don't know at creation time which engine is going
 * to use them. To handle this, we have implemented a deferred creation of LR
 * contexts:
 *
 * The local context starts its life as a hollow or blank holder, that only
 * gets populated for a given engine once we receive an execbuffer. If later
 * on we receive another execbuffer ioctl for the same context but a different
 * engine, we allocate/populate a new ringbuffer and context backing object and
 * so on.
 *
 * Finally, regarding local contexts created using the ioctl call: as they are
 * only allowed with the render ring, we can allocate & populate them right
 * away (no need to defer anything, at least for now).
 *
 * Execlists implementation:
 * Execlists are the new method by which, on gen8+ hardware, workloads are
 * submitted for execution (as opposed to the legacy, ringbuffer-based, method).
 * This method works as follows:
 *
 * When a request is committed, its commands (the BB start and any leading or
 * trailing commands, like the seqno breadcrumbs) are placed in the ringbuffer
 * for the appropriate context. The tail pointer in the hardware context is not
 * updated at this time, but instead, kept by the driver in the ringbuffer
 * structure. A structure representing this request is added to a request queue
 * for the appropriate engine: this structure contains a copy of the context's
 * tail after the request was written to the ring buffer and a pointer to the
 * context itself.
 *
 * If the engine's request queue was empty before the request was added, the
 * queue is processed immediately. Otherwise the queue will be processed during
 * a context switch interrupt. In any case, elements on the queue will get sent
 * (in pairs) to the GPU's ExecLists Submit Port (ELSP, for short) with a
 * globally unique 20-bits submission ID.
 *
 * When execution of a request completes, the GPU updates the context status
 * buffer with a context complete event and generates a context switch interrupt.
 * During the interrupt handling, the driver examines the events in the buffer:
 * for each context complete event, if the announced ID matches that on the head
 * of the request queue, then that request is retired and removed from the queue.
 *
 * After processing, if any requests were retired and the queue is not empty
 * then a new execution list can be submitted. The two requests at the front of
 * the queue are next to be submitted but since a context may not occur twice in
 * an execution list, if subsequent requests have the same ID as the first then
 * the two requests must be combined. This is done simply by discarding requests
 * at the head of the queue until either only one requests is left (in which case
 * we use a NULL second context) or the first two requests have unique IDs.
 *
 * By always executing the first two requests in the queue the driver ensures
 * that the GPU is kept as busy as possible. In the case where a single context
 * completes but a second context is still executing, the request for this second
 * context will be at the head of the queue when we remove the first one. This
 * request will then be resubmitted along with a new request for a different context,
 * which will cause the hardware to continue executing the second request and queue
 * the new request (the GPU detects the condition of a context getting preempted
 * with the same context and optimizes the context switch flow by not doing
 * preemption, but just sampling the new tail pointer).
 *
 */
#include <linux/interrupt.h>

#include "gem/i915_gem_context.h"

#include "i915_drv.h"
#include "i915_perf.h"
#include "i915_trace.h"
#include "i915_vgpu.h"
#include "intel_engine_pm.h"
#include "intel_gt.h"
#include "intel_gt_pm.h"
#include "intel_lrc_reg.h"
#include "intel_mocs.h"
#include "intel_reset.h"
#include "intel_ring.h"
#include "intel_workarounds.h"

#define RING_EXECLIST_QFULL		(1 << 0x2)
#define RING_EXECLIST1_VALID		(1 << 0x3)
#define RING_EXECLIST0_VALID		(1 << 0x4)
#define RING_EXECLIST_ACTIVE_STATUS	(3 << 0xE)
#define RING_EXECLIST1_ACTIVE		(1 << 0x11)
#define RING_EXECLIST0_ACTIVE		(1 << 0x12)

#define GEN8_CTX_STATUS_IDLE_ACTIVE	(1 << 0)
#define GEN8_CTX_STATUS_PREEMPTED	(1 << 1)
#define GEN8_CTX_STATUS_ELEMENT_SWITCH	(1 << 2)
#define GEN8_CTX_STATUS_ACTIVE_IDLE	(1 << 3)
#define GEN8_CTX_STATUS_COMPLETE	(1 << 4)
#define GEN8_CTX_STATUS_LITE_RESTORE	(1 << 15)

#define GEN8_CTX_STATUS_COMPLETED_MASK \
	 (GEN8_CTX_STATUS_COMPLETE | GEN8_CTX_STATUS_PREEMPTED)

#define CTX_DESC_FORCE_RESTORE BIT_ULL(2)

#define GEN12_CTX_STATUS_SWITCHED_TO_NEW_QUEUE	(0x1) /* lower csb dword */
#define GEN12_CTX_SWITCH_DETAIL(csb_dw)	((csb_dw) & 0xF) /* upper csb dword */
#define GEN12_CSB_SW_CTX_ID_MASK		GENMASK(25, 15)
#define GEN12_IDLE_CTX_ID		0x7FF
#define GEN12_CSB_CTX_VALID(csb_dw) \
	(FIELD_GET(GEN12_CSB_SW_CTX_ID_MASK, csb_dw) != GEN12_IDLE_CTX_ID)

/* Typical size of the average request (2 pipecontrols and a MI_BB) */
#define EXECLISTS_REQUEST_SIZE 64 /* bytes */
#define WA_TAIL_DWORDS 2
#define WA_TAIL_BYTES (sizeof(u32) * WA_TAIL_DWORDS)

struct virtual_engine {
	struct intel_engine_cs base;
	struct intel_context context;

	/*
	 * We allow only a single request through the virtual engine at a time
	 * (each request in the timeline waits for the completion fence of
	 * the previous before being submitted). By restricting ourselves to
	 * only submitting a single request, each request is placed on to a
	 * physical to maximise load spreading (by virtue of the late greedy
	 * scheduling -- each real engine takes the next available request
	 * upon idling).
	 */
	struct i915_request *request;

	/*
	 * We keep a rbtree of available virtual engines inside each physical
	 * engine, sorted by priority. Here we preallocate the nodes we need
	 * for the virtual engine, indexed by physical_engine->id.
	 */
	struct ve_node {
		struct rb_node rb;
		int prio;
	} nodes[I915_NUM_ENGINES];

	/*
	 * Keep track of bonded pairs -- restrictions upon on our selection
	 * of physical engines any particular request may be submitted to.
	 * If we receive a submit-fence from a master engine, we will only
	 * use one of sibling_mask physical engines.
	 */
	struct ve_bond {
		const struct intel_engine_cs *master;
		intel_engine_mask_t sibling_mask;
	} *bonds;
	unsigned int num_bonds;

	/* And finally, which physical engines this virtual engine maps onto. */
	unsigned int num_siblings;
	struct intel_engine_cs *siblings[0];
};

static struct virtual_engine *to_virtual_engine(struct intel_engine_cs *engine)
{
	GEM_BUG_ON(!intel_engine_is_virtual(engine));
	return container_of(engine, struct virtual_engine, base);
}

static int __execlists_context_alloc(struct intel_context *ce,
				     struct intel_engine_cs *engine);

static void execlists_init_reg_state(u32 *reg_state,
				     const struct intel_context *ce,
				     const struct intel_engine_cs *engine,
				     const struct intel_ring *ring,
				     bool close);
static void
__execlists_update_reg_state(const struct intel_context *ce,
			     const struct intel_engine_cs *engine);

static void mark_eio(struct i915_request *rq)
{
	if (i915_request_completed(rq))
		return;

	GEM_BUG_ON(i915_request_signaled(rq));

	dma_fence_set_error(&rq->fence, -EIO);
	i915_request_mark_complete(rq);
}

static struct i915_request *
active_request(const struct intel_timeline * const tl, struct i915_request *rq)
{
	struct i915_request *active = rq;

	rcu_read_lock();
	list_for_each_entry_continue_reverse(rq, &tl->requests, link) {
		if (i915_request_completed(rq))
			break;

		active = rq;
	}
	rcu_read_unlock();

	return active;
}

static void mark_eio(struct i915_request *rq)
{
	if (!i915_request_signaled(rq))
		dma_fence_set_error(&rq->fence, -EIO);
	i915_request_mark_complete(rq);
}

static inline u32 intel_hws_preempt_address(struct intel_engine_cs *engine)
{
	return (i915_ggtt_offset(engine->status_page.vma) +
		I915_GEM_HWS_PREEMPT_ADDR);
}

static inline void
ring_set_paused(const struct intel_engine_cs *engine, int state)
{
	/*
	 * We inspect HWS_PREEMPT with a semaphore inside
	 * engine->emit_fini_breadcrumb. If the dword is true,
	 * the ring is paused as the semaphore will busywait
	 * until the dword is false.
	 */
	engine->status_page.addr[I915_GEM_HWS_PREEMPT] = state;
	if (state)
		wmb();
}

static inline struct i915_priolist *to_priolist(struct rb_node *rb)
{
	return rb_entry(rb, struct i915_priolist, node);
}

static inline int rq_prio(const struct i915_request *rq)
{
	return rq->sched.attr.priority;
}

static int effective_prio(const struct i915_request *rq)
{
	int prio = rq_prio(rq);

	/*
	 * If this request is special and must not be interrupted at any
	 * cost, so be it. Note we are only checking the most recent request
	 * in the context and so may be masking an earlier vip request. It
	 * is hoped that under the conditions where nopreempt is used, this
	 * will not matter (i.e. all requests to that context will be
	 * nopreempt for as long as desired).
	 */
	if (i915_request_has_nopreempt(rq))
		prio = I915_PRIORITY_UNPREEMPTABLE;

	/*
	 * On unwinding the active request, we give it a priority bump
	 * if it has completed waiting on any semaphore. If we know that
	 * the request has already started, we can prevent an unwanted
	 * preempt-to-idle cycle by taking that into account now.
	 */
	if (__i915_request_has_started(rq))
		prio |= I915_PRIORITY_NOSEMAPHORE;

	/* Restrict mere WAIT boosts from triggering preemption */
	BUILD_BUG_ON(__NO_PREEMPTION & ~I915_PRIORITY_MASK); /* only internal */
	return prio | __NO_PREEMPTION;
}

static int queue_prio(const struct intel_engine_execlists *execlists)
{
	struct i915_priolist *p;
	struct rb_node *rb;

	rb = rb_first_cached(&execlists->queue);
	if (!rb)
		return INT_MIN;

	/*
	 * As the priolist[] are inverted, with the highest priority in [0],
	 * we have to flip the index value to become priority.
	 */
	p = to_priolist(rb);
	return ((p->priority + 1) << I915_USER_PRIORITY_SHIFT) - ffs(p->used);
}

static inline bool need_preempt(const struct intel_engine_cs *engine,
				const struct i915_request *rq,
				struct rb_node *rb)
{
	int last_prio;

	if (!intel_engine_has_semaphores(engine))
		return false;

	/*
	 * Check if the current priority hint merits a preemption attempt.
	 *
	 * We record the highest value priority we saw during rescheduling
	 * prior to this dequeue, therefore we know that if it is strictly
	 * less than the current tail of ESLP[0], we do not need to force
	 * a preempt-to-idle cycle.
	 *
	 * However, the priority hint is a mere hint that we may need to
	 * preempt. If that hint is stale or we may be trying to preempt
	 * ourselves, ignore the request.
	 *
	 * More naturally we would write
	 *      prio >= max(0, last);
	 * except that we wish to prevent triggering preemption at the same
	 * priority level: the task that is running should remain running
	 * to preserve FIFO ordering of dependencies.
	 */
	last_prio = max(effective_prio(rq), I915_PRIORITY_NORMAL - 1);
	if (engine->execlists.queue_priority_hint <= last_prio)
		return false;

	/*
	 * Check against the first request in ELSP[1], it will, thanks to the
	 * power of PI, be the highest priority of that context.
	 */
	if (!list_is_last(&rq->sched.link, &engine->active.requests) &&
	    rq_prio(list_next_entry(rq, sched.link)) > last_prio)
		return true;

	if (rb) {
		struct virtual_engine *ve =
			rb_entry(rb, typeof(*ve), nodes[engine->id].rb);
		bool preempt = false;

		if (engine == ve->siblings[0]) { /* only preempt one sibling */
			struct i915_request *next;

			rcu_read_lock();
			next = READ_ONCE(ve->request);
			if (next)
				preempt = rq_prio(next) > last_prio;
			rcu_read_unlock();
		}

		if (preempt)
			return preempt;
	}

	/*
	 * If the inflight context did not trigger the preemption, then maybe
	 * it was the set of queued requests? Pick the highest priority in
	 * the queue (the first active priolist) and see if it deserves to be
	 * running instead of ELSP[0].
	 *
	 * The highest priority request in the queue can not be either
	 * ELSP[0] or ELSP[1] as, thanks again to PI, if it was the same
	 * context, it's priority would not exceed ELSP[0] aka last_prio.
	 */
	return queue_prio(&engine->execlists) > last_prio;
}

__maybe_unused static inline bool
assert_priority_queue(const struct i915_request *prev,
		      const struct i915_request *next)
{
	/*
	 * Without preemption, the prev may refer to the still active element
	 * which we refuse to let go.
	 *
	 * Even with preemption, there are times when we think it is better not
	 * to preempt and leave an ostensibly lower priority request in flight.
	 */
	if (i915_request_is_active(prev))
		return true;

	return rq_prio(prev) >= rq_prio(next);
}

/*
 * The context descriptor encodes various attributes of a context,
 * including its GTT address and some flags. Because it's fairly
 * expensive to calculate, we'll just do it once and cache the result,
 * which remains valid until the context is unpinned.
 *
 * This is what a descriptor looks like, from LSB to MSB::
 *
 *      bits  0-11:    flags, GEN8_CTX_* (cached in ctx->desc_template)
 *      bits 12-31:    LRCA, GTT address of (the HWSP of) this context
 *      bits 32-52:    ctx ID, a globally unique tag (highest bit used by GuC)
 *      bits 53-54:    mbz, reserved for use by hardware
 *      bits 55-63:    group ID, currently unused and set to 0
 *
 * Starting from Gen11, the upper dword of the descriptor has a new format:
 *
 *      bits 32-36:    reserved
 *      bits 37-47:    SW context ID
 *      bits 48:53:    engine instance
 *      bit 54:        mbz, reserved for use by hardware
 *      bits 55-60:    SW counter
 *      bits 61-63:    engine class
 *
 * engine info, SW context ID and SW counter need to form a unique number
 * (Context ID) per lrc.
 */
static u64
lrc_descriptor(struct intel_context *ce, struct intel_engine_cs *engine)
{
	u64 desc;

	desc = INTEL_LEGACY_32B_CONTEXT;
	if (i915_vm_is_4lvl(ce->vm))
		desc = INTEL_LEGACY_64B_CONTEXT;
	desc <<= GEN8_CTX_ADDRESSING_MODE_SHIFT;

	desc |= GEN8_CTX_VALID | GEN8_CTX_PRIVILEGE;
	if (IS_GEN(engine->i915, 8))
		desc |= GEN8_CTX_L3LLC_COHERENT;

	desc |= i915_ggtt_offset(ce->state); /* bits 12-31 */
	/*
	 * The following 32bits are copied into the OA reports (dword 2).
	 * Consider updating oa_get_render_ctx_id in i915_perf.c when changing
	 * anything below.
	 */
	if (INTEL_GEN(engine->i915) >= 11) {
		desc |= (u64)engine->instance << GEN11_ENGINE_INSTANCE_SHIFT;
								/* bits 48-53 */

		desc |= (u64)engine->class << GEN11_ENGINE_CLASS_SHIFT;
								/* bits 61-63 */
	}

	return desc;
}

static u32 *set_offsets(u32 *regs,
			const u8 *data,
			const struct intel_engine_cs *engine)
#define NOP(x) (BIT(7) | (x))
#define LRI(count, flags) ((flags) << 6 | (count))
#define POSTED BIT(0)
#define REG(x) (((x) >> 2) | BUILD_BUG_ON_ZERO(x >= 0x200))
#define REG16(x) \
	(((x) >> 9) | BIT(7) | BUILD_BUG_ON_ZERO(x >= 0x10000)), \
	(((x) >> 2) & 0x7f)
#define END() 0
{
	const u32 base = engine->mmio_base;

	while (*data) {
		u8 count, flags;

		if (*data & BIT(7)) { /* skip */
			regs += *data++ & ~BIT(7);
			continue;
		}

		count = *data & 0x3f;
		flags = *data >> 6;
		data++;

		*regs = MI_LOAD_REGISTER_IMM(count);
		if (flags & POSTED)
			*regs |= MI_LRI_FORCE_POSTED;
		if (INTEL_GEN(engine->i915) >= 11)
			*regs |= MI_LRI_CS_MMIO;
		regs++;

		GEM_BUG_ON(!count);
		do {
			u32 offset = 0;
			u8 v;

			do {
				v = *data++;
				offset <<= 7;
				offset |= v & ~BIT(7);
			} while (v & BIT(7));

			*regs = base + (offset << 2);
			regs += 2;
		} while (--count);
	}

	return regs;
}

static const u8 gen8_xcs_offsets[] = {
	NOP(1),
	LRI(11, 0),
	REG16(0x244),
	REG(0x034),
	REG(0x030),
	REG(0x038),
	REG(0x03c),
	REG(0x168),
	REG(0x140),
	REG(0x110),
	REG(0x11c),
	REG(0x114),
	REG(0x118),

	NOP(9),
	LRI(9, 0),
	REG16(0x3a8),
	REG16(0x28c),
	REG16(0x288),
	REG16(0x284),
	REG16(0x280),
	REG16(0x27c),
	REG16(0x278),
	REG16(0x274),
	REG16(0x270),

	NOP(13),
	LRI(2, 0),
	REG16(0x200),
	REG(0x028),

	END(),
};

static const u8 gen9_xcs_offsets[] = {
	NOP(1),
	LRI(14, POSTED),
	REG16(0x244),
	REG(0x034),
	REG(0x030),
	REG(0x038),
	REG(0x03c),
	REG(0x168),
	REG(0x140),
	REG(0x110),
	REG(0x11c),
	REG(0x114),
	REG(0x118),
	REG(0x1c0),
	REG(0x1c4),
	REG(0x1c8),

	NOP(3),
	LRI(9, POSTED),
	REG16(0x3a8),
	REG16(0x28c),
	REG16(0x288),
	REG16(0x284),
	REG16(0x280),
	REG16(0x27c),
	REG16(0x278),
	REG16(0x274),
	REG16(0x270),

	NOP(13),
	LRI(1, POSTED),
	REG16(0x200),

	NOP(13),
	LRI(44, POSTED),
	REG(0x028),
	REG(0x09c),
	REG(0x0c0),
	REG(0x178),
	REG(0x17c),
	REG16(0x358),
	REG(0x170),
	REG(0x150),
	REG(0x154),
	REG(0x158),
	REG16(0x41c),
	REG16(0x600),
	REG16(0x604),
	REG16(0x608),
	REG16(0x60c),
	REG16(0x610),
	REG16(0x614),
	REG16(0x618),
	REG16(0x61c),
	REG16(0x620),
	REG16(0x624),
	REG16(0x628),
	REG16(0x62c),
	REG16(0x630),
	REG16(0x634),
	REG16(0x638),
	REG16(0x63c),
	REG16(0x640),
	REG16(0x644),
	REG16(0x648),
	REG16(0x64c),
	REG16(0x650),
	REG16(0x654),
	REG16(0x658),
	REG16(0x65c),
	REG16(0x660),
	REG16(0x664),
	REG16(0x668),
	REG16(0x66c),
	REG16(0x670),
	REG16(0x674),
	REG16(0x678),
	REG16(0x67c),
	REG(0x068),

	END(),
};

static const u8 gen12_xcs_offsets[] = {
	NOP(1),
	LRI(13, POSTED),
	REG16(0x244),
	REG(0x034),
	REG(0x030),
	REG(0x038),
	REG(0x03c),
	REG(0x168),
	REG(0x140),
	REG(0x110),
	REG(0x1c0),
	REG(0x1c4),
	REG(0x1c8),
	REG(0x180),
	REG16(0x2b4),

	NOP(5),
	LRI(9, POSTED),
	REG16(0x3a8),
	REG16(0x28c),
	REG16(0x288),
	REG16(0x284),
	REG16(0x280),
	REG16(0x27c),
	REG16(0x278),
	REG16(0x274),
	REG16(0x270),

	END(),
};

static const u8 gen8_rcs_offsets[] = {
	NOP(1),
	LRI(14, POSTED),
	REG16(0x244),
	REG(0x034),
	REG(0x030),
	REG(0x038),
	REG(0x03c),
	REG(0x168),
	REG(0x140),
	REG(0x110),
	REG(0x11c),
	REG(0x114),
	REG(0x118),
	REG(0x1c0),
	REG(0x1c4),
	REG(0x1c8),

	NOP(3),
	LRI(9, POSTED),
	REG16(0x3a8),
	REG16(0x28c),
	REG16(0x288),
	REG16(0x284),
	REG16(0x280),
	REG16(0x27c),
	REG16(0x278),
	REG16(0x274),
	REG16(0x270),

	NOP(13),
	LRI(1, 0),
	REG(0x0c8),

	END(),
};

static const u8 gen11_rcs_offsets[] = {
	NOP(1),
	LRI(15, POSTED),
	REG16(0x244),
	REG(0x034),
	REG(0x030),
	REG(0x038),
	REG(0x03c),
	REG(0x168),
	REG(0x140),
	REG(0x110),
	REG(0x11c),
	REG(0x114),
	REG(0x118),
	REG(0x1c0),
	REG(0x1c4),
	REG(0x1c8),
	REG(0x180),

	NOP(1),
	LRI(9, POSTED),
	REG16(0x3a8),
	REG16(0x28c),
	REG16(0x288),
	REG16(0x284),
	REG16(0x280),
	REG16(0x27c),
	REG16(0x278),
	REG16(0x274),
	REG16(0x270),

	LRI(1, POSTED),
	REG(0x1b0),

	NOP(10),
	LRI(1, 0),
	REG(0x0c8),

	END(),
};

static const u8 gen12_rcs_offsets[] = {
	NOP(1),
	LRI(13, POSTED),
	REG16(0x244),
	REG(0x034),
	REG(0x030),
	REG(0x038),
	REG(0x03c),
	REG(0x168),
	REG(0x140),
	REG(0x110),
	REG(0x1c0),
	REG(0x1c4),
	REG(0x1c8),
	REG(0x180),
	REG16(0x2b4),

	NOP(5),
	LRI(9, POSTED),
	REG16(0x3a8),
	REG16(0x28c),
	REG16(0x288),
	REG16(0x284),
	REG16(0x280),
	REG16(0x27c),
	REG16(0x278),
	REG16(0x274),
	REG16(0x270),

	LRI(3, POSTED),
	REG(0x1b0),
	REG16(0x5a8),
	REG16(0x5ac),

	NOP(6),
	LRI(1, 0),
	REG(0x0c8),

	END(),
};

#undef END
#undef REG16
#undef REG
#undef LRI
#undef NOP

static const u8 *reg_offsets(const struct intel_engine_cs *engine)
{
	/*
	 * The gen12+ lists only have the registers we program in the basic
	 * default state. We rely on the context image using relative
	 * addressing to automatic fixup the register state between the
	 * physical engines for virtual engine.
	 */
	GEM_BUG_ON(INTEL_GEN(engine->i915) >= 12 &&
		   !intel_engine_has_relative_mmio(engine));

	if (engine->class == RENDER_CLASS) {
		if (INTEL_GEN(engine->i915) >= 12)
			return gen12_rcs_offsets;
		else if (INTEL_GEN(engine->i915) >= 11)
			return gen11_rcs_offsets;
		else
			return gen8_rcs_offsets;
	} else {
		if (INTEL_GEN(engine->i915) >= 12)
			return gen12_xcs_offsets;
		else if (INTEL_GEN(engine->i915) >= 9)
			return gen9_xcs_offsets;
		else
			return gen8_xcs_offsets;
	}
}

static void unwind_wa_tail(struct i915_request *rq)
{
	rq->tail = intel_ring_wrap(rq->ring, rq->wa_tail - WA_TAIL_BYTES);
	assert_ring_tail_valid(rq->ring, rq->tail);
}

static struct i915_request *
__unwind_incomplete_requests(struct intel_engine_cs *engine)
{
	struct i915_request *rq, *rn, *active = NULL;
	struct list_head *uninitialized_var(pl);
	int prio = I915_PRIORITY_INVALID;

	lockdep_assert_held(&engine->active.lock);

	list_for_each_entry_safe_reverse(rq, rn,
					 &engine->active.requests,
					 sched.link) {

		if (i915_request_completed(rq))
			continue; /* XXX */

		__i915_request_unsubmit(rq);
		unwind_wa_tail(rq);

		/*
		 * Push the request back into the queue for later resubmission.
		 * If this request is not native to this physical engine (i.e.
		 * it came from a virtual source), push it back onto the virtual
		 * engine so that it can be moved across onto another physical
		 * engine as load dictates.
		 */
		if (likely(rq->execution_mask == engine->mask)) {
			GEM_BUG_ON(rq_prio(rq) == I915_PRIORITY_INVALID);
			if (rq_prio(rq) != prio) {
				prio = rq_prio(rq);
				pl = i915_sched_lookup_priolist(engine, prio);
			}
			GEM_BUG_ON(RB_EMPTY_ROOT(&engine->execlists.queue.rb_root));

			list_move(&rq->sched.link, pl);
			active = rq;
		} else {
			struct intel_engine_cs *owner = rq->hw_context->engine;

			/*
			 * Decouple the virtual breadcrumb before moving it
			 * back to the virtual engine -- we don't want the
			 * request to complete in the background and try
			 * and cancel the breadcrumb on the virtual engine
			 * (instead of the old engine where it is linked)!
			 */
			if (test_bit(DMA_FENCE_FLAG_ENABLE_SIGNAL_BIT,
				     &rq->fence.flags)) {
				spin_lock_nested(&rq->lock,
						 SINGLE_DEPTH_NESTING);
				i915_request_cancel_breadcrumb(rq);
				spin_unlock(&rq->lock);
			}
			rq->engine = owner;
			owner->submit_request(rq);
			active = NULL;
		}
	}

	return active;
}

struct i915_request *
execlists_unwind_incomplete_requests(struct intel_engine_execlists *execlists)
{
	struct intel_engine_cs *engine =
		container_of(execlists, typeof(*engine), execlists);

	return __unwind_incomplete_requests(engine);
}

static inline void
execlists_context_status_change(struct i915_request *rq, unsigned long status)
{
	/*
	 * Only used when GVT-g is enabled now. When GVT-g is disabled,
	 * The compiler should eliminate this function as dead-code.
	 */
	if (!IS_ENABLED(CONFIG_DRM_I915_GVT))
		return;

	atomic_notifier_call_chain(&rq->engine->context_status_notifier,
				   status, rq);
}

static void intel_engine_context_in(struct intel_engine_cs *engine)
{
	unsigned long flags;

	if (READ_ONCE(engine->stats.enabled) == 0)
		return;

	write_seqlock_irqsave(&engine->stats.lock, flags);

	if (engine->stats.enabled > 0) {
		if (engine->stats.active++ == 0)
			engine->stats.start = ktime_get();
		GEM_BUG_ON(engine->stats.active == 0);
	}

	write_sequnlock_irqrestore(&engine->stats.lock, flags);
}

static void intel_engine_context_out(struct intel_engine_cs *engine)
{
	unsigned long flags;

	if (READ_ONCE(engine->stats.enabled) == 0)
		return;

	write_seqlock_irqsave(&engine->stats.lock, flags);

	if (engine->stats.enabled > 0) {
		ktime_t last;

		if (engine->stats.active && --engine->stats.active == 0) {
			/*
			 * Decrement the active context count and in case GPU
			 * is now idle add up to the running total.
			 */
			last = ktime_sub(ktime_get(), engine->stats.start);

			engine->stats.total = ktime_add(engine->stats.total,
							last);
		} else if (engine->stats.active == 0) {
			/*
			 * After turning on engine stats, context out might be
			 * the first event in which case we account from the
			 * time stats gathering was turned on.
			 */
			last = ktime_sub(ktime_get(), engine->stats.enabled_at);

			engine->stats.total = ktime_add(engine->stats.total,
							last);
		}
	}

	write_sequnlock_irqrestore(&engine->stats.lock, flags);
}

static void restore_default_state(struct intel_context *ce,
				  struct intel_engine_cs *engine)
{
	u32 *regs = ce->lrc_reg_state;

	if (engine->pinned_default_state)
		memcpy(regs, /* skip restoring the vanilla PPHWSP */
		       engine->pinned_default_state + LRC_STATE_PN * PAGE_SIZE,
		       engine->context_size - PAGE_SIZE);

	execlists_init_reg_state(regs, ce, engine, ce->ring, false);
}

static void reset_active(struct i915_request *rq,
			 struct intel_engine_cs *engine)
{
	struct intel_context * const ce = rq->hw_context;
	u32 head;

	/*
	 * The executing context has been cancelled. We want to prevent
	 * further execution along this context and propagate the error on
	 * to anything depending on its results.
	 *
	 * In __i915_request_submit(), we apply the -EIO and remove the
	 * requests' payloads for any banned requests. But first, we must
	 * rewind the context back to the start of the incomplete request so
	 * that we do not jump back into the middle of the batch.
	 *
	 * We preserve the breadcrumbs and semaphores of the incomplete
	 * requests so that inter-timeline dependencies (i.e other timelines)
	 * remain correctly ordered. And we defer to __i915_request_submit()
	 * so that all asynchronous waits are correctly handled.
	 */
	GEM_TRACE("%s(%s): { rq=%llx:%lld }\n",
		  __func__, engine->name, rq->fence.context, rq->fence.seqno);

	/* On resubmission of the active request, payload will be scrubbed */
	if (i915_request_completed(rq))
		head = rq->tail;
	else
		head = active_request(ce->timeline, rq)->head;
	ce->ring->head = intel_ring_wrap(ce->ring, head);
	intel_ring_update_space(ce->ring);

	/* Scrub the context image to prevent replaying the previous batch */
	restore_default_state(ce, engine);
	__execlists_update_reg_state(ce, engine);

	/* We've switched away, so this should be a no-op, but intent matters */
	ce->lrc_desc |= CTX_DESC_FORCE_RESTORE;
}

static inline struct intel_engine_cs *
__execlists_schedule_in(struct i915_request *rq)
{
	struct intel_engine_cs * const engine = rq->engine;
	struct intel_context * const ce = rq->hw_context;

	intel_context_get(ce);

	if (unlikely(i915_gem_context_is_banned(ce->gem_context)))
		reset_active(rq, engine);

	if (ce->tag) {
		/* Use a fixed tag for OA and friends */
		ce->lrc_desc |= (u64)ce->tag << 32;
	} else {
		/* We don't need a strict matching tag, just different values */
		ce->lrc_desc &= ~GENMASK_ULL(47, 37);
		ce->lrc_desc |=
			(u64)(engine->context_tag++ % NUM_CONTEXT_TAG) <<
			GEN11_SW_CTX_ID_SHIFT;
		BUILD_BUG_ON(NUM_CONTEXT_TAG > GEN12_MAX_CONTEXT_HW_ID);
	}

	intel_gt_pm_get(engine->gt);
	execlists_context_status_change(rq, INTEL_CONTEXT_SCHEDULE_IN);
	intel_engine_context_in(engine);

	return engine;
}

static inline struct i915_request *
execlists_schedule_in(struct i915_request *rq, int idx)
{
	struct intel_context * const ce = rq->hw_context;
	struct intel_engine_cs *old;

	GEM_BUG_ON(!intel_engine_pm_is_awake(rq->engine));
	trace_i915_request_in(rq, idx);

	old = READ_ONCE(ce->inflight);
	do {
		if (!old) {
			WRITE_ONCE(ce->inflight, __execlists_schedule_in(rq));
			break;
		}
	} while (!try_cmpxchg(&ce->inflight, &old, ptr_inc(old)));

	GEM_BUG_ON(intel_context_inflight(ce) != rq->engine);
	return i915_request_get(rq);
}

static void kick_siblings(struct i915_request *rq, struct intel_context *ce)
{
	struct virtual_engine *ve = container_of(ce, typeof(*ve), context);
	struct i915_request *next = READ_ONCE(ve->request);

	if (next && next->execution_mask & ~rq->execution_mask)
		tasklet_schedule(&ve->base.execlists.tasklet);
}

static inline void
__execlists_schedule_out(struct i915_request *rq,
			 struct intel_engine_cs * const engine)
{
	struct intel_context * const ce = rq->hw_context;

	/*
	 * NB process_csb() is not under the engine->active.lock and hence
	 * schedule_out can race with schedule_in meaning that we should
	 * refrain from doing non-trivial work here.
	 */

	intel_engine_context_out(engine);
	execlists_context_status_change(rq, INTEL_CONTEXT_SCHEDULE_OUT);
	intel_gt_pm_put(engine->gt);

	/*
	 * If this is part of a virtual engine, its next request may
	 * have been blocked waiting for access to the active context.
	 * We have to kick all the siblings again in case we need to
	 * switch (e.g. the next request is not runnable on this
	 * engine). Hopefully, we will already have submitted the next
	 * request before the tasklet runs and do not need to rebuild
	 * each virtual tree and kick everyone again.
	 */
	if (ce->engine != engine)
		kick_siblings(rq, ce);

	intel_context_put(ce);
}

static inline void
execlists_schedule_out(struct i915_request *rq)
{
	struct intel_context * const ce = rq->hw_context;
	struct intel_engine_cs *cur, *old;

	trace_i915_request_out(rq);

	old = READ_ONCE(ce->inflight);
	do
		cur = ptr_unmask_bits(old, 2) ? ptr_dec(old) : NULL;
	while (!try_cmpxchg(&ce->inflight, &old, cur));
	if (!cur)
		__execlists_schedule_out(rq, old);

	i915_request_put(rq);
}

static u64 execlists_update_context(const struct i915_request *rq)
{
	struct intel_context *ce = rq->hw_context;
	u64 desc;

	ce->lrc_reg_state[CTX_RING_TAIL] =
		intel_ring_set_tail(rq->ring, rq->tail);

	/*
	 * Make sure the context image is complete before we submit it to HW.
	 *
	 * Ostensibly, writes (including the WCB) should be flushed prior to
	 * an uncached write such as our mmio register access, the empirical
	 * evidence (esp. on Braswell) suggests that the WC write into memory
	 * may not be visible to the HW prior to the completion of the UC
	 * register write and that we may begin execution from the context
	 * before its image is complete leading to invalid PD chasing.
	 *
	 * Furthermore, Braswell, at least, wants a full mb to be sure that
	 * the writes are coherent in memory (visible to the GPU) prior to
	 * execution, and not just visible to other CPUs (as is the result of
	 * wmb).
	 */
	mb();

	desc = ce->lrc_desc;
	ce->lrc_desc &= ~CTX_DESC_FORCE_RESTORE;

	/* Wa_1607138340:tgl */
	if (IS_TGL_REVID(rq->i915, TGL_REVID_A0, TGL_REVID_A0))
		desc |= CTX_DESC_FORCE_RESTORE;

	return desc;
}

static inline void write_desc(struct intel_engine_execlists *execlists, u64 desc, u32 port)
{
	if (execlists->ctrl_reg) {
		writel(lower_32_bits(desc), execlists->submit_reg + port * 2);
		writel(upper_32_bits(desc), execlists->submit_reg + port * 2 + 1);
	} else {
		writel(upper_32_bits(desc), execlists->submit_reg);
		writel(lower_32_bits(desc), execlists->submit_reg);
	}
}

static __maybe_unused void
trace_ports(const struct intel_engine_execlists *execlists,
	    const char *msg,
	    struct i915_request * const *ports)
{
	const struct intel_engine_cs *engine =
		container_of(execlists, typeof(*engine), execlists);

	if (!ports[0])
		return;

	GEM_TRACE("%s: %s { %llx:%lld%s, %llx:%lld }\n",
		  engine->name, msg,
		  ports[0]->fence.context,
		  ports[0]->fence.seqno,
		  i915_request_completed(ports[0]) ? "!" :
		  i915_request_started(ports[0]) ? "*" :
		  "",
		  ports[1] ? ports[1]->fence.context : 0,
		  ports[1] ? ports[1]->fence.seqno : 0);
}

static __maybe_unused bool
assert_pending_valid(const struct intel_engine_execlists *execlists,
		     const char *msg)
{
	struct i915_request * const *port, *rq;
	struct intel_context *ce = NULL;

	trace_ports(execlists, msg, execlists->pending);

	if (!execlists->pending[0]) {
		GEM_TRACE_ERR("Nothing pending for promotion!\n");
		return false;
	}

	if (execlists->pending[execlists_num_ports(execlists)]) {
		GEM_TRACE_ERR("Excess pending[%d] for promotion!\n",
			      execlists_num_ports(execlists));
		return false;
	}

	for (port = execlists->pending; (rq = *port); port++) {
		if (ce == rq->hw_context) {
			GEM_TRACE_ERR("Duplicate context in pending[%zd]\n",
				      port - execlists->pending);
			return false;
		}

		ce = rq->hw_context;
		if (i915_request_completed(rq))
			continue;

		if (i915_active_is_idle(&ce->active)) {
			GEM_TRACE_ERR("Inactive context in pending[%zd]\n",
				      port - execlists->pending);
			return false;
		}

		if (!i915_vma_is_pinned(ce->state)) {
			GEM_TRACE_ERR("Unpinned context in pending[%zd]\n",
				      port - execlists->pending);
			return false;
		}

		if (!i915_vma_is_pinned(ce->ring->vma)) {
			GEM_TRACE_ERR("Unpinned ringbuffer in pending[%zd]\n",
				      port - execlists->pending);
			return false;
		}
	}

	return ce;
}

static void execlists_submit_ports(struct intel_engine_cs *engine)
{
	struct intel_engine_execlists *execlists = &engine->execlists;
	unsigned int n;

	GEM_BUG_ON(!assert_pending_valid(execlists, "submit"));

	/*
	 * We can skip acquiring intel_runtime_pm_get() here as it was taken
	 * on our behalf by the request (see i915_gem_mark_busy()) and it will
	 * not be relinquished until the device is idle (see
	 * i915_gem_idle_work_handler()). As a precaution, we make sure
	 * that all ELSP are drained i.e. we have processed the CSB,
	 * before allowing ourselves to idle and calling intel_runtime_pm_put().
	 */
	GEM_BUG_ON(!intel_engine_pm_is_awake(engine));

	/*
	 * ELSQ note: the submit queue is not cleared after being submitted
	 * to the HW so we need to make sure we always clean it up. This is
	 * currently ensured by the fact that we always write the same number
	 * of elsq entries, keep this in mind before changing the loop below.
	 */
	for (n = execlists_num_ports(execlists); n--; ) {
		struct i915_request *rq = execlists->pending[n];

		write_desc(execlists,
			   rq ? execlists_update_context(rq) : 0,
			   n);
	}

	/* we need to manually load the submit queue */
	if (execlists->ctrl_reg)
		writel(EL_CTRL_LOAD, execlists->ctrl_reg);
}

static bool ctx_single_port_submission(const struct intel_context *ce)
{
	return (IS_ENABLED(CONFIG_DRM_I915_GVT) &&
		i915_gem_context_force_single_submission(ce->gem_context));
}

static bool can_merge_ctx(const struct intel_context *prev,
			  const struct intel_context *next)
{
	if (prev != next)
		return false;

	if (ctx_single_port_submission(prev))
		return false;

	return true;
}

static bool can_merge_rq(const struct i915_request *prev,
			 const struct i915_request *next)
{
	GEM_BUG_ON(prev == next);
	GEM_BUG_ON(!assert_priority_queue(prev, next));

	/*
	 * We do not submit known completed requests. Therefore if the next
	 * request is already completed, we can pretend to merge it in
	 * with the previous context (and we will skip updating the ELSP
	 * and tracking). Thus hopefully keeping the ELSP full with active
	 * contexts, despite the best efforts of preempt-to-busy to confuse
	 * us.
	 */
	if (i915_request_completed(next))
		return true;

<<<<<<< HEAD
=======
	if (unlikely((prev->flags ^ next->flags) &
		     (I915_REQUEST_NOPREEMPT | I915_REQUEST_SENTINEL)))
		return false;

>>>>>>> 348b80b2
	if (!can_merge_ctx(prev->hw_context, next->hw_context))
		return false;

	return true;
}

static void virtual_update_register_offsets(u32 *regs,
					    struct intel_engine_cs *engine)
{
	set_offsets(regs, reg_offsets(engine), engine);
}

static bool virtual_matches(const struct virtual_engine *ve,
			    const struct i915_request *rq,
			    const struct intel_engine_cs *engine)
{
	const struct intel_engine_cs *inflight;

	if (!(rq->execution_mask & engine->mask)) /* We peeked too soon! */
		return false;

	/*
	 * We track when the HW has completed saving the context image
	 * (i.e. when we have seen the final CS event switching out of
	 * the context) and must not overwrite the context image before
	 * then. This restricts us to only using the active engine
	 * while the previous virtualized request is inflight (so
	 * we reuse the register offsets). This is a very small
	 * hystersis on the greedy seelction algorithm.
	 */
	inflight = intel_context_inflight(&ve->context);
	if (inflight && inflight != engine)
		return false;

	return true;
}

static void virtual_xfer_breadcrumbs(struct virtual_engine *ve,
				     struct intel_engine_cs *engine)
{
	struct intel_engine_cs *old = ve->siblings[0];

	/* All unattached (rq->engine == old) must already be completed */

	spin_lock(&old->breadcrumbs.irq_lock);
	if (!list_empty(&ve->context.signal_link)) {
		list_move_tail(&ve->context.signal_link,
			       &engine->breadcrumbs.signalers);
		intel_engine_queue_breadcrumbs(engine);
	}
	spin_unlock(&old->breadcrumbs.irq_lock);
}

static struct i915_request *
last_active(const struct intel_engine_execlists *execlists)
{
	struct i915_request * const *last = READ_ONCE(execlists->active);

	while (*last && i915_request_completed(*last))
		last++;

	return *last;
}

static void defer_request(struct i915_request *rq, struct list_head * const pl)
{
	LIST_HEAD(list);

	/*
	 * We want to move the interrupted request to the back of
	 * the round-robin list (i.e. its priority level), but
	 * in doing so, we must then move all requests that were in
	 * flight and were waiting for the interrupted request to
	 * be run after it again.
	 */
	do {
		struct i915_dependency *p;

		GEM_BUG_ON(i915_request_is_active(rq));
		list_move_tail(&rq->sched.link, pl);

		list_for_each_entry(p, &rq->sched.waiters_list, wait_link) {
			struct i915_request *w =
				container_of(p->waiter, typeof(*w), sched);

			/* Leave semaphores spinning on the other engines */
			if (w->engine != rq->engine)
				continue;

			/* No waiter should start before its signaler */
			GEM_BUG_ON(i915_request_started(w) &&
				   !i915_request_completed(rq));

			GEM_BUG_ON(i915_request_is_active(w));
			if (list_empty(&w->sched.link))
				continue; /* Not yet submitted; unready */

			if (rq_prio(w) < rq_prio(rq))
				continue;

			GEM_BUG_ON(rq_prio(w) > rq_prio(rq));
			list_move_tail(&w->sched.link, &list);
		}

		rq = list_first_entry_or_null(&list, typeof(*rq), sched.link);
	} while (rq);
}

static void defer_active(struct intel_engine_cs *engine)
{
	struct i915_request *rq;

	rq = __unwind_incomplete_requests(engine);
	if (!rq)
		return;

	defer_request(rq, i915_sched_lookup_priolist(engine, rq_prio(rq)));
}

static bool
need_timeslice(struct intel_engine_cs *engine, const struct i915_request *rq)
{
	int hint;

	if (!intel_engine_has_timeslices(engine))
		return false;

	if (list_is_last(&rq->sched.link, &engine->active.requests))
		return false;

	hint = max(rq_prio(list_next_entry(rq, sched.link)),
		   engine->execlists.queue_priority_hint);

	return hint >= effective_prio(rq);
}

static int
switch_prio(struct intel_engine_cs *engine, const struct i915_request *rq)
{
	if (list_is_last(&rq->sched.link, &engine->active.requests))
		return INT_MIN;

	return rq_prio(list_next_entry(rq, sched.link));
}

static inline unsigned long
timeslice(const struct intel_engine_cs *engine)
{
	return READ_ONCE(engine->props.timeslice_duration_ms);
}

static unsigned long
active_timeslice(const struct intel_engine_cs *engine)
{
	const struct i915_request *rq = *engine->execlists.active;

	if (i915_request_completed(rq))
		return 0;

	if (engine->execlists.switch_priority_hint < effective_prio(rq))
		return 0;

	return timeslice(engine);
}

static void set_timeslice(struct intel_engine_cs *engine)
{
	if (!intel_engine_has_timeslices(engine))
		return;

	set_timer_ms(&engine->execlists.timer, active_timeslice(engine));
}

static void record_preemption(struct intel_engine_execlists *execlists)
{
	(void)I915_SELFTEST_ONLY(execlists->preempt_hang.count++);
}

static unsigned long active_preempt_timeout(struct intel_engine_cs *engine)
{
	struct i915_request *rq;

	rq = last_active(&engine->execlists);
	if (!rq)
		return 0;

	/* Force a fast reset for terminated contexts (ignoring sysfs!) */
	if (unlikely(i915_gem_context_is_banned(rq->gem_context)))
		return 1;

	return READ_ONCE(engine->props.preempt_timeout_ms);
}

static void set_preempt_timeout(struct intel_engine_cs *engine)
{
	if (!intel_engine_has_preempt_reset(engine))
		return;

	set_timer_ms(&engine->execlists.preempt,
		     active_preempt_timeout(engine));
}

static void execlists_dequeue(struct intel_engine_cs *engine)
{
	struct intel_engine_execlists * const execlists = &engine->execlists;
	struct i915_request **port = execlists->pending;
	struct i915_request ** const last_port = port + execlists->port_mask;
	struct i915_request *last;
	struct rb_node *rb;
	bool submit = false;

	/*
	 * Hardware submission is through 2 ports. Conceptually each port
	 * has a (RING_START, RING_HEAD, RING_TAIL) tuple. RING_START is
	 * static for a context, and unique to each, so we only execute
	 * requests belonging to a single context from each ring. RING_HEAD
	 * is maintained by the CS in the context image, it marks the place
	 * where it got up to last time, and through RING_TAIL we tell the CS
	 * where we want to execute up to this time.
	 *
	 * In this list the requests are in order of execution. Consecutive
	 * requests from the same context are adjacent in the ringbuffer. We
	 * can combine these requests into a single RING_TAIL update:
	 *
	 *              RING_HEAD...req1...req2
	 *                                    ^- RING_TAIL
	 * since to execute req2 the CS must first execute req1.
	 *
	 * Our goal then is to point each port to the end of a consecutive
	 * sequence of requests as being the most optimal (fewest wake ups
	 * and context switches) submission.
	 */

	for (rb = rb_first_cached(&execlists->virtual); rb; ) {
		struct virtual_engine *ve =
			rb_entry(rb, typeof(*ve), nodes[engine->id].rb);
		struct i915_request *rq = READ_ONCE(ve->request);

		if (!rq) { /* lazily cleanup after another engine handled rq */
			rb_erase_cached(rb, &execlists->virtual);
			RB_CLEAR_NODE(rb);
			rb = rb_first_cached(&execlists->virtual);
			continue;
		}

		if (!virtual_matches(ve, rq, engine)) {
			rb = rb_next(rb);
			continue;
		}

		break;
	}

	/*
	 * If the queue is higher priority than the last
	 * request in the currently active context, submit afresh.
	 * We will resubmit again afterwards in case we need to split
	 * the active context to interject the preemption request,
	 * i.e. we will retrigger preemption following the ack in case
	 * of trouble.
	 */
	last = last_active(execlists);
	if (last) {
		if (need_preempt(engine, last, rb)) {
			GEM_TRACE("%s: preempting last=%llx:%lld, prio=%d, hint=%d\n",
				  engine->name,
				  last->fence.context,
				  last->fence.seqno,
				  last->sched.attr.priority,
				  execlists->queue_priority_hint);
			record_preemption(execlists);

			/*
			 * Don't let the RING_HEAD advance past the breadcrumb
			 * as we unwind (and until we resubmit) so that we do
			 * not accidentally tell it to go backwards.
			 */
			ring_set_paused(engine, 1);

			/*
			 * Note that we have not stopped the GPU at this point,
			 * so we are unwinding the incomplete requests as they
			 * remain inflight and so by the time we do complete
			 * the preemption, some of the unwound requests may
			 * complete!
			 */
			__unwind_incomplete_requests(engine);

			/*
			 * If we need to return to the preempted context, we
			 * need to skip the lite-restore and force it to
			 * reload the RING_TAIL. Otherwise, the HW has a
			 * tendency to ignore us rewinding the TAIL to the
			 * end of an earlier request.
			 */
			last->hw_context->lrc_desc |= CTX_DESC_FORCE_RESTORE;
			last = NULL;
		} else if (need_timeslice(engine, last) &&
			   timer_expired(&engine->execlists.timer)) {
			GEM_TRACE("%s: expired last=%llx:%lld, prio=%d, hint=%d\n",
				  engine->name,
				  last->fence.context,
				  last->fence.seqno,
				  last->sched.attr.priority,
				  execlists->queue_priority_hint);

			ring_set_paused(engine, 1);
			defer_active(engine);

			/*
			 * Unlike for preemption, if we rewind and continue
			 * executing the same context as previously active,
			 * the order of execution will remain the same and
			 * the tail will only advance. We do not need to
			 * force a full context restore, as a lite-restore
			 * is sufficient to resample the monotonic TAIL.
			 *
			 * If we switch to any other context, similarly we
			 * will not rewind TAIL of current context, and
			 * normal save/restore will preserve state and allow
			 * us to later continue executing the same request.
			 */
			last = NULL;
		} else {
			/*
			 * Otherwise if we already have a request pending
			 * for execution after the current one, we can
			 * just wait until the next CS event before
			 * queuing more. In either case we will force a
			 * lite-restore preemption event, but if we wait
			 * we hopefully coalesce several updates into a single
			 * submission.
			 */
			if (!list_is_last(&last->sched.link,
					  &engine->active.requests)) {
				/*
				 * Even if ELSP[1] is occupied and not worthy
				 * of timeslices, our queue might be.
				 */
				if (!execlists->timer.expires &&
				    need_timeslice(engine, last))
					set_timer_ms(&execlists->timer,
						     timeslice(engine));

				return;
			}

			/*
			 * WaIdleLiteRestore:bdw,skl
			 * Apply the wa NOOPs to prevent
			 * ring:HEAD == rq:TAIL as we resubmit the
			 * request. See gen8_emit_fini_breadcrumb() for
			 * where we prepare the padding after the
			 * end of the request.
			 */
			last->tail = last->wa_tail;
		}
	}

	while (rb) { /* XXX virtual is always taking precedence */
		struct virtual_engine *ve =
			rb_entry(rb, typeof(*ve), nodes[engine->id].rb);
		struct i915_request *rq;

		spin_lock(&ve->base.active.lock);

		rq = ve->request;
		if (unlikely(!rq)) { /* lost the race to a sibling */
			spin_unlock(&ve->base.active.lock);
			rb_erase_cached(rb, &execlists->virtual);
			RB_CLEAR_NODE(rb);
			rb = rb_first_cached(&execlists->virtual);
			continue;
		}

		GEM_BUG_ON(rq != ve->request);
		GEM_BUG_ON(rq->engine != &ve->base);
		GEM_BUG_ON(rq->hw_context != &ve->context);

		if (rq_prio(rq) >= queue_prio(execlists)) {
			if (!virtual_matches(ve, rq, engine)) {
				spin_unlock(&ve->base.active.lock);
				rb = rb_next(rb);
				continue;
			}

			if (last && !can_merge_rq(last, rq)) {
				spin_unlock(&ve->base.active.lock);
				return; /* leave this for another */
			}

			GEM_TRACE("%s: virtual rq=%llx:%lld%s, new engine? %s\n",
				  engine->name,
				  rq->fence.context,
				  rq->fence.seqno,
				  i915_request_completed(rq) ? "!" :
				  i915_request_started(rq) ? "*" :
				  "",
				  yesno(engine != ve->siblings[0]));

			ve->request = NULL;
			ve->base.execlists.queue_priority_hint = INT_MIN;
			rb_erase_cached(rb, &execlists->virtual);
			RB_CLEAR_NODE(rb);

			GEM_BUG_ON(!(rq->execution_mask & engine->mask));
			rq->engine = engine;

			if (engine != ve->siblings[0]) {
				u32 *regs = ve->context.lrc_reg_state;
				unsigned int n;

				GEM_BUG_ON(READ_ONCE(ve->context.inflight));

				if (!intel_engine_has_relative_mmio(engine))
					virtual_update_register_offsets(regs,
									engine);

				if (!list_empty(&ve->context.signals))
					virtual_xfer_breadcrumbs(ve, engine);

				/*
				 * Move the bound engine to the top of the list
				 * for future execution. We then kick this
				 * tasklet first before checking others, so that
				 * we preferentially reuse this set of bound
				 * registers.
				 */
				for (n = 1; n < ve->num_siblings; n++) {
					if (ve->siblings[n] == engine) {
						swap(ve->siblings[n],
						     ve->siblings[0]);
						break;
					}
				}

				GEM_BUG_ON(ve->siblings[0] != engine);
			}

			if (__i915_request_submit(rq)) {
				submit = true;
				last = rq;
			}
			i915_request_put(rq);

			/*
			 * Hmm, we have a bunch of virtual engine requests,
			 * but the first one was already completed (thanks
			 * preempt-to-busy!). Keep looking at the veng queue
			 * until we have no more relevant requests (i.e.
			 * the normal submit queue has higher priority).
			 */
			if (!submit) {
				spin_unlock(&ve->base.active.lock);
				rb = rb_first_cached(&execlists->virtual);
				continue;
			}
		}

		spin_unlock(&ve->base.active.lock);
		break;
	}

	while ((rb = rb_first_cached(&execlists->queue))) {
		struct i915_priolist *p = to_priolist(rb);
		struct i915_request *rq, *rn;
		int i;

		priolist_for_each_request_consume(rq, rn, p, i) {
			bool merge = true;

			/*
			 * Can we combine this request with the current port?
			 * It has to be the same context/ringbuffer and not
			 * have any exceptions (e.g. GVT saying never to
			 * combine contexts).
			 *
			 * If we can combine the requests, we can execute both
			 * by updating the RING_TAIL to point to the end of the
			 * second request, and so we never need to tell the
			 * hardware about the first.
			 */
			if (last && !can_merge_rq(last, rq)) {
				/*
				 * If we are on the second port and cannot
				 * combine this request with the last, then we
				 * are done.
				 */
				if (port == last_port)
					goto done;

				/*
				 * We must not populate both ELSP[] with the
				 * same LRCA, i.e. we must submit 2 different
				 * contexts if we submit 2 ELSP.
				 */
				if (last->hw_context == rq->hw_context)
					goto done;

				if (i915_request_has_sentinel(last))
					goto done;

				/*
				 * If GVT overrides us we only ever submit
				 * port[0], leaving port[1] empty. Note that we
				 * also have to be careful that we don't queue
				 * the same context (even though a different
				 * request) to the second port.
				 */
				if (ctx_single_port_submission(last->hw_context) ||
				    ctx_single_port_submission(rq->hw_context))
					goto done;

				merge = false;
			}

			if (__i915_request_submit(rq)) {
				if (!merge) {
					*port = execlists_schedule_in(last, port - execlists->pending);
					port++;
					last = NULL;
				}

				GEM_BUG_ON(last &&
					   !can_merge_ctx(last->hw_context,
							  rq->hw_context));

				submit = true;
				last = rq;
			}
		}

		rb_erase_cached(&p->node, &execlists->queue);
		i915_priolist_free(p);
	}

done:
	/*
	 * Here be a bit of magic! Or sleight-of-hand, whichever you prefer.
	 *
	 * We choose the priority hint such that if we add a request of greater
	 * priority than this, we kick the submission tasklet to decide on
	 * the right order of submitting the requests to hardware. We must
	 * also be prepared to reorder requests as they are in-flight on the
	 * HW. We derive the priority hint then as the first "hole" in
	 * the HW submission ports and if there are no available slots,
	 * the priority of the lowest executing request, i.e. last.
	 *
	 * When we do receive a higher priority request ready to run from the
	 * user, see queue_request(), the priority hint is bumped to that
	 * request triggering preemption on the next dequeue (or subsequent
	 * interrupt for secondary ports).
	 */
	execlists->queue_priority_hint = queue_prio(execlists);
	GEM_TRACE("%s: queue_priority_hint:%d, submit:%s\n",
		  engine->name, execlists->queue_priority_hint,
		  yesno(submit));

	if (submit) {
		*port = execlists_schedule_in(last, port - execlists->pending);
		execlists->switch_priority_hint =
			switch_prio(engine, *execlists->pending);

		/*
		 * Skip if we ended up with exactly the same set of requests,
		 * e.g. trying to timeslice a pair of ordered contexts
		 */
		if (!memcmp(execlists->active, execlists->pending,
			    (port - execlists->pending + 1) * sizeof(*port))) {
			do
				execlists_schedule_out(fetch_and_zero(port));
			while (port-- != execlists->pending);

			goto skip_submit;
		}

		memset(port + 1, 0, (last_port - port) * sizeof(*port));
		execlists_submit_ports(engine);

		set_preempt_timeout(engine);
	} else {
skip_submit:
		ring_set_paused(engine, 0);
	}
}

static void
cancel_port_requests(struct intel_engine_execlists * const execlists)
{
	struct i915_request * const *port, *rq;

	for (port = execlists->pending; (rq = *port); port++)
		execlists_schedule_out(rq);
	memset(execlists->pending, 0, sizeof(execlists->pending));

	for (port = execlists->active; (rq = *port); port++)
		execlists_schedule_out(rq);
	execlists->active =
		memset(execlists->inflight, 0, sizeof(execlists->inflight));
}

static inline void
invalidate_csb_entries(const u32 *first, const u32 *last)
{
	clflush((void *)first);
	clflush((void *)last);
}

static inline bool
reset_in_progress(const struct intel_engine_execlists *execlists)
{
	return unlikely(!__tasklet_is_enabled(&execlists->tasklet));
}

/*
 * Starting with Gen12, the status has a new format:
 *
 *     bit  0:     switched to new queue
 *     bit  1:     reserved
 *     bit  2:     semaphore wait mode (poll or signal), only valid when
 *                 switch detail is set to "wait on semaphore"
 *     bits 3-5:   engine class
 *     bits 6-11:  engine instance
 *     bits 12-14: reserved
 *     bits 15-25: sw context id of the lrc the GT switched to
 *     bits 26-31: sw counter of the lrc the GT switched to
 *     bits 32-35: context switch detail
 *                  - 0: ctx complete
 *                  - 1: wait on sync flip
 *                  - 2: wait on vblank
 *                  - 3: wait on scanline
 *                  - 4: wait on semaphore
 *                  - 5: context preempted (not on SEMAPHORE_WAIT or
 *                       WAIT_FOR_EVENT)
 *     bit  36:    reserved
 *     bits 37-43: wait detail (for switch detail 1 to 4)
 *     bits 44-46: reserved
 *     bits 47-57: sw context id of the lrc the GT switched away from
 *     bits 58-63: sw counter of the lrc the GT switched away from
 */
static inline bool
gen12_csb_parse(const struct intel_engine_execlists *execlists, const u32 *csb)
{
	u32 lower_dw = csb[0];
	u32 upper_dw = csb[1];
	bool ctx_to_valid = GEN12_CSB_CTX_VALID(lower_dw);
	bool ctx_away_valid = GEN12_CSB_CTX_VALID(upper_dw);
	bool new_queue = lower_dw & GEN12_CTX_STATUS_SWITCHED_TO_NEW_QUEUE;

	/*
	 * The context switch detail is not guaranteed to be 5 when a preemption
	 * occurs, so we can't just check for that. The check below works for
	 * all the cases we care about, including preemptions of WAIT
	 * instructions and lite-restore. Preempt-to-idle via the CTRL register
	 * would require some extra handling, but we don't support that.
	 */
	if (!ctx_away_valid || new_queue) {
		GEM_BUG_ON(!ctx_to_valid);
		return true;
	}

	/*
	 * switch detail = 5 is covered by the case above and we do not expect a
	 * context switch on an unsuccessful wait instruction since we always
	 * use polling mode.
	 */
	GEM_BUG_ON(GEN12_CTX_SWITCH_DETAIL(upper_dw));
	return false;
}

static inline bool
gen8_csb_parse(const struct intel_engine_execlists *execlists, const u32 *csb)
{
	return *csb & (GEN8_CTX_STATUS_IDLE_ACTIVE | GEN8_CTX_STATUS_PREEMPTED);
}

static void process_csb(struct intel_engine_cs *engine)
{
	struct intel_engine_execlists * const execlists = &engine->execlists;
	const u32 * const buf = execlists->csb_status;
	const u8 num_entries = execlists->csb_size;
	u8 head, tail;

	/*
	 * As we modify our execlists state tracking we require exclusive
	 * access. Either we are inside the tasklet, or the tasklet is disabled
	 * and we assume that is only inside the reset paths and so serialised.
	 */
	GEM_BUG_ON(!tasklet_is_locked(&execlists->tasklet) &&
		   !reset_in_progress(execlists));
	GEM_BUG_ON(!intel_engine_in_execlists_submission_mode(engine));

	/*
	 * Note that csb_write, csb_status may be either in HWSP or mmio.
	 * When reading from the csb_write mmio register, we have to be
	 * careful to only use the GEN8_CSB_WRITE_PTR portion, which is
	 * the low 4bits. As it happens we know the next 4bits are always
	 * zero and so we can simply masked off the low u8 of the register
	 * and treat it identically to reading from the HWSP (without having
	 * to use explicit shifting and masking, and probably bifurcating
	 * the code to handle the legacy mmio read).
	 */
	head = execlists->csb_head;
	tail = READ_ONCE(*execlists->csb_write);
	GEM_TRACE("%s cs-irq head=%d, tail=%d\n", engine->name, head, tail);
	if (unlikely(head == tail))
		return;

	/*
	 * Hopefully paired with a wmb() in HW!
	 *
	 * We must complete the read of the write pointer before any reads
	 * from the CSB, so that we do not see stale values. Without an rmb
	 * (lfence) the HW may speculatively perform the CSB[] reads *before*
	 * we perform the READ_ONCE(*csb_write).
	 */
	rmb();

	do {
		bool promote;

		if (++head == num_entries)
			head = 0;

		/*
		 * We are flying near dragons again.
		 *
		 * We hold a reference to the request in execlist_port[]
		 * but no more than that. We are operating in softirq
		 * context and so cannot hold any mutex or sleep. That
		 * prevents us stopping the requests we are processing
		 * in port[] from being retired simultaneously (the
		 * breadcrumb will be complete before we see the
		 * context-switch). As we only hold the reference to the
		 * request, any pointer chasing underneath the request
		 * is subject to a potential use-after-free. Thus we
		 * store all of the bookkeeping within port[] as
		 * required, and avoid using unguarded pointers beneath
		 * request itself. The same applies to the atomic
		 * status notifier.
		 */

		GEM_TRACE("%s csb[%d]: status=0x%08x:0x%08x\n",
			  engine->name, head,
			  buf[2 * head + 0], buf[2 * head + 1]);

		if (INTEL_GEN(engine->i915) >= 12)
			promote = gen12_csb_parse(execlists, buf + 2 * head);
		else
			promote = gen8_csb_parse(execlists, buf + 2 * head);
		if (promote) {
			if (!inject_preempt_hang(execlists))
				ring_set_paused(engine, 0);

			/* cancel old inflight, prepare for switch */
			trace_ports(execlists, "preempted", execlists->active);
			while (*execlists->active)
				execlists_schedule_out(*execlists->active++);

			/* switch pending to inflight */
			GEM_BUG_ON(!assert_pending_valid(execlists, "promote"));
			execlists->active =
				memcpy(execlists->inflight,
				       execlists->pending,
				       execlists_num_ports(execlists) *
				       sizeof(*execlists->pending));

			set_timeslice(engine);

			WRITE_ONCE(execlists->pending[0], NULL);
		} else {
			GEM_BUG_ON(!*execlists->active);

			/* port0 completed, advanced to port1 */
			trace_ports(execlists, "completed", execlists->active);

			/*
			 * We rely on the hardware being strongly
			 * ordered, that the breadcrumb write is
			 * coherent (visible from the CPU) before the
			 * user interrupt and CSB is processed.
			 */
			GEM_BUG_ON(!i915_request_completed(*execlists->active) &&
				   !reset_in_progress(execlists));
			execlists_schedule_out(*execlists->active++);

			GEM_BUG_ON(execlists->active - execlists->inflight >
				   execlists_num_ports(execlists));
		}
	} while (head != tail);

	execlists->csb_head = head;

	/*
	 * Gen11 has proven to fail wrt global observation point between
	 * entry and tail update, failing on the ordering and thus
	 * we see an old entry in the context status buffer.
	 *
	 * Forcibly evict out entries for the next gpu csb update,
	 * to increase the odds that we get a fresh entries with non
	 * working hardware. The cost for doing so comes out mostly with
	 * the wash as hardware, working or not, will need to do the
	 * invalidation before.
	 */
	invalidate_csb_entries(&buf[0], &buf[num_entries - 1]);
}

static void __execlists_submission_tasklet(struct intel_engine_cs *const engine)
{
	lockdep_assert_held(&engine->active.lock);
	if (!engine->execlists.pending[0]) {
		rcu_read_lock(); /* protect peeking at execlists->active */
		execlists_dequeue(engine);
		rcu_read_unlock();
	}
<<<<<<< HEAD
=======
}

static noinline void preempt_reset(struct intel_engine_cs *engine)
{
	const unsigned int bit = I915_RESET_ENGINE + engine->id;
	unsigned long *lock = &engine->gt->reset.flags;

	if (i915_modparams.reset < 3)
		return;

	if (test_and_set_bit(bit, lock))
		return;

	/* Mark this tasklet as disabled to avoid waiting for it to complete */
	tasklet_disable_nosync(&engine->execlists.tasklet);

	GEM_TRACE("%s: preempt timeout %lu+%ums\n",
		  engine->name,
		  READ_ONCE(engine->props.preempt_timeout_ms),
		  jiffies_to_msecs(jiffies - engine->execlists.preempt.expires));
	intel_engine_reset(engine, "preemption time out");

	tasklet_enable(&engine->execlists.tasklet);
	clear_and_wake_up_bit(bit, lock);
}

static bool preempt_timeout(const struct intel_engine_cs *const engine)
{
	const struct timer_list *t = &engine->execlists.preempt;

	if (!CONFIG_DRM_I915_PREEMPT_TIMEOUT)
		return false;

	if (!timer_expired(t))
		return false;

	return READ_ONCE(engine->execlists.pending[0]);
>>>>>>> 348b80b2
}

/*
 * Check the unread Context Status Buffers and manage the submission of new
 * contexts to the ELSP accordingly.
 */
static void execlists_submission_tasklet(unsigned long data)
{
	struct intel_engine_cs * const engine = (struct intel_engine_cs *)data;
	bool timeout = preempt_timeout(engine);

	process_csb(engine);
	if (!READ_ONCE(engine->execlists.pending[0]) || timeout) {
		unsigned long flags;

		spin_lock_irqsave(&engine->active.lock, flags);
		__execlists_submission_tasklet(engine);
		spin_unlock_irqrestore(&engine->active.lock, flags);

		/* Recheck after serialising with direct-submission */
		if (timeout && preempt_timeout(engine))
			preempt_reset(engine);
	}
}

static void __execlists_kick(struct intel_engine_execlists *execlists)
{
	/* Kick the tasklet for some interrupt coalescing and reset handling */
	tasklet_hi_schedule(&execlists->tasklet);
}

#define execlists_kick(t, member) \
	__execlists_kick(container_of(t, struct intel_engine_execlists, member))

static void execlists_timeslice(struct timer_list *timer)
{
	execlists_kick(timer, timer);
}

static void execlists_preempt(struct timer_list *timer)
{
	execlists_kick(timer, preempt);
}

static void queue_request(struct intel_engine_cs *engine,
			  struct i915_sched_node *node,
			  int prio)
{
	GEM_BUG_ON(!list_empty(&node->link));
	list_add_tail(&node->link, i915_sched_lookup_priolist(engine, prio));
}

static void __submit_queue_imm(struct intel_engine_cs *engine)
{
	struct intel_engine_execlists * const execlists = &engine->execlists;

	if (reset_in_progress(execlists))
		return; /* defer until we restart the engine following reset */

	if (execlists->tasklet.func == execlists_submission_tasklet)
		__execlists_submission_tasklet(engine);
	else
		tasklet_hi_schedule(&execlists->tasklet);
}

static void submit_queue(struct intel_engine_cs *engine,
			 const struct i915_request *rq)
{
	struct intel_engine_execlists *execlists = &engine->execlists;

	if (rq_prio(rq) <= execlists->queue_priority_hint)
		return;

	execlists->queue_priority_hint = rq_prio(rq);
	__submit_queue_imm(engine);
}

static void execlists_submit_request(struct i915_request *request)
{
	struct intel_engine_cs *engine = request->engine;
	unsigned long flags;

	/* Will be called from irq-context when using foreign fences. */
	spin_lock_irqsave(&engine->active.lock, flags);

	queue_request(engine, &request->sched, rq_prio(request));

	GEM_BUG_ON(RB_EMPTY_ROOT(&engine->execlists.queue.rb_root));
	GEM_BUG_ON(list_empty(&request->sched.link));

	submit_queue(engine, request);

	spin_unlock_irqrestore(&engine->active.lock, flags);
}

static void __execlists_context_fini(struct intel_context *ce)
{
	intel_ring_put(ce->ring);
	i915_vma_put(ce->state);
}

static void execlists_context_destroy(struct kref *kref)
{
	struct intel_context *ce = container_of(kref, typeof(*ce), ref);

	GEM_BUG_ON(!i915_active_is_idle(&ce->active));
	GEM_BUG_ON(intel_context_is_pinned(ce));

	if (ce->state)
		__execlists_context_fini(ce);

	intel_context_fini(ce);
	intel_context_free(ce);
}

static void
set_redzone(void *vaddr, const struct intel_engine_cs *engine)
{
	if (!IS_ENABLED(CONFIG_DRM_I915_DEBUG_GEM))
		return;

	vaddr += engine->context_size;

	memset(vaddr, POISON_INUSE, I915_GTT_PAGE_SIZE);
}

static void
check_redzone(const void *vaddr, const struct intel_engine_cs *engine)
{
	if (!IS_ENABLED(CONFIG_DRM_I915_DEBUG_GEM))
		return;

	vaddr += engine->context_size;

	if (memchr_inv(vaddr, POISON_INUSE, I915_GTT_PAGE_SIZE))
		dev_err_once(engine->i915->drm.dev,
			     "%s context redzone overwritten!\n",
			     engine->name);
}

static void execlists_context_unpin(struct intel_context *ce)
{
	check_redzone((void *)ce->lrc_reg_state - LRC_STATE_PN * PAGE_SIZE,
		      ce->engine);

	i915_gem_object_unpin_map(ce->state->obj);
	intel_ring_reset(ce->ring, ce->ring->tail);
}

static void
__execlists_update_reg_state(const struct intel_context *ce,
			     const struct intel_engine_cs *engine)
{
	struct intel_ring *ring = ce->ring;
	u32 *regs = ce->lrc_reg_state;

	GEM_BUG_ON(!intel_ring_offset_valid(ring, ring->head));
	GEM_BUG_ON(!intel_ring_offset_valid(ring, ring->tail));

	regs[CTX_RING_BUFFER_START] = i915_ggtt_offset(ring->vma);
	regs[CTX_RING_HEAD] = ring->head;
	regs[CTX_RING_TAIL] = ring->tail;

	/* RPCS */
	if (engine->class == RENDER_CLASS) {
		regs[CTX_R_PWR_CLK_STATE] =
			intel_sseu_make_rpcs(engine->i915, &ce->sseu);

		i915_oa_init_reg_state(ce, engine);
	}
}

static int
__execlists_context_pin(struct intel_context *ce,
			struct intel_engine_cs *engine)
{
	void *vaddr;
	int ret;

	GEM_BUG_ON(!ce->state);

	ret = intel_context_active_acquire(ce);
	if (ret)
		goto err;
	GEM_BUG_ON(!i915_vma_is_pinned(ce->state));

	vaddr = i915_gem_object_pin_map(ce->state->obj,
					i915_coherent_map_type(engine->i915) |
					I915_MAP_OVERRIDE);
	if (IS_ERR(vaddr)) {
		ret = PTR_ERR(vaddr);
		goto unpin_active;
	}

	ce->lrc_desc = lrc_descriptor(ce, engine);
	ce->lrc_reg_state = vaddr + LRC_STATE_PN * PAGE_SIZE;
	__execlists_update_reg_state(ce, engine);

	return 0;

unpin_active:
	intel_context_active_release(ce);
err:
	return ret;
}

static int execlists_context_pin(struct intel_context *ce)
{
	return __execlists_context_pin(ce, ce->engine);
}

static int execlists_context_alloc(struct intel_context *ce)
{
	return __execlists_context_alloc(ce, ce->engine);
}

static void execlists_context_reset(struct intel_context *ce)
{
	/*
	 * Because we emit WA_TAIL_DWORDS there may be a disparity
	 * between our bookkeeping in ce->ring->head and ce->ring->tail and
	 * that stored in context. As we only write new commands from
	 * ce->ring->tail onwards, everything before that is junk. If the GPU
	 * starts reading from its RING_HEAD from the context, it may try to
	 * execute that junk and die.
	 *
	 * The contexts that are stilled pinned on resume belong to the
	 * kernel, and are local to each engine. All other contexts will
	 * have their head/tail sanitized upon pinning before use, so they
	 * will never see garbage,
	 *
	 * So to avoid that we reset the context images upon resume. For
	 * simplicity, we just zero everything out.
	 */
	intel_ring_reset(ce->ring, 0);
	__execlists_update_reg_state(ce, ce->engine);
}

static const struct intel_context_ops execlists_context_ops = {
	.alloc = execlists_context_alloc,

	.pin = execlists_context_pin,
	.unpin = execlists_context_unpin,

	.enter = intel_context_enter_engine,
	.exit = intel_context_exit_engine,

	.reset = execlists_context_reset,
	.destroy = execlists_context_destroy,
};

static int gen8_emit_init_breadcrumb(struct i915_request *rq)
{
	u32 *cs;

	GEM_BUG_ON(!i915_request_timeline(rq)->has_initial_breadcrumb);

	cs = intel_ring_begin(rq, 6);
	if (IS_ERR(cs))
		return PTR_ERR(cs);

	/*
	 * Check if we have been preempted before we even get started.
	 *
	 * After this point i915_request_started() reports true, even if
	 * we get preempted and so are no longer running.
	 */
	*cs++ = MI_ARB_CHECK;
	*cs++ = MI_NOOP;

	*cs++ = MI_STORE_DWORD_IMM_GEN4 | MI_USE_GGTT;
	*cs++ = i915_request_timeline(rq)->hwsp_offset;
	*cs++ = 0;
	*cs++ = rq->fence.seqno - 1;

	intel_ring_advance(rq, cs);

	/* Record the updated position of the request's payload */
	rq->infix = intel_ring_offset(rq, cs);

	return 0;
}

static int execlists_request_alloc(struct i915_request *request)
{
	int ret;

	GEM_BUG_ON(!intel_context_is_pinned(request->hw_context));

	/*
	 * Flush enough space to reduce the likelihood of waiting after
	 * we start building the request - in which case we will just
	 * have to repeat work.
	 */
	request->reserved_space += EXECLISTS_REQUEST_SIZE;

	/*
	 * Note that after this point, we have committed to using
	 * this request as it is being used to both track the
	 * state of engine initialisation and liveness of the
	 * golden renderstate above. Think twice before you try
	 * to cancel/unwind this request now.
	 */

	/* Unconditionally invalidate GPU caches and TLBs. */
	ret = request->engine->emit_flush(request, EMIT_INVALIDATE);
	if (ret)
		return ret;

	request->reserved_space -= EXECLISTS_REQUEST_SIZE;
	return 0;
}

/*
 * In this WA we need to set GEN8_L3SQCREG4[21:21] and reset it after
 * PIPE_CONTROL instruction. This is required for the flush to happen correctly
 * but there is a slight complication as this is applied in WA batch where the
 * values are only initialized once so we cannot take register value at the
 * beginning and reuse it further; hence we save its value to memory, upload a
 * constant value with bit21 set and then we restore it back with the saved value.
 * To simplify the WA, a constant value is formed by using the default value
 * of this register. This shouldn't be a problem because we are only modifying
 * it for a short period and this batch in non-premptible. We can ofcourse
 * use additional instructions that read the actual value of the register
 * at that time and set our bit of interest but it makes the WA complicated.
 *
 * This WA is also required for Gen9 so extracting as a function avoids
 * code duplication.
 */
static u32 *
gen8_emit_flush_coherentl3_wa(struct intel_engine_cs *engine, u32 *batch)
{
	/* NB no one else is allowed to scribble over scratch + 256! */
	*batch++ = MI_STORE_REGISTER_MEM_GEN8 | MI_SRM_LRM_GLOBAL_GTT;
	*batch++ = i915_mmio_reg_offset(GEN8_L3SQCREG4);
	*batch++ = intel_gt_scratch_offset(engine->gt,
					   INTEL_GT_SCRATCH_FIELD_COHERENTL3_WA);
	*batch++ = 0;

	*batch++ = MI_LOAD_REGISTER_IMM(1);
	*batch++ = i915_mmio_reg_offset(GEN8_L3SQCREG4);
	*batch++ = 0x40400000 | GEN8_LQSC_FLUSH_COHERENT_LINES;

	batch = gen8_emit_pipe_control(batch,
				       PIPE_CONTROL_CS_STALL |
				       PIPE_CONTROL_DC_FLUSH_ENABLE,
				       0);

	*batch++ = MI_LOAD_REGISTER_MEM_GEN8 | MI_SRM_LRM_GLOBAL_GTT;
	*batch++ = i915_mmio_reg_offset(GEN8_L3SQCREG4);
	*batch++ = intel_gt_scratch_offset(engine->gt,
					   INTEL_GT_SCRATCH_FIELD_COHERENTL3_WA);
	*batch++ = 0;

	return batch;
}

/*
 * Typically we only have one indirect_ctx and per_ctx batch buffer which are
 * initialized at the beginning and shared across all contexts but this field
 * helps us to have multiple batches at different offsets and select them based
 * on a criteria. At the moment this batch always start at the beginning of the page
 * and at this point we don't have multiple wa_ctx batch buffers.
 *
 * The number of WA applied are not known at the beginning; we use this field
 * to return the no of DWORDS written.
 *
 * It is to be noted that this batch does not contain MI_BATCH_BUFFER_END
 * so it adds NOOPs as padding to make it cacheline aligned.
 * MI_BATCH_BUFFER_END will be added to perctx batch and both of them together
 * makes a complete batch buffer.
 */
static u32 *gen8_init_indirectctx_bb(struct intel_engine_cs *engine, u32 *batch)
{
	/* WaDisableCtxRestoreArbitration:bdw,chv */
	*batch++ = MI_ARB_ON_OFF | MI_ARB_DISABLE;

	/* WaFlushCoherentL3CacheLinesAtContextSwitch:bdw */
	if (IS_BROADWELL(engine->i915))
		batch = gen8_emit_flush_coherentl3_wa(engine, batch);

	/* WaClearSlmSpaceAtContextSwitch:bdw,chv */
	/* Actual scratch location is at 128 bytes offset */
	batch = gen8_emit_pipe_control(batch,
				       PIPE_CONTROL_FLUSH_L3 |
				       PIPE_CONTROL_STORE_DATA_INDEX |
				       PIPE_CONTROL_CS_STALL |
				       PIPE_CONTROL_QW_WRITE,
				       LRC_PPHWSP_SCRATCH_ADDR);

	*batch++ = MI_ARB_ON_OFF | MI_ARB_ENABLE;

	/* Pad to end of cacheline */
	while ((unsigned long)batch % CACHELINE_BYTES)
		*batch++ = MI_NOOP;

	/*
	 * MI_BATCH_BUFFER_END is not required in Indirect ctx BB because
	 * execution depends on the length specified in terms of cache lines
	 * in the register CTX_RCS_INDIRECT_CTX
	 */

	return batch;
}

struct lri {
	i915_reg_t reg;
	u32 value;
};

static u32 *emit_lri(u32 *batch, const struct lri *lri, unsigned int count)
{
	GEM_BUG_ON(!count || count > 63);

	*batch++ = MI_LOAD_REGISTER_IMM(count);
	do {
		*batch++ = i915_mmio_reg_offset(lri->reg);
		*batch++ = lri->value;
	} while (lri++, --count);
	*batch++ = MI_NOOP;

	return batch;
}

static u32 *gen9_init_indirectctx_bb(struct intel_engine_cs *engine, u32 *batch)
{
	static const struct lri lri[] = {
		/* WaDisableGatherAtSetShaderCommonSlice:skl,bxt,kbl,glk */
		{
			COMMON_SLICE_CHICKEN2,
			__MASKED_FIELD(GEN9_DISABLE_GATHER_AT_SET_SHADER_COMMON_SLICE,
				       0),
		},

		/* BSpec: 11391 */
		{
			FF_SLICE_CHICKEN,
			__MASKED_FIELD(FF_SLICE_CHICKEN_CL_PROVOKING_VERTEX_FIX,
				       FF_SLICE_CHICKEN_CL_PROVOKING_VERTEX_FIX),
		},

		/* BSpec: 11299 */
		{
			_3D_CHICKEN3,
			__MASKED_FIELD(_3D_CHICKEN_SF_PROVOKING_VERTEX_FIX,
				       _3D_CHICKEN_SF_PROVOKING_VERTEX_FIX),
		}
	};

	*batch++ = MI_ARB_ON_OFF | MI_ARB_DISABLE;

	/* WaFlushCoherentL3CacheLinesAtContextSwitch:skl,bxt,glk */
	batch = gen8_emit_flush_coherentl3_wa(engine, batch);

	batch = emit_lri(batch, lri, ARRAY_SIZE(lri));

	/* WaMediaPoolStateCmdInWABB:bxt,glk */
	if (HAS_POOLED_EU(engine->i915)) {
		/*
		 * EU pool configuration is setup along with golden context
		 * during context initialization. This value depends on
		 * device type (2x6 or 3x6) and needs to be updated based
		 * on which subslice is disabled especially for 2x6
		 * devices, however it is safe to load default
		 * configuration of 3x6 device instead of masking off
		 * corresponding bits because HW ignores bits of a disabled
		 * subslice and drops down to appropriate config. Please
		 * see render_state_setup() in i915_gem_render_state.c for
		 * possible configurations, to avoid duplication they are
		 * not shown here again.
		 */
		*batch++ = GEN9_MEDIA_POOL_STATE;
		*batch++ = GEN9_MEDIA_POOL_ENABLE;
		*batch++ = 0x00777000;
		*batch++ = 0;
		*batch++ = 0;
		*batch++ = 0;
	}

	*batch++ = MI_ARB_ON_OFF | MI_ARB_ENABLE;

	/* Pad to end of cacheline */
	while ((unsigned long)batch % CACHELINE_BYTES)
		*batch++ = MI_NOOP;

	return batch;
}

static u32 *
gen10_init_indirectctx_bb(struct intel_engine_cs *engine, u32 *batch)
{
	int i;

	/*
	 * WaPipeControlBefore3DStateSamplePattern: cnl
	 *
	 * Ensure the engine is idle prior to programming a
	 * 3DSTATE_SAMPLE_PATTERN during a context restore.
	 */
	batch = gen8_emit_pipe_control(batch,
				       PIPE_CONTROL_CS_STALL,
				       0);
	/*
	 * WaPipeControlBefore3DStateSamplePattern says we need 4 dwords for
	 * the PIPE_CONTROL followed by 12 dwords of 0x0, so 16 dwords in
	 * total. However, a PIPE_CONTROL is 6 dwords long, not 4, which is
	 * confusing. Since gen8_emit_pipe_control() already advances the
	 * batch by 6 dwords, we advance the other 10 here, completing a
	 * cacheline. It's not clear if the workaround requires this padding
	 * before other commands, or if it's just the regular padding we would
	 * already have for the workaround bb, so leave it here for now.
	 */
	for (i = 0; i < 10; i++)
		*batch++ = MI_NOOP;

	/* Pad to end of cacheline */
	while ((unsigned long)batch % CACHELINE_BYTES)
		*batch++ = MI_NOOP;

	return batch;
}

#define CTX_WA_BB_OBJ_SIZE (PAGE_SIZE)

static int lrc_setup_wa_ctx(struct intel_engine_cs *engine)
{
	struct drm_i915_gem_object *obj;
	struct i915_vma *vma;
	int err;

	obj = i915_gem_object_create_shmem(engine->i915, CTX_WA_BB_OBJ_SIZE);
	if (IS_ERR(obj))
		return PTR_ERR(obj);

	vma = i915_vma_instance(obj, &engine->gt->ggtt->vm, NULL);
	if (IS_ERR(vma)) {
		err = PTR_ERR(vma);
		goto err;
	}

	err = i915_vma_pin(vma, 0, 0, PIN_GLOBAL | PIN_HIGH);
	if (err)
		goto err;

	engine->wa_ctx.vma = vma;
	return 0;

err:
	i915_gem_object_put(obj);
	return err;
}

static void lrc_destroy_wa_ctx(struct intel_engine_cs *engine)
{
	i915_vma_unpin_and_release(&engine->wa_ctx.vma, 0);
}

typedef u32 *(*wa_bb_func_t)(struct intel_engine_cs *engine, u32 *batch);

static int intel_init_workaround_bb(struct intel_engine_cs *engine)
{
	struct i915_ctx_workarounds *wa_ctx = &engine->wa_ctx;
	struct i915_wa_ctx_bb *wa_bb[2] = { &wa_ctx->indirect_ctx,
					    &wa_ctx->per_ctx };
	wa_bb_func_t wa_bb_fn[2];
	struct page *page;
	void *batch, *batch_ptr;
	unsigned int i;
	int ret;

	if (engine->class != RENDER_CLASS)
		return 0;

	switch (INTEL_GEN(engine->i915)) {
	case 12:
	case 11:
		return 0;
	case 10:
		wa_bb_fn[0] = gen10_init_indirectctx_bb;
		wa_bb_fn[1] = NULL;
		break;
	case 9:
		wa_bb_fn[0] = gen9_init_indirectctx_bb;
		wa_bb_fn[1] = NULL;
		break;
	case 8:
		wa_bb_fn[0] = gen8_init_indirectctx_bb;
		wa_bb_fn[1] = NULL;
		break;
	default:
		MISSING_CASE(INTEL_GEN(engine->i915));
		return 0;
	}

	ret = lrc_setup_wa_ctx(engine);
	if (ret) {
		DRM_DEBUG_DRIVER("Failed to setup context WA page: %d\n", ret);
		return ret;
	}

	page = i915_gem_object_get_dirty_page(wa_ctx->vma->obj, 0);
	batch = batch_ptr = kmap_atomic(page);

	/*
	 * Emit the two workaround batch buffers, recording the offset from the
	 * start of the workaround batch buffer object for each and their
	 * respective sizes.
	 */
	for (i = 0; i < ARRAY_SIZE(wa_bb_fn); i++) {
		wa_bb[i]->offset = batch_ptr - batch;
		if (GEM_DEBUG_WARN_ON(!IS_ALIGNED(wa_bb[i]->offset,
						  CACHELINE_BYTES))) {
			ret = -EINVAL;
			break;
		}
		if (wa_bb_fn[i])
			batch_ptr = wa_bb_fn[i](engine, batch_ptr);
		wa_bb[i]->size = batch_ptr - (batch + wa_bb[i]->offset);
	}

	BUG_ON(batch_ptr - batch > CTX_WA_BB_OBJ_SIZE);

	kunmap_atomic(batch);
	if (ret)
		lrc_destroy_wa_ctx(engine);

	return ret;
}

static void enable_execlists(struct intel_engine_cs *engine)
{
	u32 mode;

	assert_forcewakes_active(engine->uncore, FORCEWAKE_ALL);

	intel_engine_set_hwsp_writemask(engine, ~0u); /* HWSTAM */

	if (INTEL_GEN(engine->i915) >= 11)
		mode = _MASKED_BIT_ENABLE(GEN11_GFX_DISABLE_LEGACY_MODE);
	else
		mode = _MASKED_BIT_ENABLE(GFX_RUN_LIST_ENABLE);
	ENGINE_WRITE_FW(engine, RING_MODE_GEN7, mode);

	ENGINE_WRITE_FW(engine, RING_MI_MODE, _MASKED_BIT_DISABLE(STOP_RING));

	ENGINE_WRITE_FW(engine,
			RING_HWS_PGA,
			i915_ggtt_offset(engine->status_page.vma));
	ENGINE_POSTING_READ(engine, RING_HWS_PGA);
}

static bool unexpected_starting_state(struct intel_engine_cs *engine)
{
	bool unexpected = false;

	if (ENGINE_READ_FW(engine, RING_MI_MODE) & STOP_RING) {
		DRM_DEBUG_DRIVER("STOP_RING still set in RING_MI_MODE\n");
		unexpected = true;
	}

	return unexpected;
}

static int execlists_resume(struct intel_engine_cs *engine)
{
	intel_engine_apply_workarounds(engine);
	intel_engine_apply_whitelist(engine);

	intel_mocs_init_engine(engine);

	intel_engine_reset_breadcrumbs(engine);

	if (GEM_SHOW_DEBUG() && unexpected_starting_state(engine)) {
		struct drm_printer p = drm_debug_printer(__func__);

		intel_engine_dump(engine, &p, NULL);
	}

	enable_execlists(engine);

	return 0;
}

static void execlists_reset_prepare(struct intel_engine_cs *engine)
{
	struct intel_engine_execlists * const execlists = &engine->execlists;
	unsigned long flags;

	GEM_TRACE("%s: depth<-%d\n", engine->name,
		  atomic_read(&execlists->tasklet.count));

	/*
	 * Prevent request submission to the hardware until we have
	 * completed the reset in i915_gem_reset_finish(). If a request
	 * is completed by one engine, it may then queue a request
	 * to a second via its execlists->tasklet *just* as we are
	 * calling engine->resume() and also writing the ELSP.
	 * Turning off the execlists->tasklet until the reset is over
	 * prevents the race.
	 */
	__tasklet_disable_sync_once(&execlists->tasklet);
	GEM_BUG_ON(!reset_in_progress(execlists));

	/* And flush any current direct submission. */
	spin_lock_irqsave(&engine->active.lock, flags);
	spin_unlock_irqrestore(&engine->active.lock, flags);

	/*
	 * We stop engines, otherwise we might get failed reset and a
	 * dead gpu (on elk). Also as modern gpu as kbl can suffer
	 * from system hang if batchbuffer is progressing when
	 * the reset is issued, regardless of READY_TO_RESET ack.
	 * Thus assume it is best to stop engines on all gens
	 * where we have a gpu reset.
	 *
	 * WaKBLVECSSemaphoreWaitPoll:kbl (on ALL_ENGINES)
	 *
	 * FIXME: Wa for more modern gens needs to be validated
	 */
	intel_engine_stop_cs(engine);
}

static void reset_csb_pointers(struct intel_engine_cs *engine)
{
	struct intel_engine_execlists * const execlists = &engine->execlists;
	const unsigned int reset_value = execlists->csb_size - 1;

	ring_set_paused(engine, 0);

	/*
	 * After a reset, the HW starts writing into CSB entry [0]. We
	 * therefore have to set our HEAD pointer back one entry so that
	 * the *first* entry we check is entry 0. To complicate this further,
	 * as we don't wait for the first interrupt after reset, we have to
	 * fake the HW write to point back to the last entry so that our
	 * inline comparison of our cached head position against the last HW
	 * write works even before the first interrupt.
	 */
	execlists->csb_head = reset_value;
	WRITE_ONCE(*execlists->csb_write, reset_value);
	wmb(); /* Make sure this is visible to HW (paranoia?) */

	invalidate_csb_entries(&execlists->csb_status[0],
			       &execlists->csb_status[reset_value]);
}

static int lrc_ring_mi_mode(const struct intel_engine_cs *engine)
{
<<<<<<< HEAD
	const struct intel_context * const ce = rq->hw_context;
	struct i915_request *active = NULL;
	struct list_head *list;

	if (!i915_request_is_active(rq)) /* unwound, but incomplete! */
		return rq;

	list = &rq->timeline->requests;
	list_for_each_entry_from_reverse(rq, list, link) {
		if (i915_request_completed(rq))
			break;
=======
	if (INTEL_GEN(engine->i915) >= 12)
		return 0x60;
	else if (INTEL_GEN(engine->i915) >= 9)
		return 0x54;
	else if (engine->class == RENDER_CLASS)
		return 0x58;
	else
		return -1;
}
>>>>>>> 348b80b2

static void __execlists_reset_reg_state(const struct intel_context *ce,
					const struct intel_engine_cs *engine)
{
	u32 *regs = ce->lrc_reg_state;
	int x;

	x = lrc_ring_mi_mode(engine);
	if (x != -1) {
		regs[x + 1] &= ~STOP_RING;
		regs[x + 1] |= STOP_RING << 16;
	}
}

static void __execlists_reset(struct intel_engine_cs *engine, bool stalled)
{
	struct intel_engine_execlists * const execlists = &engine->execlists;
	struct intel_context *ce;
	struct i915_request *rq;

	mb(); /* paranoia: read the CSB pointers from after the reset */
	clflush(execlists->csb_write);
	mb();

	process_csb(engine); /* drain preemption events */

	/* Following the reset, we need to reload the CSB read/write pointers */
	reset_csb_pointers(engine);

	/*
	 * Save the currently executing context, even if we completed
	 * its request, it was still running at the time of the
	 * reset and will have been clobbered.
	 */
	rq = execlists_active(execlists);
	if (!rq)
		goto unwind;

	/* We still have requests in-flight; the engine should be active */
	GEM_BUG_ON(!intel_engine_pm_is_awake(engine));

	ce = rq->hw_context;
	GEM_BUG_ON(!i915_vma_is_pinned(ce->state));

	if (i915_request_completed(rq)) {
		/* Idle context; tidy up the ring so we can restart afresh */
		ce->ring->head = intel_ring_wrap(ce->ring, rq->tail);
		goto out_replay;
	}

	/* Context has requests still in-flight; it should not be idle! */
	GEM_BUG_ON(i915_active_is_idle(&ce->active));
	rq = active_request(ce->timeline, rq);
	ce->ring->head = intel_ring_wrap(ce->ring, rq->head);
	GEM_BUG_ON(ce->ring->head == ce->ring->tail);

	/*
	 * If this request hasn't started yet, e.g. it is waiting on a
	 * semaphore, we need to avoid skipping the request or else we
	 * break the signaling chain. However, if the context is corrupt
	 * the request will not restart and we will be stuck with a wedged
	 * device. It is quite often the case that if we issue a reset
	 * while the GPU is loading the context image, that the context
	 * image becomes corrupt.
	 *
	 * Otherwise, if we have not started yet, the request should replay
	 * perfectly and we do not need to flag the result as being erroneous.
	 */
	if (!i915_request_started(rq))
		goto out_replay;

	/*
	 * If the request was innocent, we leave the request in the ELSP
	 * and will try to replay it on restarting. The context image may
	 * have been corrupted by the reset, in which case we may have
	 * to service a new GPU hang, but more likely we can continue on
	 * without impact.
	 *
	 * If the request was guilty, we presume the context is corrupt
	 * and have to at least restore the RING register in the context
	 * image back to the expected values to skip over the guilty request.
	 */
	__i915_request_reset(rq, stalled);
	if (!stalled)
		goto out_replay;

	/*
	 * We want a simple context + ring to execute the breadcrumb update.
	 * We cannot rely on the context being intact across the GPU hang,
	 * so clear it and rebuild just what we need for the breadcrumb.
	 * All pending requests for this context will be zapped, and any
	 * future request will be after userspace has had the opportunity
	 * to recreate its own state.
	 */
	GEM_BUG_ON(!intel_context_is_pinned(ce));
	restore_default_state(ce, engine);

out_replay:
	GEM_TRACE("%s replay {head:%04x, tail:%04x}\n",
		  engine->name, ce->ring->head, ce->ring->tail);
	intel_ring_update_space(ce->ring);
	__execlists_reset_reg_state(ce, engine);
	__execlists_update_reg_state(ce, engine);
	ce->lrc_desc |= CTX_DESC_FORCE_RESTORE; /* paranoid: GPU was reset! */

unwind:
	/* Push back any incomplete requests for replay after the reset. */
	cancel_port_requests(execlists);
	__unwind_incomplete_requests(engine);
}

static void execlists_reset(struct intel_engine_cs *engine, bool stalled)
{
	unsigned long flags;

	GEM_TRACE("%s\n", engine->name);

	spin_lock_irqsave(&engine->active.lock, flags);

	__execlists_reset(engine, stalled);

	spin_unlock_irqrestore(&engine->active.lock, flags);
}

static void nop_submission_tasklet(unsigned long data)
{
	/* The driver is wedged; don't process any more events. */
}

static void execlists_cancel_requests(struct intel_engine_cs *engine)
{
	struct intel_engine_execlists * const execlists = &engine->execlists;
	struct i915_request *rq, *rn;
	struct rb_node *rb;
	unsigned long flags;

	GEM_TRACE("%s\n", engine->name);

	/*
	 * Before we call engine->cancel_requests(), we should have exclusive
	 * access to the submission state. This is arranged for us by the
	 * caller disabling the interrupt generation, the tasklet and other
	 * threads that may then access the same state, giving us a free hand
	 * to reset state. However, we still need to let lockdep be aware that
	 * we know this state may be accessed in hardirq context, so we
	 * disable the irq around this manipulation and we want to keep
	 * the spinlock focused on its duties and not accidentally conflate
	 * coverage to the submission's irq state. (Similarly, although we
	 * shouldn't need to disable irq around the manipulation of the
	 * submission's irq state, we also wish to remind ourselves that
	 * it is irq state.)
	 */
	spin_lock_irqsave(&engine->active.lock, flags);

	__execlists_reset(engine, true);

	/* Mark all executing requests as skipped. */
	list_for_each_entry(rq, &engine->active.requests, sched.link)
		mark_eio(rq);

	/* Flush the queued requests to the timeline list (for retiring). */
	while ((rb = rb_first_cached(&execlists->queue))) {
		struct i915_priolist *p = to_priolist(rb);
		int i;

		priolist_for_each_request_consume(rq, rn, p, i) {
			mark_eio(rq);
			__i915_request_submit(rq);
		}

		rb_erase_cached(&p->node, &execlists->queue);
		i915_priolist_free(p);
	}

	/* Cancel all attached virtual engines */
	while ((rb = rb_first_cached(&execlists->virtual))) {
		struct virtual_engine *ve =
			rb_entry(rb, typeof(*ve), nodes[engine->id].rb);

		rb_erase_cached(rb, &execlists->virtual);
		RB_CLEAR_NODE(rb);

		spin_lock(&ve->base.active.lock);
		rq = fetch_and_zero(&ve->request);
		if (rq) {
			mark_eio(rq);

			rq->engine = engine;
			__i915_request_submit(rq);
			i915_request_put(rq);

			ve->base.execlists.queue_priority_hint = INT_MIN;
		}
		spin_unlock(&ve->base.active.lock);
	}

	/* Remaining _unready_ requests will be nop'ed when submitted */

	execlists->queue_priority_hint = INT_MIN;
	execlists->queue = RB_ROOT_CACHED;

	GEM_BUG_ON(__tasklet_is_enabled(&execlists->tasklet));
	execlists->tasklet.func = nop_submission_tasklet;

	spin_unlock_irqrestore(&engine->active.lock, flags);
}

static void execlists_reset_finish(struct intel_engine_cs *engine)
{
	struct intel_engine_execlists * const execlists = &engine->execlists;

	/*
	 * After a GPU reset, we may have requests to replay. Do so now while
	 * we still have the forcewake to be sure that the GPU is not allowed
	 * to sleep before we restart and reload a context.
	 */
	GEM_BUG_ON(!reset_in_progress(execlists));
	if (!RB_EMPTY_ROOT(&execlists->queue.rb_root))
		execlists->tasklet.func(execlists->tasklet.data);

	if (__tasklet_enable(&execlists->tasklet))
		/* And kick in case we missed a new request submission. */
		tasklet_hi_schedule(&execlists->tasklet);
	GEM_TRACE("%s: depth->%d\n", engine->name,
		  atomic_read(&execlists->tasklet.count));
}

static int gen8_emit_bb_start(struct i915_request *rq,
			      u64 offset, u32 len,
			      const unsigned int flags)
{
	u32 *cs;

	cs = intel_ring_begin(rq, 4);
	if (IS_ERR(cs))
		return PTR_ERR(cs);

	/*
	 * WaDisableCtxRestoreArbitration:bdw,chv
	 *
	 * We don't need to perform MI_ARB_ENABLE as often as we do (in
	 * particular all the gen that do not need the w/a at all!), if we
	 * took care to make sure that on every switch into this context
	 * (both ordinary and for preemption) that arbitrartion was enabled
	 * we would be fine.  However, for gen8 there is another w/a that
	 * requires us to not preempt inside GPGPU execution, so we keep
	 * arbitration disabled for gen8 batches. Arbitration will be
	 * re-enabled before we close the request
	 * (engine->emit_fini_breadcrumb).
	 */
	*cs++ = MI_ARB_ON_OFF | MI_ARB_DISABLE;

	/* FIXME(BDW+): Address space and security selectors. */
	*cs++ = MI_BATCH_BUFFER_START_GEN8 |
		(flags & I915_DISPATCH_SECURE ? 0 : BIT(8));
	*cs++ = lower_32_bits(offset);
	*cs++ = upper_32_bits(offset);

	intel_ring_advance(rq, cs);

	return 0;
}

static int gen9_emit_bb_start(struct i915_request *rq,
			      u64 offset, u32 len,
			      const unsigned int flags)
{
	u32 *cs;

	cs = intel_ring_begin(rq, 6);
	if (IS_ERR(cs))
		return PTR_ERR(cs);

	*cs++ = MI_ARB_ON_OFF | MI_ARB_ENABLE;

	*cs++ = MI_BATCH_BUFFER_START_GEN8 |
		(flags & I915_DISPATCH_SECURE ? 0 : BIT(8));
	*cs++ = lower_32_bits(offset);
	*cs++ = upper_32_bits(offset);

	*cs++ = MI_ARB_ON_OFF | MI_ARB_DISABLE;
	*cs++ = MI_NOOP;

	intel_ring_advance(rq, cs);

	return 0;
}

static void gen8_logical_ring_enable_irq(struct intel_engine_cs *engine)
{
	ENGINE_WRITE(engine, RING_IMR,
		     ~(engine->irq_enable_mask | engine->irq_keep_mask));
	ENGINE_POSTING_READ(engine, RING_IMR);
}

static void gen8_logical_ring_disable_irq(struct intel_engine_cs *engine)
{
	ENGINE_WRITE(engine, RING_IMR, ~engine->irq_keep_mask);
}

static int gen8_emit_flush(struct i915_request *request, u32 mode)
{
	u32 cmd, *cs;

	cs = intel_ring_begin(request, 4);
	if (IS_ERR(cs))
		return PTR_ERR(cs);

	cmd = MI_FLUSH_DW + 1;

	/* We always require a command barrier so that subsequent
	 * commands, such as breadcrumb interrupts, are strictly ordered
	 * wrt the contents of the write cache being flushed to memory
	 * (and thus being coherent from the CPU).
	 */
	cmd |= MI_FLUSH_DW_STORE_INDEX | MI_FLUSH_DW_OP_STOREDW;

	if (mode & EMIT_INVALIDATE) {
		cmd |= MI_INVALIDATE_TLB;
		if (request->engine->class == VIDEO_DECODE_CLASS)
			cmd |= MI_INVALIDATE_BSD;
	}

	*cs++ = cmd;
	*cs++ = LRC_PPHWSP_SCRATCH_ADDR;
	*cs++ = 0; /* upper addr */
	*cs++ = 0; /* value */
	intel_ring_advance(request, cs);

	return 0;
}

static int gen8_emit_flush_render(struct i915_request *request,
				  u32 mode)
{
	bool vf_flush_wa = false, dc_flush_wa = false;
	u32 *cs, flags = 0;
	int len;

	flags |= PIPE_CONTROL_CS_STALL;

	if (mode & EMIT_FLUSH) {
		flags |= PIPE_CONTROL_RENDER_TARGET_CACHE_FLUSH;
		flags |= PIPE_CONTROL_DEPTH_CACHE_FLUSH;
		flags |= PIPE_CONTROL_DC_FLUSH_ENABLE;
		flags |= PIPE_CONTROL_FLUSH_ENABLE;
	}

	if (mode & EMIT_INVALIDATE) {
		flags |= PIPE_CONTROL_TLB_INVALIDATE;
		flags |= PIPE_CONTROL_INSTRUCTION_CACHE_INVALIDATE;
		flags |= PIPE_CONTROL_TEXTURE_CACHE_INVALIDATE;
		flags |= PIPE_CONTROL_VF_CACHE_INVALIDATE;
		flags |= PIPE_CONTROL_CONST_CACHE_INVALIDATE;
		flags |= PIPE_CONTROL_STATE_CACHE_INVALIDATE;
		flags |= PIPE_CONTROL_QW_WRITE;
		flags |= PIPE_CONTROL_STORE_DATA_INDEX;

		/*
		 * On GEN9: before VF_CACHE_INVALIDATE we need to emit a NULL
		 * pipe control.
		 */
		if (IS_GEN(request->i915, 9))
			vf_flush_wa = true;

		/* WaForGAMHang:kbl */
		if (IS_KBL_REVID(request->i915, 0, KBL_REVID_B0))
			dc_flush_wa = true;
	}

	len = 6;

	if (vf_flush_wa)
		len += 6;

	if (dc_flush_wa)
		len += 12;

	cs = intel_ring_begin(request, len);
	if (IS_ERR(cs))
		return PTR_ERR(cs);

	if (vf_flush_wa)
		cs = gen8_emit_pipe_control(cs, 0, 0);

	if (dc_flush_wa)
		cs = gen8_emit_pipe_control(cs, PIPE_CONTROL_DC_FLUSH_ENABLE,
					    0);

	cs = gen8_emit_pipe_control(cs, flags, LRC_PPHWSP_SCRATCH_ADDR);

	if (dc_flush_wa)
		cs = gen8_emit_pipe_control(cs, PIPE_CONTROL_CS_STALL, 0);

	intel_ring_advance(request, cs);

	return 0;
}

static int gen11_emit_flush_render(struct i915_request *request,
				   u32 mode)
{
	if (mode & EMIT_FLUSH) {
		u32 *cs;
		u32 flags = 0;

		flags |= PIPE_CONTROL_CS_STALL;

		flags |= PIPE_CONTROL_TILE_CACHE_FLUSH;
		flags |= PIPE_CONTROL_RENDER_TARGET_CACHE_FLUSH;
		flags |= PIPE_CONTROL_DEPTH_CACHE_FLUSH;
		flags |= PIPE_CONTROL_DC_FLUSH_ENABLE;
		flags |= PIPE_CONTROL_FLUSH_ENABLE;
		flags |= PIPE_CONTROL_QW_WRITE;
		flags |= PIPE_CONTROL_STORE_DATA_INDEX;

		cs = intel_ring_begin(request, 6);
		if (IS_ERR(cs))
			return PTR_ERR(cs);

		cs = gen8_emit_pipe_control(cs, flags, LRC_PPHWSP_SCRATCH_ADDR);
		intel_ring_advance(request, cs);
	}

	if (mode & EMIT_INVALIDATE) {
		u32 *cs;
		u32 flags = 0;

		flags |= PIPE_CONTROL_CS_STALL;

		flags |= PIPE_CONTROL_COMMAND_CACHE_INVALIDATE;
		flags |= PIPE_CONTROL_TLB_INVALIDATE;
		flags |= PIPE_CONTROL_INSTRUCTION_CACHE_INVALIDATE;
		flags |= PIPE_CONTROL_TEXTURE_CACHE_INVALIDATE;
		flags |= PIPE_CONTROL_VF_CACHE_INVALIDATE;
		flags |= PIPE_CONTROL_CONST_CACHE_INVALIDATE;
		flags |= PIPE_CONTROL_STATE_CACHE_INVALIDATE;
		flags |= PIPE_CONTROL_QW_WRITE;
		flags |= PIPE_CONTROL_STORE_DATA_INDEX;

		cs = intel_ring_begin(request, 6);
		if (IS_ERR(cs))
			return PTR_ERR(cs);

		cs = gen8_emit_pipe_control(cs, flags, LRC_PPHWSP_SCRATCH_ADDR);
		intel_ring_advance(request, cs);
	}

	return 0;
}

static u32 preparser_disable(bool state)
{
	return MI_ARB_CHECK | 1 << 8 | state;
}

static int gen12_emit_flush_render(struct i915_request *request,
				   u32 mode)
{
	if (mode & EMIT_FLUSH) {
		u32 flags = 0;
		u32 *cs;

		flags |= PIPE_CONTROL_TILE_CACHE_FLUSH;
		flags |= PIPE_CONTROL_RENDER_TARGET_CACHE_FLUSH;
		flags |= PIPE_CONTROL_DEPTH_CACHE_FLUSH;
		/* Wa_1409600907:tgl */
		flags |= PIPE_CONTROL_DEPTH_STALL;
		flags |= PIPE_CONTROL_DC_FLUSH_ENABLE;
		flags |= PIPE_CONTROL_FLUSH_ENABLE;
		flags |= PIPE_CONTROL_HDC_PIPELINE_FLUSH;

		flags |= PIPE_CONTROL_STORE_DATA_INDEX;
		flags |= PIPE_CONTROL_QW_WRITE;

		flags |= PIPE_CONTROL_CS_STALL;

		cs = intel_ring_begin(request, 6);
		if (IS_ERR(cs))
			return PTR_ERR(cs);

		cs = gen8_emit_pipe_control(cs, flags, LRC_PPHWSP_SCRATCH_ADDR);
		intel_ring_advance(request, cs);
	}

	if (mode & EMIT_INVALIDATE) {
		u32 flags = 0;
		u32 *cs;

		flags |= PIPE_CONTROL_COMMAND_CACHE_INVALIDATE;
		flags |= PIPE_CONTROL_TLB_INVALIDATE;
		flags |= PIPE_CONTROL_INSTRUCTION_CACHE_INVALIDATE;
		flags |= PIPE_CONTROL_TEXTURE_CACHE_INVALIDATE;
		flags |= PIPE_CONTROL_VF_CACHE_INVALIDATE;
		flags |= PIPE_CONTROL_CONST_CACHE_INVALIDATE;
		flags |= PIPE_CONTROL_STATE_CACHE_INVALIDATE;
		flags |= PIPE_CONTROL_L3_RO_CACHE_INVALIDATE;

		flags |= PIPE_CONTROL_STORE_DATA_INDEX;
		flags |= PIPE_CONTROL_QW_WRITE;

		flags |= PIPE_CONTROL_CS_STALL;

		cs = intel_ring_begin(request, 8);
		if (IS_ERR(cs))
			return PTR_ERR(cs);

		/*
		 * Prevent the pre-parser from skipping past the TLB
		 * invalidate and loading a stale page for the batch
		 * buffer / request payload.
		 */
		*cs++ = preparser_disable(true);

		cs = gen8_emit_pipe_control(cs, flags, LRC_PPHWSP_SCRATCH_ADDR);

		*cs++ = preparser_disable(false);
		intel_ring_advance(request, cs);

		/*
		 * Wa_1604544889:tgl
		 */
		if (IS_TGL_REVID(request->i915, TGL_REVID_A0, TGL_REVID_A0)) {
			flags = 0;
			flags |= PIPE_CONTROL_CS_STALL;
			flags |= PIPE_CONTROL_HDC_PIPELINE_FLUSH;

			flags |= PIPE_CONTROL_STORE_DATA_INDEX;
			flags |= PIPE_CONTROL_QW_WRITE;

			cs = intel_ring_begin(request, 6);
			if (IS_ERR(cs))
				return PTR_ERR(cs);

			cs = gen8_emit_pipe_control(cs, flags,
						    LRC_PPHWSP_SCRATCH_ADDR);
			intel_ring_advance(request, cs);
		}
	}

	return 0;
}

/*
 * Reserve space for 2 NOOPs at the end of each request to be
 * used as a workaround for not being allowed to do lite
 * restore with HEAD==TAIL (WaIdleLiteRestore).
 */
static u32 *gen8_emit_wa_tail(struct i915_request *request, u32 *cs)
{
	/* Ensure there's always at least one preemption point per-request. */
	*cs++ = MI_ARB_CHECK;
	*cs++ = MI_NOOP;
	request->wa_tail = intel_ring_offset(request, cs);

	return cs;
}

static u32 *emit_preempt_busywait(struct i915_request *request, u32 *cs)
{
	*cs++ = MI_SEMAPHORE_WAIT |
		MI_SEMAPHORE_GLOBAL_GTT |
		MI_SEMAPHORE_POLL |
		MI_SEMAPHORE_SAD_EQ_SDD;
	*cs++ = 0;
	*cs++ = intel_hws_preempt_address(request->engine);
	*cs++ = 0;

	return cs;
}

static __always_inline u32*
gen8_emit_fini_breadcrumb_footer(struct i915_request *request,
				 u32 *cs)
{
	*cs++ = MI_USER_INTERRUPT;

	*cs++ = MI_ARB_ON_OFF | MI_ARB_ENABLE;
	if (intel_engine_has_semaphores(request->engine))
		cs = emit_preempt_busywait(request, cs);

	request->tail = intel_ring_offset(request, cs);
	assert_ring_tail_valid(request->ring, request->tail);

	return gen8_emit_wa_tail(request, cs);
}

static u32 *gen8_emit_fini_breadcrumb(struct i915_request *request, u32 *cs)
{
	cs = gen8_emit_ggtt_write(cs,
				  request->fence.seqno,
				  i915_request_active_timeline(request)->hwsp_offset,
				  0);

	return gen8_emit_fini_breadcrumb_footer(request, cs);
}

static u32 *gen8_emit_fini_breadcrumb_rcs(struct i915_request *request, u32 *cs)
{
	cs = gen8_emit_pipe_control(cs,
				    PIPE_CONTROL_RENDER_TARGET_CACHE_FLUSH |
				    PIPE_CONTROL_DEPTH_CACHE_FLUSH |
				    PIPE_CONTROL_DC_FLUSH_ENABLE,
				    0);

	/* XXX flush+write+CS_STALL all in one upsets gem_concurrent_blt:kbl */
	cs = gen8_emit_ggtt_write_rcs(cs,
				      request->fence.seqno,
				      i915_request_active_timeline(request)->hwsp_offset,
				      PIPE_CONTROL_FLUSH_ENABLE |
				      PIPE_CONTROL_CS_STALL);

	return gen8_emit_fini_breadcrumb_footer(request, cs);
}

static u32 *
gen11_emit_fini_breadcrumb_rcs(struct i915_request *request, u32 *cs)
{
	cs = gen8_emit_ggtt_write_rcs(cs,
				      request->fence.seqno,
				      i915_request_active_timeline(request)->hwsp_offset,
				      PIPE_CONTROL_CS_STALL |
				      PIPE_CONTROL_TILE_CACHE_FLUSH |
				      PIPE_CONTROL_RENDER_TARGET_CACHE_FLUSH |
				      PIPE_CONTROL_DEPTH_CACHE_FLUSH |
				      PIPE_CONTROL_DC_FLUSH_ENABLE |
				      PIPE_CONTROL_FLUSH_ENABLE);

	return gen8_emit_fini_breadcrumb_footer(request, cs);
}

/*
 * Note that the CS instruction pre-parser will not stall on the breadcrumb
 * flush and will continue pre-fetching the instructions after it before the
 * memory sync is completed. On pre-gen12 HW, the pre-parser will stop at
 * BB_START/END instructions, so, even though we might pre-fetch the pre-amble
 * of the next request before the memory has been flushed, we're guaranteed that
 * we won't access the batch itself too early.
 * However, on gen12+ the parser can pre-fetch across the BB_START/END commands,
 * so, if the current request is modifying an instruction in the next request on
 * the same intel_context, we might pre-fetch and then execute the pre-update
 * instruction. To avoid this, the users of self-modifying code should either
 * disable the parser around the code emitting the memory writes, via a new flag
 * added to MI_ARB_CHECK, or emit the writes from a different intel_context. For
 * the in-kernel use-cases we've opted to use a separate context, see
 * reloc_gpu() as an example.
 * All the above applies only to the instructions themselves. Non-inline data
 * used by the instructions is not pre-fetched.
 */

static u32 *gen12_emit_preempt_busywait(struct i915_request *request, u32 *cs)
{
	*cs++ = MI_SEMAPHORE_WAIT_TOKEN |
		MI_SEMAPHORE_GLOBAL_GTT |
		MI_SEMAPHORE_POLL |
		MI_SEMAPHORE_SAD_EQ_SDD;
	*cs++ = 0;
	*cs++ = intel_hws_preempt_address(request->engine);
	*cs++ = 0;
	*cs++ = 0;
	*cs++ = MI_NOOP;

	return cs;
}

static __always_inline u32*
gen12_emit_fini_breadcrumb_footer(struct i915_request *request, u32 *cs)
{
	*cs++ = MI_USER_INTERRUPT;

	*cs++ = MI_ARB_ON_OFF | MI_ARB_ENABLE;
	if (intel_engine_has_semaphores(request->engine))
		cs = gen12_emit_preempt_busywait(request, cs);

	request->tail = intel_ring_offset(request, cs);
	assert_ring_tail_valid(request->ring, request->tail);

	return gen8_emit_wa_tail(request, cs);
}

static u32 *gen12_emit_fini_breadcrumb(struct i915_request *request, u32 *cs)
{
	cs = gen8_emit_ggtt_write(cs,
				  request->fence.seqno,
				  i915_request_active_timeline(request)->hwsp_offset,
				  0);

	return gen12_emit_fini_breadcrumb_footer(request, cs);
}

static u32 *
gen12_emit_fini_breadcrumb_rcs(struct i915_request *request, u32 *cs)
{
	cs = gen8_emit_ggtt_write_rcs(cs,
				      request->fence.seqno,
				      i915_request_active_timeline(request)->hwsp_offset,
				      PIPE_CONTROL_CS_STALL |
				      PIPE_CONTROL_TILE_CACHE_FLUSH |
				      PIPE_CONTROL_RENDER_TARGET_CACHE_FLUSH |
				      PIPE_CONTROL_DEPTH_CACHE_FLUSH |
				      /* Wa_1409600907:tgl */
				      PIPE_CONTROL_DEPTH_STALL |
				      PIPE_CONTROL_DC_FLUSH_ENABLE |
				      PIPE_CONTROL_FLUSH_ENABLE |
				      PIPE_CONTROL_HDC_PIPELINE_FLUSH);

	return gen12_emit_fini_breadcrumb_footer(request, cs);
}

static void execlists_park(struct intel_engine_cs *engine)
{
	cancel_timer(&engine->execlists.timer);
	cancel_timer(&engine->execlists.preempt);
}

void intel_execlists_set_default_submission(struct intel_engine_cs *engine)
{
	engine->submit_request = execlists_submit_request;
	engine->cancel_requests = execlists_cancel_requests;
	engine->schedule = i915_schedule;
	engine->execlists.tasklet.func = execlists_submission_tasklet;

	engine->reset.prepare = execlists_reset_prepare;
	engine->reset.reset = execlists_reset;
	engine->reset.finish = execlists_reset_finish;

	engine->park = execlists_park;
	engine->unpark = NULL;

	engine->flags |= I915_ENGINE_SUPPORTS_STATS;
	if (!intel_vgpu_active(engine->i915)) {
		engine->flags |= I915_ENGINE_HAS_SEMAPHORES;
		if (HAS_LOGICAL_RING_PREEMPTION(engine->i915))
			engine->flags |= I915_ENGINE_HAS_PREEMPTION;
	}

	if (INTEL_GEN(engine->i915) >= 12)
		engine->flags |= I915_ENGINE_HAS_RELATIVE_MMIO;
}

static void execlists_destroy(struct intel_engine_cs *engine)
{
	intel_engine_cleanup_common(engine);
	lrc_destroy_wa_ctx(engine);
	kfree(engine);
}

static void
logical_ring_default_vfuncs(struct intel_engine_cs *engine)
{
	/* Default vfuncs which can be overriden by each engine. */

	engine->destroy = execlists_destroy;
	engine->resume = execlists_resume;

	engine->reset.prepare = execlists_reset_prepare;
	engine->reset.reset = execlists_reset;
	engine->reset.finish = execlists_reset_finish;

	engine->cops = &execlists_context_ops;
	engine->request_alloc = execlists_request_alloc;

	engine->emit_flush = gen8_emit_flush;
	engine->emit_init_breadcrumb = gen8_emit_init_breadcrumb;
	engine->emit_fini_breadcrumb = gen8_emit_fini_breadcrumb;
	if (INTEL_GEN(engine->i915) >= 12)
		engine->emit_fini_breadcrumb = gen12_emit_fini_breadcrumb;

	engine->set_default_submission = intel_execlists_set_default_submission;

	if (INTEL_GEN(engine->i915) < 11) {
		engine->irq_enable = gen8_logical_ring_enable_irq;
		engine->irq_disable = gen8_logical_ring_disable_irq;
	} else {
		/*
		 * TODO: On Gen11 interrupt masks need to be clear
		 * to allow C6 entry. Keep interrupts enabled at
		 * and take the hit of generating extra interrupts
		 * until a more refined solution exists.
		 */
	}
	if (IS_GEN(engine->i915, 8))
		engine->emit_bb_start = gen8_emit_bb_start;
	else
		engine->emit_bb_start = gen9_emit_bb_start;
}

static inline void
logical_ring_default_irqs(struct intel_engine_cs *engine)
{
	unsigned int shift = 0;

	if (INTEL_GEN(engine->i915) < 11) {
		const u8 irq_shifts[] = {
			[RCS0]  = GEN8_RCS_IRQ_SHIFT,
			[BCS0]  = GEN8_BCS_IRQ_SHIFT,
			[VCS0]  = GEN8_VCS0_IRQ_SHIFT,
			[VCS1]  = GEN8_VCS1_IRQ_SHIFT,
			[VECS0] = GEN8_VECS_IRQ_SHIFT,
		};

		shift = irq_shifts[engine->id];
	}

	engine->irq_enable_mask = GT_RENDER_USER_INTERRUPT << shift;
	engine->irq_keep_mask = GT_CONTEXT_SWITCH_INTERRUPT << shift;
}

static void rcs_submission_override(struct intel_engine_cs *engine)
{
	switch (INTEL_GEN(engine->i915)) {
	case 12:
		engine->emit_flush = gen12_emit_flush_render;
		engine->emit_fini_breadcrumb = gen12_emit_fini_breadcrumb_rcs;
		break;
	case 11:
		engine->emit_flush = gen11_emit_flush_render;
		engine->emit_fini_breadcrumb = gen11_emit_fini_breadcrumb_rcs;
		break;
	default:
		engine->emit_flush = gen8_emit_flush_render;
		engine->emit_fini_breadcrumb = gen8_emit_fini_breadcrumb_rcs;
		break;
	}
}

int intel_execlists_submission_setup(struct intel_engine_cs *engine)
{
	tasklet_init(&engine->execlists.tasklet,
		     execlists_submission_tasklet, (unsigned long)engine);
	timer_setup(&engine->execlists.timer, execlists_timeslice, 0);
	timer_setup(&engine->execlists.preempt, execlists_preempt, 0);

	logical_ring_default_vfuncs(engine);
	logical_ring_default_irqs(engine);

	if (engine->class == RENDER_CLASS)
		rcs_submission_override(engine);

	return 0;
}

int intel_execlists_submission_init(struct intel_engine_cs *engine)
{
	struct intel_engine_execlists * const execlists = &engine->execlists;
	struct drm_i915_private *i915 = engine->i915;
	struct intel_uncore *uncore = engine->uncore;
	u32 base = engine->mmio_base;
	int ret;

	ret = intel_engine_init_common(engine);
	if (ret)
		return ret;

	if (intel_init_workaround_bb(engine))
		/*
		 * We continue even if we fail to initialize WA batch
		 * because we only expect rare glitches but nothing
		 * critical to prevent us from using GPU
		 */
		DRM_ERROR("WA batch buffer initialization failed\n");

	if (HAS_LOGICAL_RING_ELSQ(i915)) {
		execlists->submit_reg = uncore->regs +
			i915_mmio_reg_offset(RING_EXECLIST_SQ_CONTENTS(base));
		execlists->ctrl_reg = uncore->regs +
			i915_mmio_reg_offset(RING_EXECLIST_CONTROL(base));
	} else {
		execlists->submit_reg = uncore->regs +
			i915_mmio_reg_offset(RING_ELSP(base));
	}

	execlists->csb_status =
		&engine->status_page.addr[I915_HWS_CSB_BUF0_INDEX];

	execlists->csb_write =
		&engine->status_page.addr[intel_hws_csb_write_index(i915)];

	if (INTEL_GEN(i915) < 11)
		execlists->csb_size = GEN8_CSB_ENTRIES;
	else
		execlists->csb_size = GEN11_CSB_ENTRIES;

	reset_csb_pointers(engine);

	return 0;
}

static u32 intel_lr_indirect_ctx_offset(const struct intel_engine_cs *engine)
{
	u32 indirect_ctx_offset;

	switch (INTEL_GEN(engine->i915)) {
	default:
		MISSING_CASE(INTEL_GEN(engine->i915));
		/* fall through */
	case 12:
		indirect_ctx_offset =
			GEN12_CTX_RCS_INDIRECT_CTX_OFFSET_DEFAULT;
		break;
	case 11:
		indirect_ctx_offset =
			GEN11_CTX_RCS_INDIRECT_CTX_OFFSET_DEFAULT;
		break;
	case 10:
		indirect_ctx_offset =
			GEN10_CTX_RCS_INDIRECT_CTX_OFFSET_DEFAULT;
		break;
	case 9:
		indirect_ctx_offset =
			GEN9_CTX_RCS_INDIRECT_CTX_OFFSET_DEFAULT;
		break;
	case 8:
		indirect_ctx_offset =
			GEN8_CTX_RCS_INDIRECT_CTX_OFFSET_DEFAULT;
		break;
	}

	return indirect_ctx_offset;
}


static void init_common_reg_state(u32 * const regs,
				  const struct intel_engine_cs *engine,
				  const struct intel_ring *ring)
{
	regs[CTX_CONTEXT_CONTROL] =
		_MASKED_BIT_DISABLE(CTX_CTRL_ENGINE_CTX_RESTORE_INHIBIT) |
		_MASKED_BIT_ENABLE(CTX_CTRL_INHIBIT_SYN_CTX_SWITCH);
	if (INTEL_GEN(engine->i915) < 11)
		regs[CTX_CONTEXT_CONTROL] |=
			_MASKED_BIT_DISABLE(CTX_CTRL_ENGINE_CTX_SAVE_INHIBIT |
					    CTX_CTRL_RS_CTX_ENABLE);

	regs[CTX_RING_BUFFER_CONTROL] = RING_CTL_SIZE(ring->size) | RING_VALID;
	regs[CTX_BB_STATE] = RING_BB_PPGTT;
}

static void init_wa_bb_reg_state(u32 * const regs,
				 const struct intel_engine_cs *engine,
				 u32 pos_bb_per_ctx)
{
	const struct i915_ctx_workarounds * const wa_ctx = &engine->wa_ctx;

	if (wa_ctx->per_ctx.size) {
		const u32 ggtt_offset = i915_ggtt_offset(wa_ctx->vma);

		regs[pos_bb_per_ctx] =
			(ggtt_offset + wa_ctx->per_ctx.offset) | 0x01;
	}

	if (wa_ctx->indirect_ctx.size) {
		const u32 ggtt_offset = i915_ggtt_offset(wa_ctx->vma);

		regs[pos_bb_per_ctx + 2] =
			(ggtt_offset + wa_ctx->indirect_ctx.offset) |
			(wa_ctx->indirect_ctx.size / CACHELINE_BYTES);

		regs[pos_bb_per_ctx + 4] =
			intel_lr_indirect_ctx_offset(engine) << 6;
	}
}

static void init_ppgtt_reg_state(u32 *regs, const struct i915_ppgtt *ppgtt)
{
	if (i915_vm_is_4lvl(&ppgtt->vm)) {
		/* 64b PPGTT (48bit canonical)
		 * PDP0_DESCRIPTOR contains the base address to PML4 and
		 * other PDP Descriptors are ignored.
		 */
		ASSIGN_CTX_PML4(ppgtt, regs);
	} else {
		ASSIGN_CTX_PDP(ppgtt, regs, 3);
		ASSIGN_CTX_PDP(ppgtt, regs, 2);
		ASSIGN_CTX_PDP(ppgtt, regs, 1);
		ASSIGN_CTX_PDP(ppgtt, regs, 0);
	}
}

static struct i915_ppgtt *vm_alias(struct i915_address_space *vm)
{
	if (i915_is_ggtt(vm))
		return i915_vm_to_ggtt(vm)->alias;
	else
		return i915_vm_to_ppgtt(vm);
}

static void execlists_init_reg_state(u32 *regs,
				     const struct intel_context *ce,
				     const struct intel_engine_cs *engine,
				     const struct intel_ring *ring,
				     bool close)
{
	/*
	 * A context is actually a big batch buffer with several
	 * MI_LOAD_REGISTER_IMM commands followed by (reg, value) pairs. The
	 * values we are setting here are only for the first context restore:
	 * on a subsequent save, the GPU will recreate this batchbuffer with new
	 * values (including all the missing MI_LOAD_REGISTER_IMM commands that
	 * we are not initializing here).
	 *
	 * Must keep consistent with virtual_update_register_offsets().
	 */
	u32 *bbe = set_offsets(regs, reg_offsets(engine), engine);

	if (close) { /* Close the batch; used mainly by live_lrc_layout() */
		*bbe = MI_BATCH_BUFFER_END;
		if (INTEL_GEN(engine->i915) >= 10)
			*bbe |= BIT(0);
	}

	init_common_reg_state(regs, engine, ring);
	init_ppgtt_reg_state(regs, vm_alias(ce->vm));

	init_wa_bb_reg_state(regs, engine,
			     INTEL_GEN(engine->i915) >= 12 ?
			     GEN12_CTX_BB_PER_CTX_PTR :
			     CTX_BB_PER_CTX_PTR);
}

static int
populate_lr_context(struct intel_context *ce,
		    struct drm_i915_gem_object *ctx_obj,
		    struct intel_engine_cs *engine,
		    struct intel_ring *ring)
{
	bool inhibit = true;
	void *vaddr;
	u32 *regs;
	int ret;

	vaddr = i915_gem_object_pin_map(ctx_obj, I915_MAP_WB);
	if (IS_ERR(vaddr)) {
		ret = PTR_ERR(vaddr);
		DRM_DEBUG_DRIVER("Could not map object pages! (%d)\n", ret);
		return ret;
	}

	set_redzone(vaddr, engine);

	if (engine->default_state) {
		void *defaults;

		defaults = i915_gem_object_pin_map(engine->default_state,
						   I915_MAP_WB);
		if (IS_ERR(defaults)) {
			ret = PTR_ERR(defaults);
			goto err_unpin_ctx;
		}

		memcpy(vaddr, defaults, engine->context_size);
		i915_gem_object_unpin_map(engine->default_state);
		inhibit = false;
	}

	/* The second page of the context object contains some fields which must
	 * be set up prior to the first execution. */
	regs = vaddr + LRC_STATE_PN * PAGE_SIZE;
	execlists_init_reg_state(regs, ce, engine, ring, inhibit);
	if (inhibit)
		regs[CTX_CONTEXT_CONTROL] |=
			_MASKED_BIT_ENABLE(CTX_CTRL_ENGINE_CTX_RESTORE_INHIBIT);

	ret = 0;
err_unpin_ctx:
	__i915_gem_object_flush_map(ctx_obj, 0, engine->context_size);
	i915_gem_object_unpin_map(ctx_obj);
	return ret;
}

static int __execlists_context_alloc(struct intel_context *ce,
				     struct intel_engine_cs *engine)
{
	struct drm_i915_gem_object *ctx_obj;
	struct intel_ring *ring;
	struct i915_vma *vma;
	u32 context_size;
	int ret;

	GEM_BUG_ON(ce->state);
	context_size = round_up(engine->context_size, I915_GTT_PAGE_SIZE);

	if (IS_ENABLED(CONFIG_DRM_I915_DEBUG_GEM))
		context_size += I915_GTT_PAGE_SIZE; /* for redzone */

	ctx_obj = i915_gem_object_create_shmem(engine->i915, context_size);
	if (IS_ERR(ctx_obj))
		return PTR_ERR(ctx_obj);

	vma = i915_vma_instance(ctx_obj, &engine->gt->ggtt->vm, NULL);
	if (IS_ERR(vma)) {
		ret = PTR_ERR(vma);
		goto error_deref_obj;
	}

	if (!ce->timeline) {
		struct intel_timeline *tl;

		tl = intel_timeline_create(engine->gt, NULL);
		if (IS_ERR(tl)) {
			ret = PTR_ERR(tl);
			goto error_deref_obj;
		}

		ce->timeline = tl;
	}

	ring = intel_engine_create_ring(engine, (unsigned long)ce->ring);
	if (IS_ERR(ring)) {
		ret = PTR_ERR(ring);
		goto error_deref_obj;
	}

	ret = populate_lr_context(ce, ctx_obj, engine, ring);
	if (ret) {
		DRM_DEBUG_DRIVER("Failed to populate LRC: %d\n", ret);
		goto error_ring_free;
	}

	ce->ring = ring;
	ce->state = vma;

	return 0;

error_ring_free:
	intel_ring_put(ring);
error_deref_obj:
	i915_gem_object_put(ctx_obj);
	return ret;
}

static struct list_head *virtual_queue(struct virtual_engine *ve)
{
	return &ve->base.execlists.default_priolist.requests[0];
}

static void virtual_context_destroy(struct kref *kref)
{
	struct virtual_engine *ve =
		container_of(kref, typeof(*ve), context.ref);
	unsigned int n;

	GEM_BUG_ON(!list_empty(virtual_queue(ve)));
	GEM_BUG_ON(ve->request);
	GEM_BUG_ON(ve->context.inflight);

	for (n = 0; n < ve->num_siblings; n++) {
		struct intel_engine_cs *sibling = ve->siblings[n];
		struct rb_node *node = &ve->nodes[sibling->id].rb;

		if (RB_EMPTY_NODE(node))
			continue;

		spin_lock_irq(&sibling->active.lock);

		/* Detachment is lazily performed in the execlists tasklet */
		if (!RB_EMPTY_NODE(node))
			rb_erase_cached(node, &sibling->execlists.virtual);

		spin_unlock_irq(&sibling->active.lock);
	}
	GEM_BUG_ON(__tasklet_is_scheduled(&ve->base.execlists.tasklet));

	if (ve->context.state)
		__execlists_context_fini(&ve->context);
	intel_context_fini(&ve->context);

	kfree(ve->bonds);
	kfree(ve);
}

static void virtual_engine_initial_hint(struct virtual_engine *ve)
{
	int swp;

	/*
	 * Pick a random sibling on starting to help spread the load around.
	 *
	 * New contexts are typically created with exactly the same order
	 * of siblings, and often started in batches. Due to the way we iterate
	 * the array of sibling when submitting requests, sibling[0] is
	 * prioritised for dequeuing. If we make sure that sibling[0] is fairly
	 * randomised across the system, we also help spread the load by the
	 * first engine we inspect being different each time.
	 *
	 * NB This does not force us to execute on this engine, it will just
	 * typically be the first we inspect for submission.
	 */
	swp = prandom_u32_max(ve->num_siblings);
	if (!swp)
		return;

	swap(ve->siblings[swp], ve->siblings[0]);
	if (!intel_engine_has_relative_mmio(ve->siblings[0]))
		virtual_update_register_offsets(ve->context.lrc_reg_state,
						ve->siblings[0]);
}

static int virtual_context_pin(struct intel_context *ce)
{
	struct virtual_engine *ve = container_of(ce, typeof(*ve), context);
	int err;

	/* Note: we must use a real engine class for setting up reg state */
	err = __execlists_context_pin(ce, ve->siblings[0]);
	if (err)
		return err;

	virtual_engine_initial_hint(ve);
	return 0;
}

static void virtual_context_enter(struct intel_context *ce)
{
	struct virtual_engine *ve = container_of(ce, typeof(*ve), context);
	unsigned int n;

	for (n = 0; n < ve->num_siblings; n++)
		intel_engine_pm_get(ve->siblings[n]);

	intel_timeline_enter(ce->timeline);
}

static void virtual_context_exit(struct intel_context *ce)
{
	struct virtual_engine *ve = container_of(ce, typeof(*ve), context);
	unsigned int n;

	intel_timeline_exit(ce->timeline);

	for (n = 0; n < ve->num_siblings; n++)
		intel_engine_pm_put(ve->siblings[n]);
}

static const struct intel_context_ops virtual_context_ops = {
	.pin = virtual_context_pin,
	.unpin = execlists_context_unpin,

	.enter = virtual_context_enter,
	.exit = virtual_context_exit,

	.destroy = virtual_context_destroy,
};

static intel_engine_mask_t virtual_submission_mask(struct virtual_engine *ve)
{
	struct i915_request *rq;
	intel_engine_mask_t mask;

	rq = READ_ONCE(ve->request);
	if (!rq)
		return 0;

	/* The rq is ready for submission; rq->execution_mask is now stable. */
	mask = rq->execution_mask;
	if (unlikely(!mask)) {
		/* Invalid selection, submit to a random engine in error */
		i915_request_skip(rq, -ENODEV);
		mask = ve->siblings[0]->mask;
	}

	GEM_TRACE("%s: rq=%llx:%lld, mask=%x, prio=%d\n",
		  ve->base.name,
		  rq->fence.context, rq->fence.seqno,
		  mask, ve->base.execlists.queue_priority_hint);

	return mask;
}

static void virtual_submission_tasklet(unsigned long data)
{
	struct virtual_engine * const ve = (struct virtual_engine *)data;
	const int prio = ve->base.execlists.queue_priority_hint;
	intel_engine_mask_t mask;
	unsigned int n;

	rcu_read_lock();
	mask = virtual_submission_mask(ve);
	rcu_read_unlock();
	if (unlikely(!mask))
		return;

	local_irq_disable();
	for (n = 0; READ_ONCE(ve->request) && n < ve->num_siblings; n++) {
		struct intel_engine_cs *sibling = ve->siblings[n];
		struct ve_node * const node = &ve->nodes[sibling->id];
		struct rb_node **parent, *rb;
		bool first;

		if (unlikely(!(mask & sibling->mask))) {
			if (!RB_EMPTY_NODE(&node->rb)) {
				spin_lock(&sibling->active.lock);
				rb_erase_cached(&node->rb,
						&sibling->execlists.virtual);
				RB_CLEAR_NODE(&node->rb);
				spin_unlock(&sibling->active.lock);
			}
			continue;
		}

		spin_lock(&sibling->active.lock);

		if (!RB_EMPTY_NODE(&node->rb)) {
			/*
			 * Cheat and avoid rebalancing the tree if we can
			 * reuse this node in situ.
			 */
			first = rb_first_cached(&sibling->execlists.virtual) ==
				&node->rb;
			if (prio == node->prio || (prio > node->prio && first))
				goto submit_engine;

			rb_erase_cached(&node->rb, &sibling->execlists.virtual);
		}

		rb = NULL;
		first = true;
		parent = &sibling->execlists.virtual.rb_root.rb_node;
		while (*parent) {
			struct ve_node *other;

			rb = *parent;
			other = rb_entry(rb, typeof(*other), rb);
			if (prio > other->prio) {
				parent = &rb->rb_left;
			} else {
				parent = &rb->rb_right;
				first = false;
			}
		}

		rb_link_node(&node->rb, rb, parent);
		rb_insert_color_cached(&node->rb,
				       &sibling->execlists.virtual,
				       first);

submit_engine:
		GEM_BUG_ON(RB_EMPTY_NODE(&node->rb));
		node->prio = prio;
		if (first && prio > sibling->execlists.queue_priority_hint) {
			sibling->execlists.queue_priority_hint = prio;
			tasklet_hi_schedule(&sibling->execlists.tasklet);
		}

		spin_unlock(&sibling->active.lock);
	}
	local_irq_enable();
}

static void virtual_submit_request(struct i915_request *rq)
{
	struct virtual_engine *ve = to_virtual_engine(rq->engine);
	struct i915_request *old;
	unsigned long flags;

	GEM_TRACE("%s: rq=%llx:%lld\n",
		  ve->base.name,
		  rq->fence.context,
		  rq->fence.seqno);

	GEM_BUG_ON(ve->base.submit_request != virtual_submit_request);

	spin_lock_irqsave(&ve->base.active.lock, flags);

	old = ve->request;
	if (old) { /* background completion event from preempt-to-busy */
		GEM_BUG_ON(!i915_request_completed(old));
		__i915_request_submit(old);
		i915_request_put(old);
	}

	if (i915_request_completed(rq)) {
		__i915_request_submit(rq);

		ve->base.execlists.queue_priority_hint = INT_MIN;
		ve->request = NULL;
	} else {
		ve->base.execlists.queue_priority_hint = rq_prio(rq);
		ve->request = i915_request_get(rq);

		GEM_BUG_ON(!list_empty(virtual_queue(ve)));
		list_move_tail(&rq->sched.link, virtual_queue(ve));

		tasklet_schedule(&ve->base.execlists.tasklet);
	}

	spin_unlock_irqrestore(&ve->base.active.lock, flags);
}

static struct ve_bond *
virtual_find_bond(struct virtual_engine *ve,
		  const struct intel_engine_cs *master)
{
	int i;

	for (i = 0; i < ve->num_bonds; i++) {
		if (ve->bonds[i].master == master)
			return &ve->bonds[i];
	}

	return NULL;
}

static void
virtual_bond_execute(struct i915_request *rq, struct dma_fence *signal)
{
	struct virtual_engine *ve = to_virtual_engine(rq->engine);
	intel_engine_mask_t allowed, exec;
	struct ve_bond *bond;

	allowed = ~to_request(signal)->engine->mask;

	bond = virtual_find_bond(ve, to_request(signal)->engine);
	if (bond)
		allowed &= bond->sibling_mask;

	/* Restrict the bonded request to run on only the available engines */
	exec = READ_ONCE(rq->execution_mask);
	while (!try_cmpxchg(&rq->execution_mask, &exec, exec & allowed))
		;

	/* Prevent the master from being re-run on the bonded engines */
	to_request(signal)->execution_mask &= ~allowed;
}

struct intel_context *
intel_execlists_create_virtual(struct i915_gem_context *ctx,
			       struct intel_engine_cs **siblings,
			       unsigned int count)
{
	struct virtual_engine *ve;
	unsigned int n;
	int err;

	if (count == 0)
		return ERR_PTR(-EINVAL);

	if (count == 1)
		return intel_context_create(ctx, siblings[0]);

	ve = kzalloc(struct_size(ve, siblings, count), GFP_KERNEL);
	if (!ve)
		return ERR_PTR(-ENOMEM);

	ve->base.i915 = ctx->i915;
	ve->base.gt = siblings[0]->gt;
	ve->base.uncore = siblings[0]->uncore;
	ve->base.id = -1;
	ve->base.class = OTHER_CLASS;
	ve->base.uabi_class = I915_ENGINE_CLASS_INVALID;
	ve->base.instance = I915_ENGINE_CLASS_INVALID_VIRTUAL;

	/*
	 * The decision on whether to submit a request using semaphores
	 * depends on the saturated state of the engine. We only compute
	 * this during HW submission of the request, and we need for this
	 * state to be globally applied to all requests being submitted
	 * to this engine. Virtual engines encompass more than one physical
	 * engine and so we cannot accurately tell in advance if one of those
	 * engines is already saturated and so cannot afford to use a semaphore
	 * and be pessimized in priority for doing so -- if we are the only
	 * context using semaphores after all other clients have stopped, we
	 * will be starved on the saturated system. Such a global switch for
	 * semaphores is less than ideal, but alas is the current compromise.
	 */
	ve->base.saturated = ALL_ENGINES;

	snprintf(ve->base.name, sizeof(ve->base.name), "virtual");

	intel_engine_init_active(&ve->base, ENGINE_VIRTUAL);
	intel_engine_init_breadcrumbs(&ve->base);

	intel_engine_init_execlists(&ve->base);

	ve->base.cops = &virtual_context_ops;
	ve->base.request_alloc = execlists_request_alloc;

	ve->base.schedule = i915_schedule;
	ve->base.submit_request = virtual_submit_request;
	ve->base.bond_execute = virtual_bond_execute;

	INIT_LIST_HEAD(virtual_queue(ve));
	ve->base.execlists.queue_priority_hint = INT_MIN;
	tasklet_init(&ve->base.execlists.tasklet,
		     virtual_submission_tasklet,
		     (unsigned long)ve);

	intel_context_init(&ve->context, ctx, &ve->base);

	for (n = 0; n < count; n++) {
		struct intel_engine_cs *sibling = siblings[n];

		GEM_BUG_ON(!is_power_of_2(sibling->mask));
		if (sibling->mask & ve->base.mask) {
			DRM_DEBUG("duplicate %s entry in load balancer\n",
				  sibling->name);
			err = -EINVAL;
			goto err_put;
		}

		/*
		 * The virtual engine implementation is tightly coupled to
		 * the execlists backend -- we push out request directly
		 * into a tree inside each physical engine. We could support
		 * layering if we handle cloning of the requests and
		 * submitting a copy into each backend.
		 */
		if (sibling->execlists.tasklet.func !=
		    execlists_submission_tasklet) {
			err = -ENODEV;
			goto err_put;
		}

		GEM_BUG_ON(RB_EMPTY_NODE(&ve->nodes[sibling->id].rb));
		RB_CLEAR_NODE(&ve->nodes[sibling->id].rb);

		ve->siblings[ve->num_siblings++] = sibling;
		ve->base.mask |= sibling->mask;

		/*
		 * All physical engines must be compatible for their emission
		 * functions (as we build the instructions during request
		 * construction and do not alter them before submission
		 * on the physical engine). We use the engine class as a guide
		 * here, although that could be refined.
		 */
		if (ve->base.class != OTHER_CLASS) {
			if (ve->base.class != sibling->class) {
				DRM_DEBUG("invalid mixing of engine class, sibling %d, already %d\n",
					  sibling->class, ve->base.class);
				err = -EINVAL;
				goto err_put;
			}
			continue;
		}

		ve->base.class = sibling->class;
		ve->base.uabi_class = sibling->uabi_class;
		snprintf(ve->base.name, sizeof(ve->base.name),
			 "v%dx%d", ve->base.class, count);
		ve->base.context_size = sibling->context_size;

		ve->base.emit_bb_start = sibling->emit_bb_start;
		ve->base.emit_flush = sibling->emit_flush;
		ve->base.emit_init_breadcrumb = sibling->emit_init_breadcrumb;
		ve->base.emit_fini_breadcrumb = sibling->emit_fini_breadcrumb;
		ve->base.emit_fini_breadcrumb_dw =
			sibling->emit_fini_breadcrumb_dw;

		ve->base.flags = sibling->flags;
	}

	ve->base.flags |= I915_ENGINE_IS_VIRTUAL;

	err = __execlists_context_alloc(&ve->context, siblings[0]);
	if (err)
		goto err_put;

	__set_bit(CONTEXT_ALLOC_BIT, &ve->context.flags);

	return &ve->context;

err_put:
	intel_context_put(&ve->context);
	return ERR_PTR(err);
}

struct intel_context *
intel_execlists_clone_virtual(struct i915_gem_context *ctx,
			      struct intel_engine_cs *src)
{
	struct virtual_engine *se = to_virtual_engine(src);
	struct intel_context *dst;

	dst = intel_execlists_create_virtual(ctx,
					     se->siblings,
					     se->num_siblings);
	if (IS_ERR(dst))
		return dst;

	if (se->num_bonds) {
		struct virtual_engine *de = to_virtual_engine(dst->engine);

		de->bonds = kmemdup(se->bonds,
				    sizeof(*se->bonds) * se->num_bonds,
				    GFP_KERNEL);
		if (!de->bonds) {
			intel_context_put(dst);
			return ERR_PTR(-ENOMEM);
		}

		de->num_bonds = se->num_bonds;
	}

	return dst;
}

int intel_virtual_engine_attach_bond(struct intel_engine_cs *engine,
				     const struct intel_engine_cs *master,
				     const struct intel_engine_cs *sibling)
{
	struct virtual_engine *ve = to_virtual_engine(engine);
	struct ve_bond *bond;
	int n;

	/* Sanity check the sibling is part of the virtual engine */
	for (n = 0; n < ve->num_siblings; n++)
		if (sibling == ve->siblings[n])
			break;
	if (n == ve->num_siblings)
		return -EINVAL;

	bond = virtual_find_bond(ve, master);
	if (bond) {
		bond->sibling_mask |= sibling->mask;
		return 0;
	}

	bond = krealloc(ve->bonds,
			sizeof(*bond) * (ve->num_bonds + 1),
			GFP_KERNEL);
	if (!bond)
		return -ENOMEM;

	bond[ve->num_bonds].master = master;
	bond[ve->num_bonds].sibling_mask = sibling->mask;

	ve->bonds = bond;
	ve->num_bonds++;

	return 0;
}

struct intel_engine_cs *
intel_virtual_engine_get_sibling(struct intel_engine_cs *engine,
				 unsigned int sibling)
{
	struct virtual_engine *ve = to_virtual_engine(engine);

	if (sibling >= ve->num_siblings)
		return NULL;

	return ve->siblings[sibling];
}

void intel_execlists_show_requests(struct intel_engine_cs *engine,
				   struct drm_printer *m,
				   void (*show_request)(struct drm_printer *m,
							struct i915_request *rq,
							const char *prefix),
				   unsigned int max)
{
	const struct intel_engine_execlists *execlists = &engine->execlists;
	struct i915_request *rq, *last;
	unsigned long flags;
	unsigned int count;
	struct rb_node *rb;

	spin_lock_irqsave(&engine->active.lock, flags);

	last = NULL;
	count = 0;
	list_for_each_entry(rq, &engine->active.requests, sched.link) {
		if (count++ < max - 1)
			show_request(m, rq, "\t\tE ");
		else
			last = rq;
	}
	if (last) {
		if (count > max) {
			drm_printf(m,
				   "\t\t...skipping %d executing requests...\n",
				   count - max);
		}
		show_request(m, last, "\t\tE ");
	}

	last = NULL;
	count = 0;
	if (execlists->queue_priority_hint != INT_MIN)
		drm_printf(m, "\t\tQueue priority hint: %d\n",
			   execlists->queue_priority_hint);
	for (rb = rb_first_cached(&execlists->queue); rb; rb = rb_next(rb)) {
		struct i915_priolist *p = rb_entry(rb, typeof(*p), node);
		int i;

		priolist_for_each_request(rq, p, i) {
			if (count++ < max - 1)
				show_request(m, rq, "\t\tQ ");
			else
				last = rq;
		}
	}
	if (last) {
		if (count > max) {
			drm_printf(m,
				   "\t\t...skipping %d queued requests...\n",
				   count - max);
		}
		show_request(m, last, "\t\tQ ");
	}

	last = NULL;
	count = 0;
	for (rb = rb_first_cached(&execlists->virtual); rb; rb = rb_next(rb)) {
		struct virtual_engine *ve =
			rb_entry(rb, typeof(*ve), nodes[engine->id].rb);
		struct i915_request *rq = READ_ONCE(ve->request);

		if (rq) {
			if (count++ < max - 1)
				show_request(m, rq, "\t\tV ");
			else
				last = rq;
		}
	}
	if (last) {
		if (count > max) {
			drm_printf(m,
				   "\t\t...skipping %d virtual requests...\n",
				   count - max);
		}
		show_request(m, last, "\t\tV ");
	}

	spin_unlock_irqrestore(&engine->active.lock, flags);
}

void intel_lr_context_reset(struct intel_engine_cs *engine,
			    struct intel_context *ce,
			    u32 head,
			    bool scrub)
{
	GEM_BUG_ON(!intel_context_is_pinned(ce));

	/*
	 * We want a simple context + ring to execute the breadcrumb update.
	 * We cannot rely on the context being intact across the GPU hang,
	 * so clear it and rebuild just what we need for the breadcrumb.
	 * All pending requests for this context will be zapped, and any
	 * future request will be after userspace has had the opportunity
	 * to recreate its own state.
	 */
	if (scrub)
		restore_default_state(ce, engine);

	/* Rerun the request; its payload has been neutered (if guilty). */
	ce->ring->head = head;
	intel_ring_update_space(ce->ring);

	__execlists_update_reg_state(ce, engine);
}

bool
intel_engine_in_execlists_submission_mode(const struct intel_engine_cs *engine)
{
	return engine->set_default_submission ==
	       intel_execlists_set_default_submission;
}

#if IS_ENABLED(CONFIG_DRM_I915_SELFTEST)
#include "selftest_lrc.c"
#endif<|MERGE_RESOLUTION|>--- conflicted
+++ resolved
@@ -267,13 +267,6 @@
 	return active;
 }
 
-static void mark_eio(struct i915_request *rq)
-{
-	if (!i915_request_signaled(rq))
-		dma_fence_set_error(&rq->fence, -EIO);
-	i915_request_mark_complete(rq);
-}
-
 static inline u32 intel_hws_preempt_address(struct intel_engine_cs *engine)
 {
 	return (i915_ggtt_offset(engine->status_page.vma) +
@@ -1351,13 +1344,10 @@
 	if (i915_request_completed(next))
 		return true;
 
-<<<<<<< HEAD
-=======
 	if (unlikely((prev->flags ^ next->flags) &
 		     (I915_REQUEST_NOPREEMPT | I915_REQUEST_SENTINEL)))
 		return false;
 
->>>>>>> 348b80b2
 	if (!can_merge_ctx(prev->hw_context, next->hw_context))
 		return false;
 
@@ -2173,8 +2163,6 @@
 		execlists_dequeue(engine);
 		rcu_read_unlock();
 	}
-<<<<<<< HEAD
-=======
 }
 
 static noinline void preempt_reset(struct intel_engine_cs *engine)
@@ -2212,7 +2200,6 @@
 		return false;
 
 	return READ_ONCE(engine->execlists.pending[0]);
->>>>>>> 348b80b2
 }
 
 /*
@@ -2961,19 +2948,6 @@
 
 static int lrc_ring_mi_mode(const struct intel_engine_cs *engine)
 {
-<<<<<<< HEAD
-	const struct intel_context * const ce = rq->hw_context;
-	struct i915_request *active = NULL;
-	struct list_head *list;
-
-	if (!i915_request_is_active(rq)) /* unwound, but incomplete! */
-		return rq;
-
-	list = &rq->timeline->requests;
-	list_for_each_entry_from_reverse(rq, list, link) {
-		if (i915_request_completed(rq))
-			break;
-=======
 	if (INTEL_GEN(engine->i915) >= 12)
 		return 0x60;
 	else if (INTEL_GEN(engine->i915) >= 9)
@@ -2983,7 +2957,6 @@
 	else
 		return -1;
 }
->>>>>>> 348b80b2
 
 static void __execlists_reset_reg_state(const struct intel_context *ce,
 					const struct intel_engine_cs *engine)
