/*
 * Copyright 2014 Advanced Micro Devices, Inc.
 *
 * Permission is hereby granted, free of charge, to any person obtaining a
 * copy of this software and associated documentation files (the "Software"),
 * to deal in the Software without restriction, including without limitation
 * the rights to use, copy, modify, merge, publish, distribute, sublicense,
 * and/or sell copies of the Software, and to permit persons to whom the
 * Software is furnished to do so, subject to the following conditions:
 *
 * The above copyright notice and this permission notice shall be included in
 * all copies or substantial portions of the Software.
 *
 * THE SOFTWARE IS PROVIDED "AS IS", WITHOUT WARRANTY OF ANY KIND, EXPRESS OR
 * IMPLIED, INCLUDING BUT NOT LIMITED TO THE WARRANTIES OF MERCHANTABILITY,
 * FITNESS FOR A PARTICULAR PURPOSE AND NONINFRINGEMENT.  IN NO EVENT SHALL
 * THE COPYRIGHT HOLDER(S) OR AUTHOR(S) BE LIABLE FOR ANY CLAIM, DAMAGES OR
 * OTHER LIABILITY, WHETHER IN AN ACTION OF CONTRACT, TORT OR OTHERWISE,
 * ARISING FROM, OUT OF OR IN CONNECTION WITH THE SOFTWARE OR THE USE OR
 * OTHER DEALINGS IN THE SOFTWARE.
 *
 */

#ifndef __AMDGPU_IH_H__
#define __AMDGPU_IH_H__

<<<<<<< HEAD
#include "soc15_ih_clientid.h"

struct amdgpu_device;

#define AMDGPU_IH_CLIENTID_LEGACY 0
#define AMDGPU_IH_CLIENTID_MAX SOC15_IH_CLIENTID_MAX
=======
struct amdgpu_device;
struct amdgpu_iv_entry;
>>>>>>> f9885ef8

/*
 * R6xx+ IH ring
 */
struct amdgpu_ih_ring {
	struct amdgpu_bo	*ring_obj;
	volatile uint32_t	*ring;
	unsigned		rptr;
	unsigned		ring_size;
	uint64_t		gpu_addr;
	uint32_t		ptr_mask;
	atomic_t		lock;
	bool                    enabled;
	unsigned		wptr_offs;
	unsigned		rptr_offs;
	u32			doorbell_index;
	bool			use_doorbell;
	bool			use_bus_addr;
	dma_addr_t		rb_dma_addr; /* only used when use_bus_addr = true */
};

/* provided by the ih block */
struct amdgpu_ih_funcs {
	/* ring read/write ptr handling, called from interrupt context */
	u32 (*get_wptr)(struct amdgpu_device *adev);
	bool (*prescreen_iv)(struct amdgpu_device *adev);
	void (*decode_iv)(struct amdgpu_device *adev,
			  struct amdgpu_iv_entry *entry);
	void (*set_rptr)(struct amdgpu_device *adev);
};

<<<<<<< HEAD
/* provided by the ih block */
struct amdgpu_ih_funcs {
	/* ring read/write ptr handling, called from interrupt context */
	u32 (*get_wptr)(struct amdgpu_device *adev);
	bool (*prescreen_iv)(struct amdgpu_device *adev);
	void (*decode_iv)(struct amdgpu_device *adev,
			  struct amdgpu_iv_entry *entry);
	void (*set_rptr)(struct amdgpu_device *adev);
};

=======
>>>>>>> f9885ef8
#define amdgpu_ih_get_wptr(adev) (adev)->irq.ih_funcs->get_wptr((adev))
#define amdgpu_ih_prescreen_iv(adev) (adev)->irq.ih_funcs->prescreen_iv((adev))
#define amdgpu_ih_decode_iv(adev, iv) (adev)->irq.ih_funcs->decode_iv((adev), (iv))
#define amdgpu_ih_set_rptr(adev) (adev)->irq.ih_funcs->set_rptr((adev))

<<<<<<< HEAD
int amdgpu_ih_ring_init(struct amdgpu_device *adev, unsigned ring_size,
			bool use_bus_addr);
void amdgpu_ih_ring_fini(struct amdgpu_device *adev);
int amdgpu_ih_process(struct amdgpu_device *adev);
=======
int amdgpu_ih_ring_init(struct amdgpu_device *adev, struct amdgpu_ih_ring *ih,
			unsigned ring_size, bool use_bus_addr);
void amdgpu_ih_ring_fini(struct amdgpu_device *adev, struct amdgpu_ih_ring *ih);
int amdgpu_ih_process(struct amdgpu_device *adev, struct amdgpu_ih_ring *ih,
		      void (*callback)(struct amdgpu_device *adev,
				       struct amdgpu_ih_ring *ih));
>>>>>>> f9885ef8

#endif<|MERGE_RESOLUTION|>--- conflicted
+++ resolved
@@ -24,17 +24,8 @@
 #ifndef __AMDGPU_IH_H__
 #define __AMDGPU_IH_H__
 
-<<<<<<< HEAD
-#include "soc15_ih_clientid.h"
-
-struct amdgpu_device;
-
-#define AMDGPU_IH_CLIENTID_LEGACY 0
-#define AMDGPU_IH_CLIENTID_MAX SOC15_IH_CLIENTID_MAX
-=======
 struct amdgpu_device;
 struct amdgpu_iv_entry;
->>>>>>> f9885ef8
 
 /*
  * R6xx+ IH ring
@@ -66,36 +57,16 @@
 	void (*set_rptr)(struct amdgpu_device *adev);
 };
 
-<<<<<<< HEAD
-/* provided by the ih block */
-struct amdgpu_ih_funcs {
-	/* ring read/write ptr handling, called from interrupt context */
-	u32 (*get_wptr)(struct amdgpu_device *adev);
-	bool (*prescreen_iv)(struct amdgpu_device *adev);
-	void (*decode_iv)(struct amdgpu_device *adev,
-			  struct amdgpu_iv_entry *entry);
-	void (*set_rptr)(struct amdgpu_device *adev);
-};
-
-=======
->>>>>>> f9885ef8
 #define amdgpu_ih_get_wptr(adev) (adev)->irq.ih_funcs->get_wptr((adev))
 #define amdgpu_ih_prescreen_iv(adev) (adev)->irq.ih_funcs->prescreen_iv((adev))
 #define amdgpu_ih_decode_iv(adev, iv) (adev)->irq.ih_funcs->decode_iv((adev), (iv))
 #define amdgpu_ih_set_rptr(adev) (adev)->irq.ih_funcs->set_rptr((adev))
 
-<<<<<<< HEAD
-int amdgpu_ih_ring_init(struct amdgpu_device *adev, unsigned ring_size,
-			bool use_bus_addr);
-void amdgpu_ih_ring_fini(struct amdgpu_device *adev);
-int amdgpu_ih_process(struct amdgpu_device *adev);
-=======
 int amdgpu_ih_ring_init(struct amdgpu_device *adev, struct amdgpu_ih_ring *ih,
 			unsigned ring_size, bool use_bus_addr);
 void amdgpu_ih_ring_fini(struct amdgpu_device *adev, struct amdgpu_ih_ring *ih);
 int amdgpu_ih_process(struct amdgpu_device *adev, struct amdgpu_ih_ring *ih,
 		      void (*callback)(struct amdgpu_device *adev,
 				       struct amdgpu_ih_ring *ih));
->>>>>>> f9885ef8
 
 #endif