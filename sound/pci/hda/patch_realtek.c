--- conflicted
+++ resolved
@@ -5494,7 +5494,7 @@
 	jack->jack->button_state = report;
 }
 
-static void alc295_fixup_chromebook(struct hda_codec *codec,
+static void alc_fixup_headset_jack(struct hda_codec *codec,
 				    const struct hda_fixup *fix, int action)
 {
 
@@ -5504,16 +5504,6 @@
 						    alc_headset_btn_callback);
 		snd_hda_jack_add_kctl(codec, 0x55, "Headset Jack", false,
 				      SND_JACK_HEADSET, alc_headset_btn_keymap);
-		switch (codec->core.vendor_id) {
-		case 0x10ec0295:
-			alc_update_coef_idx(codec, 0x4a, 0x8000, 1 << 15); /* Reset HP JD */
-			alc_update_coef_idx(codec, 0x4a, 0x8000, 0 << 15);
-			break;
-		case 0x10ec0236:
-			alc_update_coef_idx(codec, 0x1b, 0x8000, 1 << 15); /* Reset HP JD */
-			alc_update_coef_idx(codec, 0x1b, 0x8000, 0 << 15);
-			break;
-		}
 		break;
 	case HDA_FIXUP_ACT_INIT:
 		switch (codec->core.vendor_id) {
@@ -5707,10 +5697,7 @@
 	ALC285_FIXUP_LENOVO_PC_BEEP_IN_NOISE,
 	ALC255_FIXUP_ACER_HEADSET_MIC,
 	ALC295_FIXUP_CHROME_BOOK,
-<<<<<<< HEAD
-=======
 	ALC225_FIXUP_HEADSET_JACK,
->>>>>>> 69dbdfff
 	ALC225_FIXUP_DELL_WYSE_AIO_MIC_NO_PRESENCE,
 	ALC225_FIXUP_WYSE_AUTO_MUTE,
 	ALC225_FIXUP_WYSE_DISABLE_MIC_VREF,
@@ -6670,17 +6657,14 @@
 		.chain_id = ALC294_FIXUP_ASUS_HEADSET_MIC
 	},
 	[ALC295_FIXUP_CHROME_BOOK] = {
-<<<<<<< HEAD
-=======
 		.type = HDA_FIXUP_FUNC,
 		.v.func = alc295_fixup_chromebook,
 		.chained = true,
 		.chain_id = ALC225_FIXUP_HEADSET_JACK
 	},
 	[ALC225_FIXUP_HEADSET_JACK] = {
->>>>>>> 69dbdfff
-		.type = HDA_FIXUP_FUNC,
-		.v.func = alc295_fixup_chromebook,
+		.type = HDA_FIXUP_FUNC,
+		.v.func = alc_fixup_headset_jack,
 	},
 	[ALC293_FIXUP_SYSTEM76_MIC_NO_PRESENCE] = {
 		.type = HDA_FIXUP_PINS,
@@ -6783,10 +6767,7 @@
 	SND_PCI_QUIRK(0x1025, 0x1290, "Acer Veriton Z4860G", ALC286_FIXUP_ACER_AIO_HEADSET_MIC),
 	SND_PCI_QUIRK(0x1025, 0x1291, "Acer Veriton Z4660G", ALC286_FIXUP_ACER_AIO_HEADSET_MIC),
 	SND_PCI_QUIRK(0x1025, 0x1308, "Acer Aspire Z24-890", ALC286_FIXUP_ACER_AIO_HEADSET_MIC),
-<<<<<<< HEAD
-=======
 	SND_PCI_QUIRK(0x1025, 0x132a, "Acer TravelMate B114-21", ALC233_FIXUP_ACER_HEADSET_MIC),
->>>>>>> 69dbdfff
 	SND_PCI_QUIRK(0x1025, 0x1330, "Acer TravelMate X514-51T", ALC255_FIXUP_ACER_HEADSET_MIC),
 	SND_PCI_QUIRK(0x1028, 0x0470, "Dell M101z", ALC269_FIXUP_DELL_M101Z),
 	SND_PCI_QUIRK(0x1028, 0x054b, "Dell XPS one 2710", ALC275_FIXUP_DELL_XPS),
@@ -7182,12 +7163,8 @@
 	{.id = ALC255_FIXUP_DUMMY_LINEOUT_VERB, .name = "alc255-dummy-lineout"},
 	{.id = ALC255_FIXUP_DELL_HEADSET_MIC, .name = "alc255-dell-headset"},
 	{.id = ALC295_FIXUP_HP_X360, .name = "alc295-hp-x360"},
-<<<<<<< HEAD
-	{.id = ALC295_FIXUP_CHROME_BOOK, .name = "alc-sense-combo"},
-=======
 	{.id = ALC225_FIXUP_HEADSET_JACK, .name = "alc-headset-jack"},
 	{.id = ALC295_FIXUP_CHROME_BOOK, .name = "alc-chrome-book"},
->>>>>>> 69dbdfff
 	{.id = ALC299_FIXUP_PREDATOR_SPK, .name = "predator-spk"},
 	{}
 };
