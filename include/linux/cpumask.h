/* SPDX-License-Identifier: GPL-2.0 */
#ifndef __LINUX_CPUMASK_H
#define __LINUX_CPUMASK_H

/*
 * Cpumasks provide a bitmap suitable for representing the
 * set of CPU's in a system, one bit position per CPU number.  In general,
 * only nr_cpu_ids (<= NR_CPUS) bits are valid.
 */
#include <linux/kernel.h>
#include <linux/threads.h>
#include <linux/bitmap.h>
#include <linux/bug.h>

/* Don't assign or return these: may not be this big! */
typedef struct cpumask { DECLARE_BITMAP(bits, NR_CPUS); } cpumask_t;

/**
 * cpumask_bits - get the bits in a cpumask
 * @maskp: the struct cpumask *
 *
 * You should only assume nr_cpu_ids bits of this mask are valid.  This is
 * a macro so it's const-correct.
 */
#define cpumask_bits(maskp) ((maskp)->bits)

/**
 * cpumask_pr_args - printf args to output a cpumask
 * @maskp: cpumask to be printed
 *
 * Can be used to provide arguments for '%*pb[l]' when printing a cpumask.
 */
#define cpumask_pr_args(maskp)		nr_cpu_ids, cpumask_bits(maskp)

#if NR_CPUS == 1
#define nr_cpu_ids		1U
#else
extern unsigned int nr_cpu_ids;
#endif

#ifdef CONFIG_CPUMASK_OFFSTACK
/* Assuming NR_CPUS is huge, a runtime limit is more efficient.  Also,
 * not all bits may be allocated. */
#define nr_cpumask_bits	nr_cpu_ids
#else
#define nr_cpumask_bits	((unsigned int)NR_CPUS)
#endif

/*
 * The following particular system cpumasks and operations manage
 * possible, present, active and online cpus.
 *
 *     cpu_possible_mask- has bit 'cpu' set iff cpu is populatable
 *     cpu_present_mask - has bit 'cpu' set iff cpu is populated
 *     cpu_online_mask  - has bit 'cpu' set iff cpu available to scheduler
 *     cpu_active_mask  - has bit 'cpu' set iff cpu available to migration
 *
 *  If !CONFIG_HOTPLUG_CPU, present == possible, and active == online.
 *
 *  The cpu_possible_mask is fixed at boot time, as the set of CPU id's
 *  that it is possible might ever be plugged in at anytime during the
 *  life of that system boot.  The cpu_present_mask is dynamic(*),
 *  representing which CPUs are currently plugged in.  And
 *  cpu_online_mask is the dynamic subset of cpu_present_mask,
 *  indicating those CPUs available for scheduling.
 *
 *  If HOTPLUG is enabled, then cpu_possible_mask is forced to have
 *  all NR_CPUS bits set, otherwise it is just the set of CPUs that
 *  ACPI reports present at boot.
 *
 *  If HOTPLUG is enabled, then cpu_present_mask varies dynamically,
 *  depending on what ACPI reports as currently plugged in, otherwise
 *  cpu_present_mask is just a copy of cpu_possible_mask.
 *
 *  (*) Well, cpu_present_mask is dynamic in the hotplug case.  If not
 *      hotplug, it's a copy of cpu_possible_mask, hence fixed at boot.
 *
 * Subtleties:
 * 1) UP arch's (NR_CPUS == 1, CONFIG_SMP not defined) hardcode
 *    assumption that their single CPU is online.  The UP
 *    cpu_{online,possible,present}_masks are placebos.  Changing them
 *    will have no useful affect on the following num_*_cpus()
 *    and cpu_*() macros in the UP case.  This ugliness is a UP
 *    optimization - don't waste any instructions or memory references
 *    asking if you're online or how many CPUs there are if there is
 *    only one CPU.
 */

extern struct cpumask __cpu_possible_mask;
extern struct cpumask __cpu_online_mask;
extern struct cpumask __cpu_present_mask;
extern struct cpumask __cpu_active_mask;
#define cpu_possible_mask ((const struct cpumask *)&__cpu_possible_mask)
#define cpu_online_mask   ((const struct cpumask *)&__cpu_online_mask)
#define cpu_present_mask  ((const struct cpumask *)&__cpu_present_mask)
#define cpu_active_mask   ((const struct cpumask *)&__cpu_active_mask)

#if NR_CPUS > 1
#define num_online_cpus()	cpumask_weight(cpu_online_mask)
#define num_possible_cpus()	cpumask_weight(cpu_possible_mask)
#define num_present_cpus()	cpumask_weight(cpu_present_mask)
#define num_active_cpus()	cpumask_weight(cpu_active_mask)
#define cpu_online(cpu)		cpumask_test_cpu((cpu), cpu_online_mask)
#define cpu_possible(cpu)	cpumask_test_cpu((cpu), cpu_possible_mask)
#define cpu_present(cpu)	cpumask_test_cpu((cpu), cpu_present_mask)
#define cpu_active(cpu)		cpumask_test_cpu((cpu), cpu_active_mask)
#else
#define num_online_cpus()	1U
#define num_possible_cpus()	1U
#define num_present_cpus()	1U
#define num_active_cpus()	1U
#define cpu_online(cpu)		((cpu) == 0)
#define cpu_possible(cpu)	((cpu) == 0)
#define cpu_present(cpu)	((cpu) == 0)
#define cpu_active(cpu)		((cpu) == 0)
#endif

/* verify cpu argument to cpumask_* operators */
static inline unsigned int cpumask_check(unsigned int cpu)
{
#ifdef CONFIG_DEBUG_PER_CPU_MAPS
	WARN_ON_ONCE(cpu >= nr_cpumask_bits);
#endif /* CONFIG_DEBUG_PER_CPU_MAPS */
	return cpu;
}

#if NR_CPUS == 1
/* Uniprocessor.  Assume all masks are "1". */
static inline unsigned int cpumask_first(const struct cpumask *srcp)
{
	return 0;
}

static inline unsigned int cpumask_last(const struct cpumask *srcp)
{
	return 0;
}

/* Valid inputs for n are -1 and 0. */
static inline unsigned int cpumask_next(int n, const struct cpumask *srcp)
{
	return n+1;
}

static inline unsigned int cpumask_next_zero(int n, const struct cpumask *srcp)
{
	return n+1;
}

static inline unsigned int cpumask_next_and(int n,
					    const struct cpumask *srcp,
					    const struct cpumask *andp)
{
	return n+1;
}

/* cpu must be a valid cpu, ie 0, so there's no other choice. */
static inline unsigned int cpumask_any_but(const struct cpumask *mask,
					   unsigned int cpu)
{
	return 1;
}

static inline unsigned int cpumask_local_spread(unsigned int i, int node)
{
	return 0;
}

#define for_each_cpu(cpu, mask)			\
	for ((cpu) = 0; (cpu) < 1; (cpu)++, (void)mask)
#define for_each_cpu_not(cpu, mask)		\
	for ((cpu) = 0; (cpu) < 1; (cpu)++, (void)mask)
#define for_each_cpu_and(cpu, mask, and)	\
	for ((cpu) = 0; (cpu) < 1; (cpu)++, (void)mask, (void)and)
#else
/**
 * cpumask_first - get the first cpu in a cpumask
 * @srcp: the cpumask pointer
 *
 * Returns >= nr_cpu_ids if no cpus set.
 */
static inline unsigned int cpumask_first(const struct cpumask *srcp)
{
	return find_first_bit(cpumask_bits(srcp), nr_cpumask_bits);
}

<<<<<<< HEAD
unsigned int cpumask_next(int n, const struct cpumask *srcp);
=======
/**
 * cpumask_last - get the last CPU in a cpumask
 * @srcp:	- the cpumask pointer
 *
 * Returns	>= nr_cpumask_bits if no CPUs set.
 */
static inline unsigned int cpumask_last(const struct cpumask *srcp)
{
	return find_last_bit(cpumask_bits(srcp), nr_cpumask_bits);
}
>>>>>>> 9abd04af

unsigned int cpumask_next(int n, const struct cpumask *srcp);

/**
 * cpumask_next_zero - get the next unset cpu in a cpumask
 * @n: the cpu prior to the place to search (ie. return will be > @n)
 * @srcp: the cpumask pointer
 *
 * Returns >= nr_cpu_ids if no further cpus unset.
 */
static inline unsigned int cpumask_next_zero(int n, const struct cpumask *srcp)
{
	/* -1 is a legal arg here. */
	if (n != -1)
		cpumask_check(n);
	return find_next_zero_bit(cpumask_bits(srcp), nr_cpumask_bits, n+1);
}

int cpumask_next_and(int n, const struct cpumask *, const struct cpumask *);
int cpumask_any_but(const struct cpumask *mask, unsigned int cpu);
unsigned int cpumask_local_spread(unsigned int i, int node);

/**
 * for_each_cpu - iterate over every cpu in a mask
 * @cpu: the (optionally unsigned) integer iterator
 * @mask: the cpumask pointer
 *
 * After the loop, cpu is >= nr_cpu_ids.
 */
#define for_each_cpu(cpu, mask)				\
	for ((cpu) = -1;				\
		(cpu) = cpumask_next((cpu), (mask)),	\
		(cpu) < nr_cpu_ids;)

/**
 * for_each_cpu_not - iterate over every cpu in a complemented mask
 * @cpu: the (optionally unsigned) integer iterator
 * @mask: the cpumask pointer
 *
 * After the loop, cpu is >= nr_cpu_ids.
 */
#define for_each_cpu_not(cpu, mask)				\
	for ((cpu) = -1;					\
		(cpu) = cpumask_next_zero((cpu), (mask)),	\
		(cpu) < nr_cpu_ids;)

extern int cpumask_next_wrap(int n, const struct cpumask *mask, int start, bool wrap);

/**
 * for_each_cpu_wrap - iterate over every cpu in a mask, starting at a specified location
 * @cpu: the (optionally unsigned) integer iterator
 * @mask: the cpumask poiter
 * @start: the start location
 *
 * The implementation does not assume any bit in @mask is set (including @start).
 *
 * After the loop, cpu is >= nr_cpu_ids.
 */
#define for_each_cpu_wrap(cpu, mask, start)					\
	for ((cpu) = cpumask_next_wrap((start)-1, (mask), (start), false);	\
	     (cpu) < nr_cpumask_bits;						\
	     (cpu) = cpumask_next_wrap((cpu), (mask), (start), true))

/**
 * for_each_cpu_and - iterate over every cpu in both masks
 * @cpu: the (optionally unsigned) integer iterator
 * @mask: the first cpumask pointer
 * @and: the second cpumask pointer
 *
 * This saves a temporary CPU mask in many places.  It is equivalent to:
 *	struct cpumask tmp;
 *	cpumask_and(&tmp, &mask, &and);
 *	for_each_cpu(cpu, &tmp)
 *		...
 *
 * After the loop, cpu is >= nr_cpu_ids.
 */
#define for_each_cpu_and(cpu, mask, and)				\
	for ((cpu) = -1;						\
		(cpu) = cpumask_next_and((cpu), (mask), (and)),		\
		(cpu) < nr_cpu_ids;)
#endif /* SMP */

#define CPU_BITS_NONE						\
{								\
	[0 ... BITS_TO_LONGS(NR_CPUS)-1] = 0UL			\
}

#define CPU_BITS_CPU0						\
{								\
	[0] =  1UL						\
}

/**
 * cpumask_set_cpu - set a cpu in a cpumask
 * @cpu: cpu number (< nr_cpu_ids)
 * @dstp: the cpumask pointer
 */
static inline void cpumask_set_cpu(unsigned int cpu, struct cpumask *dstp)
{
	set_bit(cpumask_check(cpu), cpumask_bits(dstp));
}

static inline void __cpumask_set_cpu(unsigned int cpu, struct cpumask *dstp)
{
	__set_bit(cpumask_check(cpu), cpumask_bits(dstp));
}


/**
 * cpumask_clear_cpu - clear a cpu in a cpumask
 * @cpu: cpu number (< nr_cpu_ids)
 * @dstp: the cpumask pointer
 */
static inline void cpumask_clear_cpu(int cpu, struct cpumask *dstp)
{
	clear_bit(cpumask_check(cpu), cpumask_bits(dstp));
}

static inline void __cpumask_clear_cpu(int cpu, struct cpumask *dstp)
{
	__clear_bit(cpumask_check(cpu), cpumask_bits(dstp));
}

/**
 * cpumask_test_cpu - test for a cpu in a cpumask
 * @cpu: cpu number (< nr_cpu_ids)
 * @cpumask: the cpumask pointer
 *
 * Returns 1 if @cpu is set in @cpumask, else returns 0
 */
static inline int cpumask_test_cpu(int cpu, const struct cpumask *cpumask)
{
	return test_bit(cpumask_check(cpu), cpumask_bits((cpumask)));
}

/**
 * cpumask_test_and_set_cpu - atomically test and set a cpu in a cpumask
 * @cpu: cpu number (< nr_cpu_ids)
 * @cpumask: the cpumask pointer
 *
 * Returns 1 if @cpu is set in old bitmap of @cpumask, else returns 0
 *
 * test_and_set_bit wrapper for cpumasks.
 */
static inline int cpumask_test_and_set_cpu(int cpu, struct cpumask *cpumask)
{
	return test_and_set_bit(cpumask_check(cpu), cpumask_bits(cpumask));
}

/**
 * cpumask_test_and_clear_cpu - atomically test and clear a cpu in a cpumask
 * @cpu: cpu number (< nr_cpu_ids)
 * @cpumask: the cpumask pointer
 *
 * Returns 1 if @cpu is set in old bitmap of @cpumask, else returns 0
 *
 * test_and_clear_bit wrapper for cpumasks.
 */
static inline int cpumask_test_and_clear_cpu(int cpu, struct cpumask *cpumask)
{
	return test_and_clear_bit(cpumask_check(cpu), cpumask_bits(cpumask));
}

/**
 * cpumask_setall - set all cpus (< nr_cpu_ids) in a cpumask
 * @dstp: the cpumask pointer
 */
static inline void cpumask_setall(struct cpumask *dstp)
{
	bitmap_fill(cpumask_bits(dstp), nr_cpumask_bits);
}

/**
 * cpumask_clear - clear all cpus (< nr_cpu_ids) in a cpumask
 * @dstp: the cpumask pointer
 */
static inline void cpumask_clear(struct cpumask *dstp)
{
	bitmap_zero(cpumask_bits(dstp), nr_cpumask_bits);
}

/**
 * cpumask_and - *dstp = *src1p & *src2p
 * @dstp: the cpumask result
 * @src1p: the first input
 * @src2p: the second input
 *
 * If *@dstp is empty, returns 0, else returns 1
 */
static inline int cpumask_and(struct cpumask *dstp,
			       const struct cpumask *src1p,
			       const struct cpumask *src2p)
{
	return bitmap_and(cpumask_bits(dstp), cpumask_bits(src1p),
				       cpumask_bits(src2p), nr_cpumask_bits);
}

/**
 * cpumask_or - *dstp = *src1p | *src2p
 * @dstp: the cpumask result
 * @src1p: the first input
 * @src2p: the second input
 */
static inline void cpumask_or(struct cpumask *dstp, const struct cpumask *src1p,
			      const struct cpumask *src2p)
{
	bitmap_or(cpumask_bits(dstp), cpumask_bits(src1p),
				      cpumask_bits(src2p), nr_cpumask_bits);
}

/**
 * cpumask_xor - *dstp = *src1p ^ *src2p
 * @dstp: the cpumask result
 * @src1p: the first input
 * @src2p: the second input
 */
static inline void cpumask_xor(struct cpumask *dstp,
			       const struct cpumask *src1p,
			       const struct cpumask *src2p)
{
	bitmap_xor(cpumask_bits(dstp), cpumask_bits(src1p),
				       cpumask_bits(src2p), nr_cpumask_bits);
}

/**
 * cpumask_andnot - *dstp = *src1p & ~*src2p
 * @dstp: the cpumask result
 * @src1p: the first input
 * @src2p: the second input
 *
 * If *@dstp is empty, returns 0, else returns 1
 */
static inline int cpumask_andnot(struct cpumask *dstp,
				  const struct cpumask *src1p,
				  const struct cpumask *src2p)
{
	return bitmap_andnot(cpumask_bits(dstp), cpumask_bits(src1p),
					  cpumask_bits(src2p), nr_cpumask_bits);
}

/**
 * cpumask_complement - *dstp = ~*srcp
 * @dstp: the cpumask result
 * @srcp: the input to invert
 */
static inline void cpumask_complement(struct cpumask *dstp,
				      const struct cpumask *srcp)
{
	bitmap_complement(cpumask_bits(dstp), cpumask_bits(srcp),
					      nr_cpumask_bits);
}

/**
 * cpumask_equal - *src1p == *src2p
 * @src1p: the first input
 * @src2p: the second input
 */
static inline bool cpumask_equal(const struct cpumask *src1p,
				const struct cpumask *src2p)
{
	return bitmap_equal(cpumask_bits(src1p), cpumask_bits(src2p),
						 nr_cpumask_bits);
}

/**
 * cpumask_intersects - (*src1p & *src2p) != 0
 * @src1p: the first input
 * @src2p: the second input
 */
static inline bool cpumask_intersects(const struct cpumask *src1p,
				     const struct cpumask *src2p)
{
	return bitmap_intersects(cpumask_bits(src1p), cpumask_bits(src2p),
						      nr_cpumask_bits);
}

/**
 * cpumask_subset - (*src1p & ~*src2p) == 0
 * @src1p: the first input
 * @src2p: the second input
 *
 * Returns 1 if *@src1p is a subset of *@src2p, else returns 0
 */
static inline int cpumask_subset(const struct cpumask *src1p,
				 const struct cpumask *src2p)
{
	return bitmap_subset(cpumask_bits(src1p), cpumask_bits(src2p),
						  nr_cpumask_bits);
}

/**
 * cpumask_empty - *srcp == 0
 * @srcp: the cpumask to that all cpus < nr_cpu_ids are clear.
 */
static inline bool cpumask_empty(const struct cpumask *srcp)
{
	return bitmap_empty(cpumask_bits(srcp), nr_cpumask_bits);
}

/**
 * cpumask_full - *srcp == 0xFFFFFFFF...
 * @srcp: the cpumask to that all cpus < nr_cpu_ids are set.
 */
static inline bool cpumask_full(const struct cpumask *srcp)
{
	return bitmap_full(cpumask_bits(srcp), nr_cpumask_bits);
}

/**
 * cpumask_weight - Count of bits in *srcp
 * @srcp: the cpumask to count bits (< nr_cpu_ids) in.
 */
static inline unsigned int cpumask_weight(const struct cpumask *srcp)
{
	return bitmap_weight(cpumask_bits(srcp), nr_cpumask_bits);
}

/**
 * cpumask_shift_right - *dstp = *srcp >> n
 * @dstp: the cpumask result
 * @srcp: the input to shift
 * @n: the number of bits to shift by
 */
static inline void cpumask_shift_right(struct cpumask *dstp,
				       const struct cpumask *srcp, int n)
{
	bitmap_shift_right(cpumask_bits(dstp), cpumask_bits(srcp), n,
					       nr_cpumask_bits);
}

/**
 * cpumask_shift_left - *dstp = *srcp << n
 * @dstp: the cpumask result
 * @srcp: the input to shift
 * @n: the number of bits to shift by
 */
static inline void cpumask_shift_left(struct cpumask *dstp,
				      const struct cpumask *srcp, int n)
{
	bitmap_shift_left(cpumask_bits(dstp), cpumask_bits(srcp), n,
					      nr_cpumask_bits);
}

/**
 * cpumask_copy - *dstp = *srcp
 * @dstp: the result
 * @srcp: the input cpumask
 */
static inline void cpumask_copy(struct cpumask *dstp,
				const struct cpumask *srcp)
{
	bitmap_copy(cpumask_bits(dstp), cpumask_bits(srcp), nr_cpumask_bits);
}

/**
 * cpumask_any - pick a "random" cpu from *srcp
 * @srcp: the input cpumask
 *
 * Returns >= nr_cpu_ids if no cpus set.
 */
#define cpumask_any(srcp) cpumask_first(srcp)

/**
 * cpumask_first_and - return the first cpu from *srcp1 & *srcp2
 * @src1p: the first input
 * @src2p: the second input
 *
 * Returns >= nr_cpu_ids if no cpus set in both.  See also cpumask_next_and().
 */
#define cpumask_first_and(src1p, src2p) cpumask_next_and(-1, (src1p), (src2p))

/**
 * cpumask_any_and - pick a "random" cpu from *mask1 & *mask2
 * @mask1: the first input cpumask
 * @mask2: the second input cpumask
 *
 * Returns >= nr_cpu_ids if no cpus set.
 */
#define cpumask_any_and(mask1, mask2) cpumask_first_and((mask1), (mask2))

/**
 * cpumask_of - the cpumask containing just a given cpu
 * @cpu: the cpu (<= nr_cpu_ids)
 */
#define cpumask_of(cpu) (get_cpu_mask(cpu))

/**
 * cpumask_parse_user - extract a cpumask from a user string
 * @buf: the buffer to extract from
 * @len: the length of the buffer
 * @dstp: the cpumask to set.
 *
 * Returns -errno, or 0 for success.
 */
static inline int cpumask_parse_user(const char __user *buf, int len,
				     struct cpumask *dstp)
{
	return bitmap_parse_user(buf, len, cpumask_bits(dstp), nr_cpumask_bits);
}

/**
 * cpumask_parselist_user - extract a cpumask from a user string
 * @buf: the buffer to extract from
 * @len: the length of the buffer
 * @dstp: the cpumask to set.
 *
 * Returns -errno, or 0 for success.
 */
static inline int cpumask_parselist_user(const char __user *buf, int len,
				     struct cpumask *dstp)
{
	return bitmap_parselist_user(buf, len, cpumask_bits(dstp),
				     nr_cpumask_bits);
}

/**
 * cpumask_parse - extract a cpumask from a string
 * @buf: the buffer to extract from
 * @dstp: the cpumask to set.
 *
 * Returns -errno, or 0 for success.
 */
static inline int cpumask_parse(const char *buf, struct cpumask *dstp)
{
	char *nl = strchr(buf, '\n');
	unsigned int len = nl ? (unsigned int)(nl - buf) : strlen(buf);

	return bitmap_parse(buf, len, cpumask_bits(dstp), nr_cpumask_bits);
}

/**
 * cpulist_parse - extract a cpumask from a user string of ranges
 * @buf: the buffer to extract from
 * @dstp: the cpumask to set.
 *
 * Returns -errno, or 0 for success.
 */
static inline int cpulist_parse(const char *buf, struct cpumask *dstp)
{
	return bitmap_parselist(buf, cpumask_bits(dstp), nr_cpumask_bits);
}

/**
 * cpumask_size - size to allocate for a 'struct cpumask' in bytes
 */
static inline size_t cpumask_size(void)
{
	return BITS_TO_LONGS(nr_cpumask_bits) * sizeof(long);
}

/*
 * cpumask_var_t: struct cpumask for stack usage.
 *
 * Oh, the wicked games we play!  In order to make kernel coding a
 * little more difficult, we typedef cpumask_var_t to an array or a
 * pointer: doing &mask on an array is a noop, so it still works.
 *
 * ie.
 *	cpumask_var_t tmpmask;
 *	if (!alloc_cpumask_var(&tmpmask, GFP_KERNEL))
 *		return -ENOMEM;
 *
 *	  ... use 'tmpmask' like a normal struct cpumask * ...
 *
 *	free_cpumask_var(tmpmask);
 *
 *
 * However, one notable exception is there. alloc_cpumask_var() allocates
 * only nr_cpumask_bits bits (in the other hand, real cpumask_t always has
 * NR_CPUS bits). Therefore you don't have to dereference cpumask_var_t.
 *
 *	cpumask_var_t tmpmask;
 *	if (!alloc_cpumask_var(&tmpmask, GFP_KERNEL))
 *		return -ENOMEM;
 *
 *	var = *tmpmask;
 *
 * This code makes NR_CPUS length memcopy and brings to a memory corruption.
 * cpumask_copy() provide safe copy functionality.
 *
 * Note that there is another evil here: If you define a cpumask_var_t
 * as a percpu variable then the way to obtain the address of the cpumask
 * structure differently influences what this_cpu_* operation needs to be
 * used. Please use this_cpu_cpumask_var_t in those cases. The direct use
 * of this_cpu_ptr() or this_cpu_read() will lead to failures when the
 * other type of cpumask_var_t implementation is configured.
 *
 * Please also note that __cpumask_var_read_mostly can be used to declare
 * a cpumask_var_t variable itself (not its content) as read mostly.
 */
#ifdef CONFIG_CPUMASK_OFFSTACK
typedef struct cpumask *cpumask_var_t;

#define this_cpu_cpumask_var_ptr(x)	this_cpu_read(x)
#define __cpumask_var_read_mostly	__read_mostly

bool alloc_cpumask_var_node(cpumask_var_t *mask, gfp_t flags, int node);
bool alloc_cpumask_var(cpumask_var_t *mask, gfp_t flags);
bool zalloc_cpumask_var_node(cpumask_var_t *mask, gfp_t flags, int node);
bool zalloc_cpumask_var(cpumask_var_t *mask, gfp_t flags);
void alloc_bootmem_cpumask_var(cpumask_var_t *mask);
void free_cpumask_var(cpumask_var_t mask);
void free_bootmem_cpumask_var(cpumask_var_t mask);

static inline bool cpumask_available(cpumask_var_t mask)
{
	return mask != NULL;
}

#else
typedef struct cpumask cpumask_var_t[1];

#define this_cpu_cpumask_var_ptr(x) this_cpu_ptr(x)
#define __cpumask_var_read_mostly

static inline bool alloc_cpumask_var(cpumask_var_t *mask, gfp_t flags)
{
	return true;
}

static inline bool alloc_cpumask_var_node(cpumask_var_t *mask, gfp_t flags,
					  int node)
{
	return true;
}

static inline bool zalloc_cpumask_var(cpumask_var_t *mask, gfp_t flags)
{
	cpumask_clear(*mask);
	return true;
}

static inline bool zalloc_cpumask_var_node(cpumask_var_t *mask, gfp_t flags,
					  int node)
{
	cpumask_clear(*mask);
	return true;
}

static inline void alloc_bootmem_cpumask_var(cpumask_var_t *mask)
{
}

static inline void free_cpumask_var(cpumask_var_t mask)
{
}

static inline void free_bootmem_cpumask_var(cpumask_var_t mask)
{
}

static inline bool cpumask_available(cpumask_var_t mask)
{
	return true;
}
#endif /* CONFIG_CPUMASK_OFFSTACK */

/* It's common to want to use cpu_all_mask in struct member initializers,
 * so it has to refer to an address rather than a pointer. */
extern const DECLARE_BITMAP(cpu_all_bits, NR_CPUS);
#define cpu_all_mask to_cpumask(cpu_all_bits)

/* First bits of cpu_bit_bitmap are in fact unset. */
#define cpu_none_mask to_cpumask(cpu_bit_bitmap[0])

#define for_each_possible_cpu(cpu) for_each_cpu((cpu), cpu_possible_mask)
#define for_each_online_cpu(cpu)   for_each_cpu((cpu), cpu_online_mask)
#define for_each_present_cpu(cpu)  for_each_cpu((cpu), cpu_present_mask)

/* Wrappers for arch boot code to manipulate normally-constant masks */
void init_cpu_present(const struct cpumask *src);
void init_cpu_possible(const struct cpumask *src);
void init_cpu_online(const struct cpumask *src);

static inline void reset_cpu_possible_mask(void)
{
	bitmap_zero(cpumask_bits(&__cpu_possible_mask), NR_CPUS);
}

static inline void
set_cpu_possible(unsigned int cpu, bool possible)
{
	if (possible)
		cpumask_set_cpu(cpu, &__cpu_possible_mask);
	else
		cpumask_clear_cpu(cpu, &__cpu_possible_mask);
}

static inline void
set_cpu_present(unsigned int cpu, bool present)
{
	if (present)
		cpumask_set_cpu(cpu, &__cpu_present_mask);
	else
		cpumask_clear_cpu(cpu, &__cpu_present_mask);
}

static inline void
set_cpu_online(unsigned int cpu, bool online)
{
	if (online)
		cpumask_set_cpu(cpu, &__cpu_online_mask);
	else
		cpumask_clear_cpu(cpu, &__cpu_online_mask);
}

static inline void
set_cpu_active(unsigned int cpu, bool active)
{
	if (active)
		cpumask_set_cpu(cpu, &__cpu_active_mask);
	else
		cpumask_clear_cpu(cpu, &__cpu_active_mask);
}


/**
 * to_cpumask - convert an NR_CPUS bitmap to a struct cpumask *
 * @bitmap: the bitmap
 *
 * There are a few places where cpumask_var_t isn't appropriate and
 * static cpumasks must be used (eg. very early boot), yet we don't
 * expose the definition of 'struct cpumask'.
 *
 * This does the conversion, and can be used as a constant initializer.
 */
#define to_cpumask(bitmap)						\
	((struct cpumask *)(1 ? (bitmap)				\
			    : (void *)sizeof(__check_is_bitmap(bitmap))))

static inline int __check_is_bitmap(const unsigned long *bitmap)
{
	return 1;
}

/*
 * Special-case data structure for "single bit set only" constant CPU masks.
 *
 * We pre-generate all the 64 (or 32) possible bit positions, with enough
 * padding to the left and the right, and return the constant pointer
 * appropriately offset.
 */
extern const unsigned long
	cpu_bit_bitmap[BITS_PER_LONG+1][BITS_TO_LONGS(NR_CPUS)];

static inline const struct cpumask *get_cpu_mask(unsigned int cpu)
{
	const unsigned long *p = cpu_bit_bitmap[1 + cpu % BITS_PER_LONG];
	p -= cpu / BITS_PER_LONG;
	return to_cpumask(p);
}

#define cpu_is_offline(cpu)	unlikely(!cpu_online(cpu))

#if NR_CPUS <= BITS_PER_LONG
#define CPU_BITS_ALL						\
{								\
	[BITS_TO_LONGS(NR_CPUS)-1] = BITMAP_LAST_WORD_MASK(NR_CPUS)	\
}

#else /* NR_CPUS > BITS_PER_LONG */

#define CPU_BITS_ALL						\
{								\
	[0 ... BITS_TO_LONGS(NR_CPUS)-2] = ~0UL,		\
	[BITS_TO_LONGS(NR_CPUS)-1] = BITMAP_LAST_WORD_MASK(NR_CPUS)	\
}
#endif /* NR_CPUS > BITS_PER_LONG */

/**
 * cpumap_print_to_pagebuf  - copies the cpumask into the buffer either
 *	as comma-separated list of cpus or hex values of cpumask
 * @list: indicates whether the cpumap must be list
 * @mask: the cpumask to copy
 * @buf: the buffer to copy into
 *
 * Returns the length of the (null-terminated) @buf string, zero if
 * nothing is copied.
 */
static inline ssize_t
cpumap_print_to_pagebuf(bool list, char *buf, const struct cpumask *mask)
{
	return bitmap_print_to_pagebuf(list, buf, cpumask_bits(mask),
				      nr_cpu_ids);
}

#if NR_CPUS <= BITS_PER_LONG
#define CPU_MASK_ALL							\
(cpumask_t) { {								\
	[BITS_TO_LONGS(NR_CPUS)-1] = BITMAP_LAST_WORD_MASK(NR_CPUS)	\
} }
#else
#define CPU_MASK_ALL							\
(cpumask_t) { {								\
	[0 ... BITS_TO_LONGS(NR_CPUS)-2] = ~0UL,			\
	[BITS_TO_LONGS(NR_CPUS)-1] = BITMAP_LAST_WORD_MASK(NR_CPUS)	\
} }
#endif /* NR_CPUS > BITS_PER_LONG */

#define CPU_MASK_NONE							\
(cpumask_t) { {								\
	[0 ... BITS_TO_LONGS(NR_CPUS)-1] =  0UL				\
} }

#define CPU_MASK_CPU0							\
(cpumask_t) { {								\
	[0] =  1UL							\
} }

#endif /* __LINUX_CPUMASK_H */<|MERGE_RESOLUTION|>--- conflicted
+++ resolved
@@ -184,9 +184,6 @@
 	return find_first_bit(cpumask_bits(srcp), nr_cpumask_bits);
 }
 
-<<<<<<< HEAD
-unsigned int cpumask_next(int n, const struct cpumask *srcp);
-=======
 /**
  * cpumask_last - get the last CPU in a cpumask
  * @srcp:	- the cpumask pointer
@@ -197,7 +194,6 @@
 {
 	return find_last_bit(cpumask_bits(srcp), nr_cpumask_bits);
 }
->>>>>>> 9abd04af
 
 unsigned int cpumask_next(int n, const struct cpumask *srcp);
 
