/* SPDX-License-Identifier: GPL-2.0
 *
 * linux/sound/soc-dapm.h -- ALSA SoC Dynamic Audio Power Management
 *
 * Author:	Liam Girdwood
 * Created:	Aug 11th 2005
 * Copyright:	Wolfson Microelectronics. PLC.
 */

#ifndef __LINUX_SND_SOC_DAPM_H
#define __LINUX_SND_SOC_DAPM_H

#include <linux/types.h>
#include <sound/control.h>
#include <sound/soc-topology.h>
#include <sound/asoc.h>

struct device;

/* widget has no PM register bit */
#define SND_SOC_NOPM	-1

/*
 * SoC dynamic audio power management
 *
 * We can have up to 4 power domains
 *  1. Codec domain - VREF, VMID
 *     Usually controlled at codec probe/remove, although can be set
 *     at stream time if power is not needed for sidetone, etc.
 *  2. Platform/Machine domain - physically connected inputs and outputs
 *     Is platform/machine and user action specific, is set in the machine
 *     driver and by userspace e.g when HP are inserted
 *  3. Path domain - Internal codec path mixers
 *     Are automatically set when mixer and mux settings are
 *     changed by the user.
 *  4. Stream domain - DAC's and ADC's.
 *     Enabled when stream playback/capture is started.
 */

/* codec domain */
#define SND_SOC_DAPM_VMID(wname) \
{	.id = snd_soc_dapm_vmid, .name = wname, .kcontrol_news = NULL, \
	.num_kcontrols = 0}

/* platform domain */
#define SND_SOC_DAPM_SIGGEN(wname) \
{	.id = snd_soc_dapm_siggen, .name = wname, .kcontrol_news = NULL, \
	.num_kcontrols = 0, .reg = SND_SOC_NOPM }
#define SND_SOC_DAPM_SINK(wname) \
{	.id = snd_soc_dapm_sink, .name = wname, .kcontrol_news = NULL, \
	.num_kcontrols = 0, .reg = SND_SOC_NOPM }
#define SND_SOC_DAPM_INPUT(wname) \
{	.id = snd_soc_dapm_input, .name = wname, .kcontrol_news = NULL, \
	.num_kcontrols = 0, .reg = SND_SOC_NOPM }
#define SND_SOC_DAPM_OUTPUT(wname) \
{	.id = snd_soc_dapm_output, .name = wname, .kcontrol_news = NULL, \
	.num_kcontrols = 0, .reg = SND_SOC_NOPM }
#define SND_SOC_DAPM_MIC(wname, wevent) \
{	.id = snd_soc_dapm_mic, .name = wname, .kcontrol_news = NULL, \
	.num_kcontrols = 0, .reg = SND_SOC_NOPM, .event = wevent, \
	.event_flags = SND_SOC_DAPM_PRE_PMU | SND_SOC_DAPM_POST_PMD}
#define SND_SOC_DAPM_HP(wname, wevent) \
{	.id = snd_soc_dapm_hp, .name = wname, .kcontrol_news = NULL, \
	.num_kcontrols = 0, .reg = SND_SOC_NOPM, .event = wevent, \
	.event_flags = SND_SOC_DAPM_POST_PMU | SND_SOC_DAPM_PRE_PMD}
#define SND_SOC_DAPM_SPK(wname, wevent) \
{	.id = snd_soc_dapm_spk, .name = wname, .kcontrol_news = NULL, \
	.num_kcontrols = 0, .reg = SND_SOC_NOPM, .event = wevent, \
	.event_flags = SND_SOC_DAPM_POST_PMU | SND_SOC_DAPM_PRE_PMD}
#define SND_SOC_DAPM_LINE(wname, wevent) \
{	.id = snd_soc_dapm_line, .name = wname, .kcontrol_news = NULL, \
	.num_kcontrols = 0, .reg = SND_SOC_NOPM, .event = wevent, \
	.event_flags = SND_SOC_DAPM_POST_PMU | SND_SOC_DAPM_PRE_PMD}

#define SND_SOC_DAPM_INIT_REG_VAL(wreg, wshift, winvert) \
	.reg = wreg, .mask = 1, .shift = wshift, \
	.on_val = winvert ? 0 : 1, .off_val = winvert ? 1 : 0

/* path domain */
#define SND_SOC_DAPM_PGA(wname, wreg, wshift, winvert,\
	 wcontrols, wncontrols) \
{	.id = snd_soc_dapm_pga, .name = wname, \
	SND_SOC_DAPM_INIT_REG_VAL(wreg, wshift, winvert), \
	.kcontrol_news = wcontrols, .num_kcontrols = wncontrols}
#define SND_SOC_DAPM_OUT_DRV(wname, wreg, wshift, winvert,\
	 wcontrols, wncontrols) \
{	.id = snd_soc_dapm_out_drv, .name = wname, \
	SND_SOC_DAPM_INIT_REG_VAL(wreg, wshift, winvert), \
	.kcontrol_news = wcontrols, .num_kcontrols = wncontrols}
#define SND_SOC_DAPM_MIXER(wname, wreg, wshift, winvert, \
	 wcontrols, wncontrols)\
{	.id = snd_soc_dapm_mixer, .name = wname, \
	SND_SOC_DAPM_INIT_REG_VAL(wreg, wshift, winvert), \
	.kcontrol_news = wcontrols, .num_kcontrols = wncontrols}
#define SND_SOC_DAPM_MIXER_NAMED_CTL(wname, wreg, wshift, winvert, \
	 wcontrols, wncontrols)\
{       .id = snd_soc_dapm_mixer_named_ctl, .name = wname, \
	SND_SOC_DAPM_INIT_REG_VAL(wreg, wshift, winvert), \
	.kcontrol_news = wcontrols, .num_kcontrols = wncontrols}
/* DEPRECATED: use SND_SOC_DAPM_SUPPLY */
#define SND_SOC_DAPM_MICBIAS(wname, wreg, wshift, winvert) \
{	.id = snd_soc_dapm_micbias, .name = wname, \
	SND_SOC_DAPM_INIT_REG_VAL(wreg, wshift, winvert), \
	.kcontrol_news = NULL, .num_kcontrols = 0}
#define SND_SOC_DAPM_SWITCH(wname, wreg, wshift, winvert, wcontrols) \
{	.id = snd_soc_dapm_switch, .name = wname, \
	SND_SOC_DAPM_INIT_REG_VAL(wreg, wshift, winvert), \
	.kcontrol_news = wcontrols, .num_kcontrols = 1}
#define SND_SOC_DAPM_MUX(wname, wreg, wshift, winvert, wcontrols) \
{	.id = snd_soc_dapm_mux, .name = wname, \
	SND_SOC_DAPM_INIT_REG_VAL(wreg, wshift, winvert), \
	.kcontrol_news = wcontrols, .num_kcontrols = 1}
#define SND_SOC_DAPM_DEMUX(wname, wreg, wshift, winvert, wcontrols) \
{	.id = snd_soc_dapm_demux, .name = wname, \
	SND_SOC_DAPM_INIT_REG_VAL(wreg, wshift, winvert), \
	.kcontrol_news = wcontrols, .num_kcontrols = 1}

/* Simplified versions of above macros, assuming wncontrols = ARRAY_SIZE(wcontrols) */
#define SOC_PGA_ARRAY(wname, wreg, wshift, winvert,\
	 wcontrols) \
{	.id = snd_soc_dapm_pga, .name = wname, \
	SND_SOC_DAPM_INIT_REG_VAL(wreg, wshift, winvert), \
	.kcontrol_news = wcontrols, .num_kcontrols = ARRAY_SIZE(wcontrols)}
#define SOC_MIXER_ARRAY(wname, wreg, wshift, winvert, \
	 wcontrols)\
{	.id = snd_soc_dapm_mixer, .name = wname, \
	SND_SOC_DAPM_INIT_REG_VAL(wreg, wshift, winvert), \
	.kcontrol_news = wcontrols, .num_kcontrols = ARRAY_SIZE(wcontrols)}
#define SOC_MIXER_NAMED_CTL_ARRAY(wname, wreg, wshift, winvert, \
	 wcontrols)\
{       .id = snd_soc_dapm_mixer_named_ctl, .name = wname, \
	SND_SOC_DAPM_INIT_REG_VAL(wreg, wshift, winvert), \
	.kcontrol_news = wcontrols, .num_kcontrols = ARRAY_SIZE(wcontrols)}

/* path domain with event - event handler must return 0 for success */
#define SND_SOC_DAPM_PGA_E(wname, wreg, wshift, winvert, wcontrols, \
	wncontrols, wevent, wflags) \
{	.id = snd_soc_dapm_pga, .name = wname, \
	SND_SOC_DAPM_INIT_REG_VAL(wreg, wshift, winvert), \
	.kcontrol_news = wcontrols, .num_kcontrols = wncontrols, \
	.event = wevent, .event_flags = wflags}
#define SND_SOC_DAPM_OUT_DRV_E(wname, wreg, wshift, winvert, wcontrols, \
	wncontrols, wevent, wflags) \
{	.id = snd_soc_dapm_out_drv, .name = wname, \
	SND_SOC_DAPM_INIT_REG_VAL(wreg, wshift, winvert), \
	.kcontrol_news = wcontrols, .num_kcontrols = wncontrols, \
	.event = wevent, .event_flags = wflags}
#define SND_SOC_DAPM_MIXER_E(wname, wreg, wshift, winvert, wcontrols, \
	wncontrols, wevent, wflags) \
{	.id = snd_soc_dapm_mixer, .name = wname, \
	SND_SOC_DAPM_INIT_REG_VAL(wreg, wshift, winvert), \
	.kcontrol_news = wcontrols, .num_kcontrols = wncontrols, \
	.event = wevent, .event_flags = wflags}
#define SND_SOC_DAPM_MIXER_NAMED_CTL_E(wname, wreg, wshift, winvert, \
	wcontrols, wncontrols, wevent, wflags) \
{       .id = snd_soc_dapm_mixer, .name = wname, \
	SND_SOC_DAPM_INIT_REG_VAL(wreg, wshift, winvert), \
	.kcontrol_news = wcontrols, \
	.num_kcontrols = wncontrols, .event = wevent, .event_flags = wflags}
#define SND_SOC_DAPM_SWITCH_E(wname, wreg, wshift, winvert, wcontrols, \
	wevent, wflags) \
{	.id = snd_soc_dapm_switch, .name = wname, \
	SND_SOC_DAPM_INIT_REG_VAL(wreg, wshift, winvert), \
	.kcontrol_news = wcontrols, .num_kcontrols = 1, \
	.event = wevent, .event_flags = wflags}
#define SND_SOC_DAPM_MUX_E(wname, wreg, wshift, winvert, wcontrols, \
	wevent, wflags) \
{	.id = snd_soc_dapm_mux, .name = wname, \
	SND_SOC_DAPM_INIT_REG_VAL(wreg, wshift, winvert), \
	.kcontrol_news = wcontrols, .num_kcontrols = 1, \
	.event = wevent, .event_flags = wflags}

/* additional sequencing control within an event type */
#define SND_SOC_DAPM_PGA_S(wname, wsubseq, wreg, wshift, winvert, \
	wevent, wflags) \
{	.id = snd_soc_dapm_pga, .name = wname, \
	SND_SOC_DAPM_INIT_REG_VAL(wreg, wshift, winvert), \
	.event = wevent, .event_flags = wflags, \
	.subseq = wsubseq}
#define SND_SOC_DAPM_SUPPLY_S(wname, wsubseq, wreg, wshift, winvert, wevent, \
	wflags)	\
{	.id = snd_soc_dapm_supply, .name = wname, \
	SND_SOC_DAPM_INIT_REG_VAL(wreg, wshift, winvert), \
	.event = wevent, .event_flags = wflags, .subseq = wsubseq}

/* Simplified versions of above macros, assuming wncontrols = ARRAY_SIZE(wcontrols) */
#define SOC_PGA_E_ARRAY(wname, wreg, wshift, winvert, wcontrols, \
	wevent, wflags) \
{	.id = snd_soc_dapm_pga, .name = wname, \
	SND_SOC_DAPM_INIT_REG_VAL(wreg, wshift, winvert), \
	.kcontrol_news = wcontrols, .num_kcontrols = ARRAY_SIZE(wcontrols), \
	.event = wevent, .event_flags = wflags}
#define SOC_MIXER_E_ARRAY(wname, wreg, wshift, winvert, wcontrols, \
	wevent, wflags) \
{	.id = snd_soc_dapm_mixer, .name = wname, \
	SND_SOC_DAPM_INIT_REG_VAL(wreg, wshift, winvert), \
	.kcontrol_news = wcontrols, .num_kcontrols = ARRAY_SIZE(wcontrols), \
	.event = wevent, .event_flags = wflags}
#define SOC_MIXER_NAMED_CTL_E_ARRAY(wname, wreg, wshift, winvert, \
	wcontrols, wevent, wflags) \
{       .id = snd_soc_dapm_mixer, .name = wname, \
	SND_SOC_DAPM_INIT_REG_VAL(wreg, wshift, winvert), \
	.kcontrol_news = wcontrols, .num_kcontrols = ARRAY_SIZE(wcontrols), \
	.event = wevent, .event_flags = wflags}

/* events that are pre and post DAPM */
#define SND_SOC_DAPM_PRE(wname, wevent) \
{	.id = snd_soc_dapm_pre, .name = wname, .kcontrol_news = NULL, \
	.num_kcontrols = 0, .reg = SND_SOC_NOPM, .event = wevent, \
	.event_flags = SND_SOC_DAPM_PRE_PMU | SND_SOC_DAPM_PRE_PMD}
#define SND_SOC_DAPM_POST(wname, wevent) \
{	.id = snd_soc_dapm_post, .name = wname, .kcontrol_news = NULL, \
	.num_kcontrols = 0, .reg = SND_SOC_NOPM, .event = wevent, \
	.event_flags = SND_SOC_DAPM_POST_PMU | SND_SOC_DAPM_POST_PMD}

/* stream domain */
#define SND_SOC_DAPM_AIF_IN(wname, stname, wslot, wreg, wshift, winvert) \
{	.id = snd_soc_dapm_aif_in, .name = wname, .sname = stname, \
	SND_SOC_DAPM_INIT_REG_VAL(wreg, wshift, winvert), }
#define SND_SOC_DAPM_AIF_IN_E(wname, stname, wslot, wreg, wshift, winvert, \
			      wevent, wflags)				\
{	.id = snd_soc_dapm_aif_in, .name = wname, .sname = stname, \
	SND_SOC_DAPM_INIT_REG_VAL(wreg, wshift, winvert), \
	.event = wevent, .event_flags = wflags }
#define SND_SOC_DAPM_AIF_OUT(wname, stname, wslot, wreg, wshift, winvert) \
{	.id = snd_soc_dapm_aif_out, .name = wname, .sname = stname, \
	SND_SOC_DAPM_INIT_REG_VAL(wreg, wshift, winvert), }
#define SND_SOC_DAPM_AIF_OUT_E(wname, stname, wslot, wreg, wshift, winvert, \
			     wevent, wflags)				\
{	.id = snd_soc_dapm_aif_out, .name = wname, .sname = stname, \
	SND_SOC_DAPM_INIT_REG_VAL(wreg, wshift, winvert), \
	.event = wevent, .event_flags = wflags }
#define SND_SOC_DAPM_DAC(wname, stname, wreg, wshift, winvert) \
{	.id = snd_soc_dapm_dac, .name = wname, .sname = stname, \
	SND_SOC_DAPM_INIT_REG_VAL(wreg, wshift, winvert) }
#define SND_SOC_DAPM_DAC_E(wname, stname, wreg, wshift, winvert, \
			   wevent, wflags)				\
{	.id = snd_soc_dapm_dac, .name = wname, .sname = stname, \
	SND_SOC_DAPM_INIT_REG_VAL(wreg, wshift, winvert), \
	.event = wevent, .event_flags = wflags}

#define SND_SOC_DAPM_ADC(wname, stname, wreg, wshift, winvert) \
{	.id = snd_soc_dapm_adc, .name = wname, .sname = stname, \
	SND_SOC_DAPM_INIT_REG_VAL(wreg, wshift, winvert), }
#define SND_SOC_DAPM_ADC_E(wname, stname, wreg, wshift, winvert, \
			   wevent, wflags)				\
{	.id = snd_soc_dapm_adc, .name = wname, .sname = stname, \
	SND_SOC_DAPM_INIT_REG_VAL(wreg, wshift, winvert), \
	.event = wevent, .event_flags = wflags}
#define SND_SOC_DAPM_CLOCK_SUPPLY(wname) \
{	.id = snd_soc_dapm_clock_supply, .name = wname, \
	.reg = SND_SOC_NOPM, .event = dapm_clock_event, \
	.event_flags = SND_SOC_DAPM_PRE_PMU | SND_SOC_DAPM_POST_PMD }

/* generic widgets */
#define SND_SOC_DAPM_REG(wid, wname, wreg, wshift, wmask, won_val, woff_val) \
{	.id = wid, .name = wname, .kcontrol_news = NULL, .num_kcontrols = 0, \
	.reg = wreg, .shift = wshift, .mask = wmask, \
	.on_val = won_val, .off_val = woff_val, }
#define SND_SOC_DAPM_SUPPLY(wname, wreg, wshift, winvert, wevent, wflags) \
{	.id = snd_soc_dapm_supply, .name = wname, \
	SND_SOC_DAPM_INIT_REG_VAL(wreg, wshift, winvert), \
	.event = wevent, .event_flags = wflags}
#define SND_SOC_DAPM_REGULATOR_SUPPLY(wname, wdelay, wflags)	    \
{	.id = snd_soc_dapm_regulator_supply, .name = wname, \
	.reg = SND_SOC_NOPM, .shift = wdelay, .event = dapm_regulator_event, \
	.event_flags = SND_SOC_DAPM_PRE_PMU | SND_SOC_DAPM_POST_PMD, \
	.on_val = wflags}
#define SND_SOC_DAPM_PINCTRL(wname, active, sleep) \
{	.id = snd_soc_dapm_pinctrl, .name = wname, \
	.priv = (&(struct snd_soc_dapm_pinctrl_priv) \
		{ .active_state = active, .sleep_state = sleep,}), \
	.reg = SND_SOC_NOPM, .event = dapm_pinctrl_event, \
	.event_flags = SND_SOC_DAPM_PRE_PMU | SND_SOC_DAPM_POST_PMD }



/* dapm kcontrol types */
#define SOC_DAPM_DOUBLE(xname, reg, lshift, rshift, max, invert) \
{	.iface = SNDRV_CTL_ELEM_IFACE_MIXER, .name = xname, \
	.info = snd_soc_info_volsw, \
	.get = snd_soc_dapm_get_volsw, .put = snd_soc_dapm_put_volsw, \
	.private_value = SOC_DOUBLE_VALUE(reg, lshift, rshift, max, invert, 0) }
#define SOC_DAPM_DOUBLE_R(xname, lreg, rreg, shift, max, invert) \
{	.iface = SNDRV_CTL_ELEM_IFACE_MIXER, .name = xname, \
	.info = snd_soc_info_volsw, \
	.get = snd_soc_dapm_get_volsw, .put = snd_soc_dapm_put_volsw, \
	.private_value = SOC_DOUBLE_R_VALUE(lreg, rreg, shift, max, invert) }
#define SOC_DAPM_SINGLE(xname, reg, shift, max, invert) \
{	.iface = SNDRV_CTL_ELEM_IFACE_MIXER, .name = xname, \
	.info = snd_soc_info_volsw, \
	.get = snd_soc_dapm_get_volsw, .put = snd_soc_dapm_put_volsw, \
	.private_value = SOC_SINGLE_VALUE(reg, shift, max, invert, 0) }
#define SOC_DAPM_SINGLE_AUTODISABLE(xname, reg, shift, max, invert) \
{	.iface = SNDRV_CTL_ELEM_IFACE_MIXER, .name = xname, \
	.info = snd_soc_info_volsw, \
	.get = snd_soc_dapm_get_volsw, .put = snd_soc_dapm_put_volsw, \
	.private_value = SOC_SINGLE_VALUE(reg, shift, max, invert, 1) }
#define SOC_DAPM_SINGLE_VIRT(xname, max) \
	SOC_DAPM_SINGLE(xname, SND_SOC_NOPM, 0, max, 0)
#define SOC_DAPM_SINGLE_TLV(xname, reg, shift, max, invert, tlv_array) \
{	.iface = SNDRV_CTL_ELEM_IFACE_MIXER, .name = xname, \
	.info = snd_soc_info_volsw, \
	.access = SNDRV_CTL_ELEM_ACCESS_TLV_READ | SNDRV_CTL_ELEM_ACCESS_READWRITE,\
	.tlv.p = (tlv_array), \
	.get = snd_soc_dapm_get_volsw, .put = snd_soc_dapm_put_volsw, \
	.private_value = SOC_SINGLE_VALUE(reg, shift, max, invert, 0) }
#define SOC_DAPM_SINGLE_TLV_AUTODISABLE(xname, reg, shift, max, invert, tlv_array) \
{	.iface = SNDRV_CTL_ELEM_IFACE_MIXER, .name = xname, \
	.info = snd_soc_info_volsw, \
	.access = SNDRV_CTL_ELEM_ACCESS_TLV_READ | SNDRV_CTL_ELEM_ACCESS_READWRITE,\
	.tlv.p = (tlv_array), \
	.get = snd_soc_dapm_get_volsw, .put = snd_soc_dapm_put_volsw, \
	.private_value = SOC_SINGLE_VALUE(reg, shift, max, invert, 1) }
#define SOC_DAPM_SINGLE_TLV_VIRT(xname, max, tlv_array) \
	SOC_DAPM_SINGLE(xname, SND_SOC_NOPM, 0, max, 0, tlv_array)
#define SOC_DAPM_ENUM(xname, xenum) \
{	.iface = SNDRV_CTL_ELEM_IFACE_MIXER, .name = xname, \
	.info = snd_soc_info_enum_double, \
 	.get = snd_soc_dapm_get_enum_double, \
 	.put = snd_soc_dapm_put_enum_double, \
  	.private_value = (unsigned long)&xenum }
#define SOC_DAPM_ENUM_EXT(xname, xenum, xget, xput) \
{	.iface = SNDRV_CTL_ELEM_IFACE_MIXER, .name = xname, \
	.info = snd_soc_info_enum_double, \
	.get = xget, \
	.put = xput, \
	.private_value = (unsigned long)&xenum }
#define SOC_DAPM_PIN_SWITCH(xname) \
{	.iface = SNDRV_CTL_ELEM_IFACE_MIXER, .name = xname " Switch", \
	.info = snd_soc_dapm_info_pin_switch, \
	.get = snd_soc_dapm_get_pin_switch, \
	.put = snd_soc_dapm_put_pin_switch, \
	.private_value = (unsigned long)xname }

/* dapm stream operations */
#define SND_SOC_DAPM_STREAM_NOP			0x0
#define SND_SOC_DAPM_STREAM_START		0x1
#define SND_SOC_DAPM_STREAM_STOP		0x2
#define SND_SOC_DAPM_STREAM_SUSPEND		0x4
#define SND_SOC_DAPM_STREAM_RESUME		0x8
#define SND_SOC_DAPM_STREAM_PAUSE_PUSH	0x10
#define SND_SOC_DAPM_STREAM_PAUSE_RELEASE	0x20

/* dapm event types */
#define SND_SOC_DAPM_PRE_PMU	0x1 	/* before widget power up */
#define SND_SOC_DAPM_POST_PMU	0x2		/* after widget power up */
#define SND_SOC_DAPM_PRE_PMD	0x4 	/* before widget power down */
#define SND_SOC_DAPM_POST_PMD	0x8		/* after widget power down */
#define SND_SOC_DAPM_PRE_REG	0x10	/* before audio path setup */
#define SND_SOC_DAPM_POST_REG	0x20	/* after audio path setup */
#define SND_SOC_DAPM_WILL_PMU   0x40    /* called at start of sequence */
#define SND_SOC_DAPM_WILL_PMD   0x80    /* called at start of sequence */
#define SND_SOC_DAPM_PRE_POST_PMD \
				(SND_SOC_DAPM_PRE_PMD | SND_SOC_DAPM_POST_PMD)

/* convenience event type detection */
#define SND_SOC_DAPM_EVENT_ON(e)	\
	(e & (SND_SOC_DAPM_PRE_PMU | SND_SOC_DAPM_POST_PMU))
#define SND_SOC_DAPM_EVENT_OFF(e)	\
	(e & (SND_SOC_DAPM_PRE_PMD | SND_SOC_DAPM_POST_PMD))

/* regulator widget flags */
#define SND_SOC_DAPM_REGULATOR_BYPASS     0x1     /* bypass when disabled */

struct snd_soc_dapm_widget;
enum snd_soc_dapm_type;
struct snd_soc_dapm_path;
struct snd_soc_dapm_pin;
struct snd_soc_dapm_route;
struct snd_soc_dapm_context;
struct regulator;
struct snd_soc_dapm_widget_list;
struct snd_soc_dapm_update;
enum snd_soc_dapm_direction;

int dapm_regulator_event(struct snd_soc_dapm_widget *w,
			 struct snd_kcontrol *kcontrol, int event);
int dapm_clock_event(struct snd_soc_dapm_widget *w,
			 struct snd_kcontrol *kcontrol, int event);
int dapm_pinctrl_event(struct snd_soc_dapm_widget *w,
			 struct snd_kcontrol *kcontrol, int event);

/* dapm controls */
int snd_soc_dapm_put_volsw(struct snd_kcontrol *kcontrol,
	struct snd_ctl_elem_value *ucontrol);
int snd_soc_dapm_get_volsw(struct snd_kcontrol *kcontrol,
	struct snd_ctl_elem_value *ucontrol);
int snd_soc_dapm_get_enum_double(struct snd_kcontrol *kcontrol,
	struct snd_ctl_elem_value *ucontrol);
int snd_soc_dapm_put_enum_double(struct snd_kcontrol *kcontrol,
	struct snd_ctl_elem_value *ucontrol);
int snd_soc_dapm_info_pin_switch(struct snd_kcontrol *kcontrol,
	struct snd_ctl_elem_info *uinfo);
int snd_soc_dapm_get_pin_switch(struct snd_kcontrol *kcontrol,
	struct snd_ctl_elem_value *uncontrol);
int snd_soc_dapm_put_pin_switch(struct snd_kcontrol *kcontrol,
	struct snd_ctl_elem_value *uncontrol);
int snd_soc_dapm_new_controls(struct snd_soc_dapm_context *dapm,
	const struct snd_soc_dapm_widget *widget,
	int num);
struct snd_soc_dapm_widget *snd_soc_dapm_new_control(
		struct snd_soc_dapm_context *dapm,
		const struct snd_soc_dapm_widget *widget);
int snd_soc_dapm_new_dai_widgets(struct snd_soc_dapm_context *dapm,
				 struct snd_soc_dai *dai);
int snd_soc_dapm_link_dai_widgets(struct snd_soc_card *card);
void snd_soc_dapm_connect_dai_link_widgets(struct snd_soc_card *card);
<<<<<<< HEAD
int snd_soc_dapm_new_pcm(struct snd_soc_card *card,
			 struct snd_soc_pcm_runtime *rtd,
			 const struct snd_soc_pcm_stream *params,
			 unsigned int num_params,
			 struct snd_soc_dapm_widget *source,
			 struct snd_soc_dapm_widget *sink);
=======
>>>>>>> 0fd79184

/* dapm path setup */
int snd_soc_dapm_new_widgets(struct snd_soc_card *card);
void snd_soc_dapm_free(struct snd_soc_dapm_context *dapm);
int snd_soc_dapm_add_routes(struct snd_soc_dapm_context *dapm,
			    const struct snd_soc_dapm_route *route, int num);
int snd_soc_dapm_del_routes(struct snd_soc_dapm_context *dapm,
			    const struct snd_soc_dapm_route *route, int num);
int snd_soc_dapm_weak_routes(struct snd_soc_dapm_context *dapm,
			     const struct snd_soc_dapm_route *route, int num);
void snd_soc_dapm_free_widget(struct snd_soc_dapm_widget *w);
void snd_soc_dapm_reset_cache(struct snd_soc_dapm_context *dapm);

/* dapm events */
void snd_soc_dapm_stream_event(struct snd_soc_pcm_runtime *rtd, int stream,
	int event);
void snd_soc_dapm_shutdown(struct snd_soc_card *card);

/* external DAPM widget events */
int snd_soc_dapm_mixer_update_power(struct snd_soc_dapm_context *dapm,
		struct snd_kcontrol *kcontrol, int connect,
		struct snd_soc_dapm_update *update);
int snd_soc_dapm_mux_update_power(struct snd_soc_dapm_context *dapm,
		struct snd_kcontrol *kcontrol, int mux, struct soc_enum *e,
		struct snd_soc_dapm_update *update);

/* dapm sys fs - used by the core */
extern struct attribute *soc_dapm_dev_attrs[];
void snd_soc_dapm_debugfs_init(struct snd_soc_dapm_context *dapm,
				struct dentry *parent);

/* dapm audio pin control and status */
int snd_soc_dapm_enable_pin(struct snd_soc_dapm_context *dapm,
			    const char *pin);
int snd_soc_dapm_enable_pin_unlocked(struct snd_soc_dapm_context *dapm,
				     const char *pin);
int snd_soc_dapm_disable_pin(struct snd_soc_dapm_context *dapm,
			     const char *pin);
int snd_soc_dapm_disable_pin_unlocked(struct snd_soc_dapm_context *dapm,
				      const char *pin);
int snd_soc_dapm_nc_pin(struct snd_soc_dapm_context *dapm, const char *pin);
int snd_soc_dapm_nc_pin_unlocked(struct snd_soc_dapm_context *dapm,
				 const char *pin);
int snd_soc_dapm_get_pin_status(struct snd_soc_dapm_context *dapm,
				const char *pin);
int snd_soc_dapm_sync(struct snd_soc_dapm_context *dapm);
int snd_soc_dapm_sync_unlocked(struct snd_soc_dapm_context *dapm);
int snd_soc_dapm_force_enable_pin(struct snd_soc_dapm_context *dapm,
				  const char *pin);
int snd_soc_dapm_force_enable_pin_unlocked(struct snd_soc_dapm_context *dapm,
					   const char *pin);
int snd_soc_dapm_ignore_suspend(struct snd_soc_dapm_context *dapm,
				const char *pin);
unsigned int dapm_kcontrol_get_value(const struct snd_kcontrol *kcontrol);

/* Mostly internal - should not normally be used */
void dapm_mark_endpoints_dirty(struct snd_soc_card *card);

/* dapm path query */
int snd_soc_dapm_dai_get_connected_widgets(struct snd_soc_dai *dai, int stream,
	struct snd_soc_dapm_widget_list **list,
	bool (*custom_stop_condition)(struct snd_soc_dapm_widget *,
				      enum snd_soc_dapm_direction));

struct snd_soc_dapm_context *snd_soc_dapm_kcontrol_dapm(
	struct snd_kcontrol *kcontrol);

struct snd_soc_dapm_widget *snd_soc_dapm_kcontrol_widget(
		struct snd_kcontrol *kcontrol);

int snd_soc_dapm_force_bias_level(struct snd_soc_dapm_context *dapm,
	enum snd_soc_bias_level level);

/* dapm widget types */
enum snd_soc_dapm_type {
	snd_soc_dapm_input = 0,		/* input pin */
	snd_soc_dapm_output,		/* output pin */
	snd_soc_dapm_mux,			/* selects 1 analog signal from many inputs */
	snd_soc_dapm_demux,			/* connects the input to one of multiple outputs */
	snd_soc_dapm_mixer,			/* mixes several analog signals together */
	snd_soc_dapm_mixer_named_ctl,		/* mixer with named controls */
	snd_soc_dapm_pga,			/* programmable gain/attenuation (volume) */
	snd_soc_dapm_out_drv,			/* output driver */
	snd_soc_dapm_adc,			/* analog to digital converter */
	snd_soc_dapm_dac,			/* digital to analog converter */
	snd_soc_dapm_micbias,		/* microphone bias (power) - DEPRECATED: use snd_soc_dapm_supply */
	snd_soc_dapm_mic,			/* microphone */
	snd_soc_dapm_hp,			/* headphones */
	snd_soc_dapm_spk,			/* speaker */
	snd_soc_dapm_line,			/* line input/output */
	snd_soc_dapm_switch,		/* analog switch */
	snd_soc_dapm_vmid,			/* codec bias/vmid - to minimise pops */
	snd_soc_dapm_pre,			/* machine specific pre widget - exec first */
	snd_soc_dapm_post,			/* machine specific post widget - exec last */
	snd_soc_dapm_supply,		/* power/clock supply */
	snd_soc_dapm_pinctrl,		/* pinctrl */
	snd_soc_dapm_regulator_supply,	/* external regulator */
	snd_soc_dapm_clock_supply,	/* external clock */
	snd_soc_dapm_aif_in,		/* audio interface input */
	snd_soc_dapm_aif_out,		/* audio interface output */
	snd_soc_dapm_siggen,		/* signal generator */
	snd_soc_dapm_sink,
	snd_soc_dapm_dai_in,		/* link to DAI structure */
	snd_soc_dapm_dai_out,
	snd_soc_dapm_dai_link,		/* link between two DAI structures */
	snd_soc_dapm_kcontrol,		/* Auto-disabled kcontrol */
	snd_soc_dapm_buffer,		/* DSP/CODEC internal buffer */
	snd_soc_dapm_scheduler,		/* DSP/CODEC internal scheduler */
	snd_soc_dapm_effect,		/* DSP/CODEC effect component */
	snd_soc_dapm_src,		/* DSP/CODEC SRC component */
	snd_soc_dapm_asrc,		/* DSP/CODEC ASRC component */
	snd_soc_dapm_encoder,		/* FW/SW audio encoder component */
	snd_soc_dapm_decoder,		/* FW/SW audio decoder component */
};

enum snd_soc_dapm_subclass {
	SND_SOC_DAPM_CLASS_INIT		= 0,
	SND_SOC_DAPM_CLASS_RUNTIME	= 1,
};

/*
 * DAPM audio route definition.
 *
 * Defines an audio route originating at source via control and finishing
 * at sink.
 */
struct snd_soc_dapm_route {
	const char *sink;
	const char *control;
	const char *source;

	/* Note: currently only supported for links where source is a supply */
	int (*connected)(struct snd_soc_dapm_widget *source,
			 struct snd_soc_dapm_widget *sink);
};

/* dapm audio path between two widgets */
struct snd_soc_dapm_path {
	const char *name;

	/*
	 * source (input) and sink (output) widgets
	 * The union is for convience, since it is a lot nicer to type
	 * p->source, rather than p->node[SND_SOC_DAPM_DIR_IN]
	 */
	union {
		struct {
			struct snd_soc_dapm_widget *source;
			struct snd_soc_dapm_widget *sink;
		};
		struct snd_soc_dapm_widget *node[2];
	};

	/* status */
	u32 connect:1;	/* source and sink widgets are connected */
	u32 walking:1;  /* path is in the process of being walked */
	u32 weak:1;	/* path ignored for power management */
	u32 is_supply:1;	/* At least one of the connected widgets is a supply */

	int (*connected)(struct snd_soc_dapm_widget *source,
			 struct snd_soc_dapm_widget *sink);

	struct list_head list_node[2];
	struct list_head list_kcontrol;
	struct list_head list;
};

/* dapm widget */
struct snd_soc_dapm_widget {
	enum snd_soc_dapm_type id;
	const char *name;		/* widget name */
	const char *sname;	/* stream name */
	struct list_head list;
	struct snd_soc_dapm_context *dapm;

	void *priv;				/* widget specific data */
	struct regulator *regulator;		/* attached regulator */
	struct pinctrl *pinctrl;		/* attached pinctrl */

	/* dapm control */
	int reg;				/* negative reg = no direct dapm */
	unsigned char shift;			/* bits to shift */
	unsigned int mask;			/* non-shifted mask */
	unsigned int on_val;			/* on state value */
	unsigned int off_val;			/* off state value */
	unsigned char power:1;			/* block power status */
	unsigned char active:1;			/* active stream on DAC, ADC's */
	unsigned char connected:1;		/* connected codec pin */
	unsigned char new:1;			/* cnew complete */
	unsigned char force:1;			/* force state */
	unsigned char ignore_suspend:1;         /* kept enabled over suspend */
	unsigned char new_power:1;		/* power from this run */
	unsigned char power_checked:1;		/* power checked this run */
	unsigned char is_supply:1;		/* Widget is a supply type widget */
	unsigned char is_ep:2;			/* Widget is a endpoint type widget */
	int subseq;				/* sort within widget type */

	int (*power_check)(struct snd_soc_dapm_widget *w);

	/* external events */
	unsigned short event_flags;		/* flags to specify event types */
	int (*event)(struct snd_soc_dapm_widget*, struct snd_kcontrol *, int);

	/* kcontrols that relate to this widget */
	int num_kcontrols;
	const struct snd_kcontrol_new *kcontrol_news;
	struct snd_kcontrol **kcontrols;
	struct snd_soc_dobj dobj;

	/* widget input and output edges */
	struct list_head edges[2];

	/* used during DAPM updates */
	struct list_head work_list;
	struct list_head power_list;
	struct list_head dirty;
	int endpoints[2];

	struct clk *clk;
};

struct snd_soc_dapm_update {
	struct snd_kcontrol *kcontrol;
	int reg;
	int mask;
	int val;
	int reg2;
	int mask2;
	int val2;
	bool has_second_set;
};

struct snd_soc_dapm_wcache {
	struct snd_soc_dapm_widget *widget;
};

/* DAPM context */
struct snd_soc_dapm_context {
	enum snd_soc_bias_level bias_level;
	unsigned int idle_bias_off:1; /* Use BIAS_OFF instead of STANDBY */
	/* Go to BIAS_OFF in suspend if the DAPM context is idle */
	unsigned int suspend_bias_off:1;
	void (*seq_notifier)(struct snd_soc_dapm_context *,
			     enum snd_soc_dapm_type, int);

	struct device *dev; /* from parent - for debug */
	struct snd_soc_component *component; /* parent component */
	struct snd_soc_card *card; /* parent card */

	/* used during DAPM updates */
	enum snd_soc_bias_level target_bias_level;
	struct list_head list;

	int (*stream_event)(struct snd_soc_dapm_context *dapm, int event);
	int (*set_bias_level)(struct snd_soc_dapm_context *dapm,
			      enum snd_soc_bias_level level);

	struct snd_soc_dapm_wcache path_sink_cache;
	struct snd_soc_dapm_wcache path_source_cache;

#ifdef CONFIG_DEBUG_FS
	struct dentry *debugfs_dapm;
#endif
};

/* A list of widgets associated with an object, typically a snd_kcontrol */
struct snd_soc_dapm_widget_list {
	int num_widgets;
	struct snd_soc_dapm_widget *widgets[0];
};

struct snd_soc_dapm_stats {
	int power_checks;
	int path_checks;
	int neighbour_checks;
};

struct snd_soc_dapm_pinctrl_priv {
	const char *active_state;
	const char *sleep_state;
};

/**
 * snd_soc_dapm_init_bias_level() - Initialize DAPM bias level
 * @dapm: The DAPM context to initialize
 * @level: The DAPM level to initialize to
 *
 * This function only sets the driver internal state of the DAPM level and will
 * not modify the state of the device. Hence it should not be used during normal
 * operation, but only to synchronize the internal state to the device state.
 * E.g. during driver probe to set the DAPM level to the one corresponding with
 * the power-on reset state of the device.
 *
 * To change the DAPM state of the device use snd_soc_dapm_set_bias_level().
 */
static inline void snd_soc_dapm_init_bias_level(
	struct snd_soc_dapm_context *dapm, enum snd_soc_bias_level level)
{
	dapm->bias_level = level;
}

/**
 * snd_soc_dapm_get_bias_level() - Get current DAPM bias level
 * @dapm: The context for which to get the bias level
 *
 * Returns: The current bias level of the passed DAPM context.
 */
static inline enum snd_soc_bias_level snd_soc_dapm_get_bias_level(
	struct snd_soc_dapm_context *dapm)
{
	return dapm->bias_level;
}

enum snd_soc_dapm_direction {
	SND_SOC_DAPM_DIR_IN,
	SND_SOC_DAPM_DIR_OUT
};

#define SND_SOC_DAPM_DIR_TO_EP(x) BIT(x)

#define SND_SOC_DAPM_EP_SOURCE SND_SOC_DAPM_DIR_TO_EP(SND_SOC_DAPM_DIR_IN)
#define SND_SOC_DAPM_EP_SINK SND_SOC_DAPM_DIR_TO_EP(SND_SOC_DAPM_DIR_OUT)

/**
 * snd_soc_dapm_widget_for_each_sink_path - Iterates over all paths in the
 *   specified direction of a widget
 * @w: The widget
 * @dir: Whether to iterate over the paths where the specified widget is the
 *       incoming or outgoing widgets
 * @p: The path iterator variable
 */
#define snd_soc_dapm_widget_for_each_path(w, dir, p) \
	list_for_each_entry(p, &w->edges[dir], list_node[dir])

/**
 * snd_soc_dapm_widget_for_each_sink_path_safe - Iterates over all paths in the
 *   specified direction of a widget
 * @w: The widget
 * @dir: Whether to iterate over the paths where the specified widget is the
 *       incoming or outgoing widgets
 * @p: The path iterator variable
 * @next_p: Temporary storage for the next path
 *
 *  This function works like snd_soc_dapm_widget_for_each_sink_path, expect that
 *  it is safe to remove the current path from the list while iterating
 */
#define snd_soc_dapm_widget_for_each_path_safe(w, dir, p, next_p) \
	list_for_each_entry_safe(p, next_p, &w->edges[dir], list_node[dir])

/**
 * snd_soc_dapm_widget_for_each_sink_path - Iterates over all paths leaving a
 *  widget
 * @w: The widget
 * @p: The path iterator variable
 */
#define snd_soc_dapm_widget_for_each_sink_path(w, p) \
	snd_soc_dapm_widget_for_each_path(w, SND_SOC_DAPM_DIR_IN, p)

/**
 * snd_soc_dapm_widget_for_each_source_path - Iterates over all paths leading to
 *  a widget
 * @w: The widget
 * @p: The path iterator variable
 */
#define snd_soc_dapm_widget_for_each_source_path(w, p) \
	snd_soc_dapm_widget_for_each_path(w, SND_SOC_DAPM_DIR_OUT, p)

#endif<|MERGE_RESOLUTION|>--- conflicted
+++ resolved
@@ -406,15 +406,6 @@
 				 struct snd_soc_dai *dai);
 int snd_soc_dapm_link_dai_widgets(struct snd_soc_card *card);
 void snd_soc_dapm_connect_dai_link_widgets(struct snd_soc_card *card);
-<<<<<<< HEAD
-int snd_soc_dapm_new_pcm(struct snd_soc_card *card,
-			 struct snd_soc_pcm_runtime *rtd,
-			 const struct snd_soc_pcm_stream *params,
-			 unsigned int num_params,
-			 struct snd_soc_dapm_widget *source,
-			 struct snd_soc_dapm_widget *sink);
-=======
->>>>>>> 0fd79184
 
 /* dapm path setup */
 int snd_soc_dapm_new_widgets(struct snd_soc_card *card);
