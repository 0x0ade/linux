--- conflicted
+++ resolved
@@ -351,11 +351,7 @@
 	if (field->flags & TEP_FIELD_IS_ARRAY) {
 		offset = field->offset;
 		len    = field->size;
-<<<<<<< HEAD
-		if (field->flags & FIELD_IS_DYNAMIC) {
-=======
 		if (field->flags & TEP_FIELD_IS_DYNAMIC) {
->>>>>>> 0fd79184
 			val     = tep_read_number(pevent, data + offset, len);
 			offset  = val;
 			len     = offset >> 16;
@@ -371,11 +367,7 @@
 	} else {
 		val = tep_read_number(pevent, data + field->offset,
 				      field->size);
-<<<<<<< HEAD
-		if (field->flags & FIELD_IS_POINTER)
-=======
 		if (field->flags & TEP_FIELD_IS_POINTER)
->>>>>>> 0fd79184
 			ret = PyLong_FromUnsignedLong((unsigned long) val);
 		else if (field->flags & TEP_FIELD_IS_SIGNED)
 			ret = PyLong_FromLong((long) val);
