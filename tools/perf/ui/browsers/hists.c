--- conflicted
+++ resolved
@@ -2017,16 +2017,11 @@
 					  &options[nr_options], dso);
 		nr_options += add_map_opt(browser, &actions[nr_options],
 					  &options[nr_options],
-<<<<<<< HEAD
-					  browser->selection->map);
+					  browser->selection ?
+						browser->selection->map : NULL);
 		nr_options += add_socket_opt(browser, &actions[nr_options],
 					     &options[nr_options],
 					     socked_id);
-=======
-					  browser->selection ?
-						browser->selection->map : NULL);
-
->>>>>>> f6cf87f7
 		/* perf script support */
 		if (browser->he_selection) {
 			nr_options += add_script_opt(browser,
